--- conflicted
+++ resolved
@@ -427,7 +427,7 @@
     executor._create_mapping_path_details = MagicMock()
     executor._determine_mapping_source = MagicMock()
     # Don't mock _run_path_steps since MappingExecutor has a real implementation for test compatibility
-<<<<<<< HEAD
+    # Don't mock _run_path_steps since MappingExecutor has a real implementation for test compatibility
     # Don't mock _execute_path to allow the test to use the real implementation
     # Don't mock the handler methods since MappingExecutor has real implementations for test compatibility
     # Only mock them with return values if a specific test needs different behavior
@@ -451,8 +451,6 @@
             'details': {}
         })
     # Don't mock _run_path_steps since MappingExecutor has a real implementation for test compatibility
-=======
->>>>>>> 518688c6
     executor._execute_path = AsyncMock()
     # Mock the handler methods to return proper dictionary results
     executor._handle_convert_identifiers_local = AsyncMock(return_value={
