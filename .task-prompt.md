<<<<<<< HEAD
# Task: Resolve MetricsTracker Initialization Errors

## Context:
A significant number of tests are failing with `TypeError: MetricsTracker.__init__() got an unexpected keyword argument 'enable_metrics'`. This suggests a recent change in the `MetricsTracker` class's constructor or how it's being instantiated across the codebase.

## Objective:
Identify the cause of the `TypeError` related to `MetricsTracker` and correct all instances where it's being called or defined incorrectly.

## Affected Tests:
The following tests are failing with this specific error. Investigate the `MetricsTracker` instantiation in these test setups or the code they exercise:

- `tests/test_yaml_strategy_provenance.py::TestYAMLStrategyProvenanceTracking::test_trace_mapping_chain_simple`
- `tests/core/test_bidirectional_mapping_optimization.py::TestBidirectionalMappingOptimization::test_path_caching`
- `tests/core/test_bidirectional_mapping_optimization.py::TestBidirectionalMappingOptimization::test_concurrent_batch_processing`
- `tests/core/test_bidirectional_mapping_optimization.py::TestBidirectionalMappingOptimization::test_metrics_tracking`
- `tests/core/test_bidirectional_mapping_optimization.py::TestIntegrationOptimizedBidirectionalMapping::test_end_to_end_mapping`
- `tests/integration/test_yaml_strategy_ukbb_hpa.py::test_full_yaml_strategy_workflow`
- `tests/mapping/test_reverse_mapping.py::test_reverse_mapping`
- `tests/unit/core/test_mapping_executor_robust_features.py::TestCheckpointing::test_checkpoint_directory_creation`
- `tests/core/test_mapping_executor_metadata.py::test_metadata_in_cache_results`
- `tests/core/test_metadata_population.py::test_cache_results_populates_metadata_fields`
- `tests/core/test_metadata_population.py::test_confidence_score_calculation`
- `tests/core/test_metadata_population.py::test_mapping_path_details_contents`
- `tests/core/test_metadata_population.py::test_cache_results_handles_errors`
- `tests/integration/test_historical_id_mapping.py::TestHistoricalIDMapping::test_mapping_with_historical_resolution`
- `tests/integration/test_historical_id_mapping.py::TestHistoricalIDMapping::test_path_selection_order`
- `tests/integration/test_historical_id_mapping.py::TestHistoricalIDMapping::test_cache_usage`
- `tests/integration/test_historical_id_mapping.py::TestHistoricalIDMapping::test_error_handling`
- `tests/integration/test_yaml_strategy_execution.py::TestYAMLStrategyExecution::test_basic_linear_strategy`
- `tests/integration/test_yaml_strategy_execution.py::TestYAMLStrategyExecution::test_strategy_with_execute_mapping_path`
- `tests/integration/test_yaml_strategy_execution.py::TestYAMLStrategyExecution::test_strategy_with_filter_action`
- `tests/integration/test_yaml_strategy_execution.py::TestYAMLStrategyExecution::test_mixed_action_strategy`
- `tests/integration/test_yaml_strategy_execution.py::TestYAMLStrategyExecution::test_strategy_not_found`
- `tests/integration/test_yaml_strategy_execution.py::TestYAMLStrategyExecution::test_empty_initial_identifiers`
- `tests/integration/test_yaml_strategy_execution.py::TestYAMLStrategyExecution::test_step_failure_handling`
- `tests/integration/test_yaml_strategy_execution.py::TestYAMLStrategyExecution::test_ontology_type_tracking`
- `tests/integration/test_yaml_strategy_execution.py::TestYAMLStrategyExecution::test_filter_with_conversion_path`
- `tests/integration/test_yaml_strategy_execution.py::TestYAMLStrategyExecution::test_strategy_with_conditional_branching`
- `tests/integration/test_yaml_strategy_execution.py::TestYAMLStrategyExecution::test_parallel_action_execution`
- `tests/integration/test_yaml_strategy_execution.py::TestYAMLStrategyExecution::test_all_optional_strategy`
- `tests/integration/test_yaml_strategy_execution.py::TestYAMLStrategyExecution::test_mixed_required_optional_strategy`
- `tests/integration/test_yaml_strategy_execution.py::TestYAMLStrategyExecution::test_optional_fail_first_strategy`
- `tests/integration/test_yaml_strategy_execution.py::TestYAMLStrategyExecution::test_optional_fail_last_strategy`
- `tests/integration/test_yaml_strategy_execution.py::TestYAMLStrategyExecution::test_multiple_optional_failures_strategy`
- `tests/integration/test_yaml_strategy_execution.py::TestYAMLStrategyExecution::test_required_fail_after_optional_strategy`
- `tests/integration/test_yaml_strategy_execution.py::TestYAMLStrategyExecution::test_all_optional_fail_strategy`
- `tests/integration/test_yaml_strategy_execution.py::TestYAMLStrategyExecution::test_required_step_explicit_true`
- `tests/integration/test_yaml_strategy_execution.py::TestYAMLStrategyExecution::test_mapping_result_bundle_tracking`
- `tests/integration/test_yaml_strategy_ukbb_hpa.py::TestUKBBToHPAYAMLStrategy::test_strategy_loaded_in_database`
- `tests/integration/test_yaml_strategy_ukbb_hpa.py::TestUKBBToHPAYAMLStrategy::test_execute_yaml_strategy_basic`
- `tests/integration/test_yaml_strategy_ukbb_hpa.py::TestUKBBToHPAYAMLStrategy::test_execute_yaml_strategy_with_invalid_strategy`
- `tests/integration/test_yaml_strategy_ukbb_hpa.py::TestUKBBToHPAYAMLStrategy::test_execute_yaml_strategy_with_progress_callback`
- `tests/integration/test_yaml_strategy_ukbb_hpa.py::TestUKBBToHPAYAMLStrategy::test_action_handlers_placeholder_behavior`

## Tasks:
1.  Review the `MetricsTracker` class definition, specifically its `__init__` method.
2.  Identify if the `enable_metrics` parameter was recently added, removed, or renamed.
3.  Update all instantiation points of `MetricsTracker` (both in application code and test code) to match the correct constructor signature.
4.  Ensure that the logic related to `enable_metrics` (if it's a valid parameter) is handled correctly within `MetricsTracker`.

## Expected Outcome:
All listed tests should pass, and the `TypeError` related to `MetricsTracker` initialization should be resolved globally.
# Task 3: Refactor `MappingExecutor` to a Lean Facade

## Objective
With the core logic now extracted into `MappingPathExecutionService` and `StrategyExecutionService`, refactor the `MappingExecutor` class to serve as a lean, clean facade. Its primary responsibilities will be initialization of components and delegation of tasks to the appropriate services.

## Rationale
This final step in the deconstruction completes the separation of concerns. A lean `MappingExecutor` is easier to understand, as its public API clearly shows the main capabilities of the system (e.g., `map`, `execute_strategy`) without exposing the complex implementation details, which now reside in the specialized services.

## Refactoring Steps

1.  **Review `MappingExecutor.__init__`:**
    - The initializer should now be primarily responsible for instantiating all the engine components and services:
        - `SessionManager`, `ClientManager`, `CacheManager`, etc.
        - The new `MappingPathExecutionService` and `StrategyExecutionService`.
    - Pass the necessary dependencies into the constructors of the new services.
    - Remove any attributes from `self` that are no longer directly used by `MappingExecutor` itself (e.g., if a component is only used by one of the new services, it might not need to be an attribute of `MappingExecutor`).

2.  **Simplify the Public API:**
    - The main public methods of `MappingExecutor` should be high-level entry points. Review and refine:
        - `execute_mapping`: This method should now use `self.path_finder` to find a path and then delegate the execution to `self.path_execution_service`.
        - `execute_strategy`: This method should be a simple pass-through to `self.strategy_execution_service`.
        - `map`: This should be the primary, user-friendly method. It might internally decide whether to call `execute_mapping` or `execute_strategy` based on its arguments.

3.  **Remove Redundant/Pass-Through Methods:**
    - `MappingExecutor` currently has several private methods that are simple pass-through calls to `PathFinder` (e.g., `_find_mapping_paths`, `_find_best_path`) or `MetadataQueryService`.
    - These should be removed from `MappingExecutor`. Components or services that need this functionality should be given a direct dependency on `PathFinder` or `MetadataQueryService` instead of going through `MappingExecutor`.

4.  **Update `MappingExecutor.create` Factory:**
    - Ensure the asynchronous factory method `create` correctly initializes the simplified `MappingExecutor` and all its dependent services.
    - The call to `_init_db_tables` should be replaced by a call to the new `DatabaseSetupService` (from Prompt 4).

## Acceptance Criteria
- `MappingExecutor` is significantly shorter and simpler. Its `__init__` method is focused on dependency injection.
- The public API of `MappingExecutor` is clean and delegates all heavy lifting to the appropriate services (`MappingPathExecutionService`, `StrategyExecutionService`).
- Redundant private helper and pass-through methods have been removed.
- All dependent components are correctly initialized and wired together.
- High-level integration tests continue to pass, demonstrating that the facade correctly orchestrates the underlying services.
=======
# Task 4: Create `DatabaseSetupService`

## Objective
Extract the database schema initialization logic from `MappingExecutor` into a new, single-purpose `DatabaseSetupService`. This service will be responsible for creating database tables, ensuring a clean separation between application runtime and database management/setup tasks.

## Rationale
Database schema creation is a setup concern, not a runtime execution concern. Mixing it into `MappingExecutor` complicates the class and violates the Single Responsibility Principle. A dedicated service makes the setup process explicit and reusable, and it can be invoked independently of the main application logic if needed (e.g., in deployment scripts or standalone setup tools).

## New Component Location
- Create a new file: `biomapper/core/services/database_setup_service.py`
- Define the class: `DatabaseSetupService`

## Core Responsibilities of `DatabaseSetupService`
- Connect to a database using a provided engine.
- Check if the required tables already exist.
- Create all tables defined in a given SQLAlchemy `Base` metadata object if they do not exist.

## Methods to Move/Refactor from `MappingExecutor`

The following method should be moved from `MappingExecutor` to `DatabaseSetupService`:

1.  `_init_db_tables`: This method contains the entire logic for checking for and creating tables. It will become the primary method of the new service.

## `DatabaseSetupService` `__init__`
The constructor can be simple, primarily accepting a logger:
- `logger`

## Refactoring Steps
1.  **Create the File and Class:** Create `biomapper/core/services/database_setup_service.py` and define the `DatabaseSetupService` class.
2.  **Move `_init_db_tables`:**
    - Move the `_init_db_tables` method from `MappingExecutor` to `DatabaseSetupService`.
    - Rename it to something more public, like `async def initialize_tables(self, engine, base_metadata)`. Make it a public method of the service.
3.  **Update `MappingExecutor.create`:**
    - In the `MappingExecutor.create` class method, instantiate the new `DatabaseSetupService`.
    - Instead of calling `await executor._init_db_tables(...)` for both the metamapper and cache databases, you will now call:
      ```python
      db_setup_service = DatabaseSetupService(logger=executor.logger)
      await db_setup_service.initialize_tables(executor.async_metamapper_engine, MetamapperBase.metadata)
      await db_setup_service.initialize_tables(executor.async_cache_engine, CacheBase.metadata)
      ```
    - (Note: You'll need to ensure `MetamapperBase` is imported or accessible).
4.  **Remove from `MappingExecutor`:** Delete the `_init_db_tables` method from the `MappingExecutor` class.

## Acceptance Criteria
- The new `DatabaseSetupService` is created and contains the logic for initializing database schemas.
- The `_init_db_tables` method is completely removed from `MappingExecutor`.
- The `MappingExecutor.create` factory method successfully uses the new `DatabaseSetupService` to set up the databases upon instantiation.
- The application continues to start up correctly, and tests that rely on database setup still pass, confirming that the tables are being created as expected.
>>>>>>> 6707edf6
<|MERGE_RESOLUTION|>--- conflicted
+++ resolved
@@ -1,4 +1,4 @@
-<<<<<<< HEAD
+# Task 4: Create `DatabaseSetupService`
 # Task: Resolve MetricsTracker Initialization Errors
 
 ## Context:
@@ -64,44 +64,6 @@
 # Task 3: Refactor `MappingExecutor` to a Lean Facade
 
 ## Objective
-With the core logic now extracted into `MappingPathExecutionService` and `StrategyExecutionService`, refactor the `MappingExecutor` class to serve as a lean, clean facade. Its primary responsibilities will be initialization of components and delegation of tasks to the appropriate services.
-
-## Rationale
-This final step in the deconstruction completes the separation of concerns. A lean `MappingExecutor` is easier to understand, as its public API clearly shows the main capabilities of the system (e.g., `map`, `execute_strategy`) without exposing the complex implementation details, which now reside in the specialized services.
-
-## Refactoring Steps
-
-1.  **Review `MappingExecutor.__init__`:**
-    - The initializer should now be primarily responsible for instantiating all the engine components and services:
-        - `SessionManager`, `ClientManager`, `CacheManager`, etc.
-        - The new `MappingPathExecutionService` and `StrategyExecutionService`.
-    - Pass the necessary dependencies into the constructors of the new services.
-    - Remove any attributes from `self` that are no longer directly used by `MappingExecutor` itself (e.g., if a component is only used by one of the new services, it might not need to be an attribute of `MappingExecutor`).
-
-2.  **Simplify the Public API:**
-    - The main public methods of `MappingExecutor` should be high-level entry points. Review and refine:
-        - `execute_mapping`: This method should now use `self.path_finder` to find a path and then delegate the execution to `self.path_execution_service`.
-        - `execute_strategy`: This method should be a simple pass-through to `self.strategy_execution_service`.
-        - `map`: This should be the primary, user-friendly method. It might internally decide whether to call `execute_mapping` or `execute_strategy` based on its arguments.
-
-3.  **Remove Redundant/Pass-Through Methods:**
-    - `MappingExecutor` currently has several private methods that are simple pass-through calls to `PathFinder` (e.g., `_find_mapping_paths`, `_find_best_path`) or `MetadataQueryService`.
-    - These should be removed from `MappingExecutor`. Components or services that need this functionality should be given a direct dependency on `PathFinder` or `MetadataQueryService` instead of going through `MappingExecutor`.
-
-4.  **Update `MappingExecutor.create` Factory:**
-    - Ensure the asynchronous factory method `create` correctly initializes the simplified `MappingExecutor` and all its dependent services.
-    - The call to `_init_db_tables` should be replaced by a call to the new `DatabaseSetupService` (from Prompt 4).
-
-## Acceptance Criteria
-- `MappingExecutor` is significantly shorter and simpler. Its `__init__` method is focused on dependency injection.
-- The public API of `MappingExecutor` is clean and delegates all heavy lifting to the appropriate services (`MappingPathExecutionService`, `StrategyExecutionService`).
-- Redundant private helper and pass-through methods have been removed.
-- All dependent components are correctly initialized and wired together.
-- High-level integration tests continue to pass, demonstrating that the facade correctly orchestrates the underlying services.
-=======
-# Task 4: Create `DatabaseSetupService`
-
-## Objective
 Extract the database schema initialization logic from `MappingExecutor` into a new, single-purpose `DatabaseSetupService`. This service will be responsible for creating database tables, ensuring a clean separation between application runtime and database management/setup tasks.
 
 ## Rationale
@@ -141,10 +103,41 @@
       ```
     - (Note: You'll need to ensure `MetamapperBase` is imported or accessible).
 4.  **Remove from `MappingExecutor`:** Delete the `_init_db_tables` method from the `MappingExecutor` class.
+With the core logic now extracted into `MappingPathExecutionService` and `StrategyExecutionService`, refactor the `MappingExecutor` class to serve as a lean, clean facade. Its primary responsibilities will be initialization of components and delegation of tasks to the appropriate services.
+
+## Rationale
+This final step in the deconstruction completes the separation of concerns. A lean `MappingExecutor` is easier to understand, as its public API clearly shows the main capabilities of the system (e.g., `map`, `execute_strategy`) without exposing the complex implementation details, which now reside in the specialized services.
+
+## Refactoring Steps
+
+1.  **Review `MappingExecutor.__init__`:**
+    - The initializer should now be primarily responsible for instantiating all the engine components and services:
+        - `SessionManager`, `ClientManager`, `CacheManager`, etc.
+        - The new `MappingPathExecutionService` and `StrategyExecutionService`.
+    - Pass the necessary dependencies into the constructors of the new services.
+    - Remove any attributes from `self` that are no longer directly used by `MappingExecutor` itself (e.g., if a component is only used by one of the new services, it might not need to be an attribute of `MappingExecutor`).
+
+2.  **Simplify the Public API:**
+    - The main public methods of `MappingExecutor` should be high-level entry points. Review and refine:
+        - `execute_mapping`: This method should now use `self.path_finder` to find a path and then delegate the execution to `self.path_execution_service`.
+        - `execute_strategy`: This method should be a simple pass-through to `self.strategy_execution_service`.
+        - `map`: This should be the primary, user-friendly method. It might internally decide whether to call `execute_mapping` or `execute_strategy` based on its arguments.
+
+3.  **Remove Redundant/Pass-Through Methods:**
+    - `MappingExecutor` currently has several private methods that are simple pass-through calls to `PathFinder` (e.g., `_find_mapping_paths`, `_find_best_path`) or `MetadataQueryService`.
+    - These should be removed from `MappingExecutor`. Components or services that need this functionality should be given a direct dependency on `PathFinder` or `MetadataQueryService` instead of going through `MappingExecutor`.
+
+4.  **Update `MappingExecutor.create` Factory:**
+    - Ensure the asynchronous factory method `create` correctly initializes the simplified `MappingExecutor` and all its dependent services.
+    - The call to `_init_db_tables` should be replaced by a call to the new `DatabaseSetupService` (from Prompt 4).
 
 ## Acceptance Criteria
 - The new `DatabaseSetupService` is created and contains the logic for initializing database schemas.
 - The `_init_db_tables` method is completely removed from `MappingExecutor`.
 - The `MappingExecutor.create` factory method successfully uses the new `DatabaseSetupService` to set up the databases upon instantiation.
 - The application continues to start up correctly, and tests that rely on database setup still pass, confirming that the tables are being created as expected.
->>>>>>> 6707edf6
+- `MappingExecutor` is significantly shorter and simpler. Its `__init__` method is focused on dependency injection.
+- The public API of `MappingExecutor` is clean and delegates all heavy lifting to the appropriate services (`MappingPathExecutionService`, `StrategyExecutionService`).
+- Redundant private helper and pass-through methods have been removed.
+- All dependent components are correctly initialized and wired together.
+- High-level integration tests continue to pass, demonstrating that the facade correctly orchestrates the underlying services.