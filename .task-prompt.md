<<<<<<< HEAD
# Task: Decompose Initial Direct Mapping from `execute_mapping`

## 1. Task Objective
Extract the initial 'direct mapping' logic from the beginning of the `MappingExecutor.execute_mapping` method into a new, dedicated service class. This is the first step in breaking down the monolithic `execute_mapping` method.

## 2. Context and Background
The `execute_mapping` method in `biomapper/core/mapping_executor.py` is over 600 lines long. The first major block of logic in this method attempts to perform a direct mapping between the source and target using a primary shared ontology. This self-contained logic is an ideal candidate for extraction.

## 3. Key Memories and Documents
- **Source File:** `/home/ubuntu/Software-Engineer-AI-Agent-Atlas/biomapper/biomapper/core/mapping_executor.py`
- **Starter Prompt:** `/home/ubuntu/Software-Engineer-AI-Agent-Atlas/biomapper/roadmap/_active_prompts/_starter_prompt.md`

## 4. Success Criteria
- A new service class (e.g., `DirectMappingService`) is created in a new file under `biomapper/core/services/`.
- The new service has a primary public method (e.g., `execute_direct_mapping`) that encapsulates the logic for finding and executing a direct mapping path.
- The `MappingExecutor.execute_mapping` method is updated to call this new service.
- The logic removed from `execute_mapping` should make it noticeably smaller and easier to read.
- All related integration tests must pass, demonstrating that the refactored logic behaves identically to the original.

## 5. Implementation Requirements
- **Input files/data:** `mapping_executor.py`
- **Expected outputs:** A new service file (e.g., `biomapper/core/services/direct_mapping_service.py`) and a modified `mapping_executor.py`.
- **Code standards:** Follow existing project conventions for creating new service classes. Use asynchronous methods and dependency injection.

## 6. Error Recovery Instructions
- Pay close attention to the data contract between the `MappingExecutor` and the new service. Ensure all necessary data (identifiers, session, endpoints) is passed correctly and the return values (mapped/unmapped results) are handled properly.
- If tests fail, verify that the extracted logic in the new service is identical to the original logic and that it's being called correctly from the executor.

## 7. Feedback and Reporting
- **File Path:** `/home/ubuntu/Software-Engineer-AI-Agent-Atlas/biomapper/roadmap/_active_prompts/feedback/YYYY-MM-DD-HHMMSS-feedback-refactor-executor-direct-mapping.md`
- **Content:**
    - **Completed Subtasks:** Note the creation of the new service and the modification of `execute_mapping`.
    - **Issues Encountered:** Describe any difficulties in isolating the direct mapping logic.
    - **Next Action Recommendation:** Confirm readiness for the next `execute_mapping` decomposition task.
    - **Confidence Assessment:** High. This is a well-contained piece of logic.
=======
>>>>>>> efa34fb2
# Task: Decompose Bidirectional Validation from `execute_mapping`

## 1. Task Objective
Extract the logic for bidirectional validation from the `MappingExecutor.execute_mapping` method into a new, self-contained service. This service will handle the process of re-running mappings in the reverse direction to validate the initial results.

## 2. Context and Background
Within the large `execute_mapping` method, there is a conditional block that, if `bidirectional_validation` is enabled, triggers a recursive or secondary mapping process in the reverse direction. This is a distinct and complex feature that should reside in its own specialized service.

## 3. Key Memories and Documents
- **Source File:** `/home/ubuntu/Software-Engineer-AI-Agent-Atlas/biomapper/biomapper/core/mapping_executor.py`
- **Starter Prompt:** `/home/ubuntu/Software-Engineer-AI-Agent-Atlas/biomapper/roadmap/_active_prompts/_starter_prompt.md`

## 4. Success Criteria
- A new service class (e.g., `BidirectionalValidationService`) is created in a new file under `biomapper/core/services/`.
- The service encapsulates the logic for performing the reverse mapping and comparing the results against the forward mapping.
- The `MappingExecutor.execute_mapping` method is simplified by replacing the inline validation logic with a call to this new service.
- The new service may need to call back into the `MappingExecutor` or its sub-services to run the reverse mapping, so the dependency structure should be carefully designed.
- All tests related to bidirectional validation must pass.

## 5. Implementation Requirements
- **Input files/data:** `mapping_executor.py`
- **Expected outputs:** A new service file (e.g., `biomapper/core/services/bidirectional_validation_service.py`) and a modified `mapping_executor.py`.
- **Code standards:** Pay attention to dependency injection to avoid circular dependencies if the new service needs to invoke mapping functionality.

## 6. Error Recovery Instructions
- The main risk is creating a circular dependency. If the `BidirectionalValidationService` needs to run a mapping, it should likely call a public method on the `MappingExecutor` rather than trying to replicate the logic internally. Ensure this interaction is clean.
- Test failures will likely indicate that the validation results are different. This could be due to incorrect state being passed to the validation service.

## 7. Feedback and Reporting
- **File Path:** `/home/ubuntu/Software-Engineer-AI-Agent-Atlas/biomapper/roadmap/_active_prompts/feedback/YYYY-MM-DD-HHMMSS-feedback-refactor-executor-bidirectional-validation.md`
- **Content:**
    - **Completed Subtasks:** Detail the creation of the validation service and the changes in `MappingExecutor`.
    - **Issues Encountered:** Describe any challenges with circular dependencies or state management.
    - **Next Action Recommendation:** Confirm the successful modularization of this feature.
<<<<<<< HEAD
    - **Confidence Assessment:** Medium. The potential for circular dependencies requires careful design.
# Task: Refactor MappingExecutor Initialization Logic

## 1. Task Objective
To simplify the `MappingExecutor` constructor (`__init__`) and asynchronous factory (`create`) by delegating the responsibility of component initialization and dependency injection to the existing `MappingExecutorInitializer` service. This will reduce the parameter count of the executor's constructor and centralize the setup logic, improving maintainability.

## 2. Context and Background
`biomapper/core/mapping_executor.py` is overly complex, with its `__init__` method taking a large number of parameters for configuration and component setup. An initializer class, `MappingExecutorInitializer`, already exists in `biomapper/core/engine_components/mapping_executor_initializer.py` but is not being fully utilized. This task is to complete the delegation of initialization logic to this service.

## 3. Key Memories and Documents
- **Source File:** `/home/ubuntu/Software-Engineer-AI-Agent-Atlas/biomapper/biomapper/core/mapping_executor.py`
- **Target Service:** `/home/ubuntu/Software-Engineer-AI-Agent-Atlas/biomapper/biomapper/core/engine_components/mapping_executor_initializer.py`
- **Starter Prompt:** `/home/ubuntu/Software-Engineer-AI-Agent-Atlas/biomapper/roadmap/_active_prompts/_starter_prompt.md`

## 4. Success Criteria
- The `MappingExecutor.__init__` method's parameter list is significantly reduced. It should primarily accept pre-initialized service components, not configuration values.
- The `MappingExecutorInitializer` is responsible for creating instances of `ClientManager`, `ConfigLoader`, `StrategyHandler`, `PathFinder`, `CheckpointManager`, etc.
- The `MappingExecutor.create` static method uses `MappingExecutorInitializer` to build the executor instance.
- All existing tests related to `MappingExecutor` instantiation must pass after the refactoring.

## 5. Implementation Requirements
- **Input files/data:** `mapping_executor.py`, `mapping_executor_initializer.py`
- **Expected outputs:** Modified versions of the input files.
- **Code standards:** Adhere to existing project formatting, use type hints, and ensure all logic is asynchronous where appropriate.

## 6. Error Recovery Instructions
- If you encounter import errors, ensure all new service dependencies are correctly imported.
- If tests fail, it is likely due to incorrect dependency injection. Trace the creation of the failed component back to the `MappingExecutorInitializer` and ensure it's being constructed with the correct parameters.

## 7. Feedback and Reporting
- **File Path:** `/home/ubuntu/Software-Engineer-AI-Agent-Atlas/biomapper/roadmap/_active_prompts/feedback/YYYY-MM-DD-HHMMSS-feedback-refactor-executor-initialization.md`
- **Content:**
    - **Completed Subtasks:** Checklist of modifications made to `MappingExecutor` and `MappingExecutorInitializer`.
    - **Issues Encountered:** Document any challenges with dependency injection or test failures.
    - **Next Action Recommendation:** Suggest any further cleanup related to initialization.
    - **Confidence Assessment:** High. This is a structural refactoring with clear boundaries.
# Task: Refactor Execution Lifecycle Management

## 1. Task Objective
To decouple the `MappingExecutor` from the direct management of execution lifecycle concerns like checkpointing, progress reporting, and metrics. This will be achieved by creating a new, high-level service that coordinates these aspects, further simplifying the executor.

## 2. Context and Background
The `MappingExecutor` currently has several delegate methods for saving/loading checkpoints (`save_checkpoint`, `load_checkpoint`) and reporting progress (`_report_progress`). While these delegate to other managers, they still clutter the executor's interface. Consolidating these into a single `ExecutionLifecycleService` would provide a cleaner separation of concerns.

## 3. Key Memories and Documents
- **Source File:** `/home/ubuntu/Software-Engineer-AI-Agent-Atlas/biomapper/biomapper/core/mapping_executor.py`
- **Component Managers:** `CheckpointManager`, `ProgressReporter`.
- **Starter Prompt:** `/home/ubuntu/Software-Engineer-AI-Agent-Atlas/biomapper/roadmap/_active_prompts/_starter_prompt.md`

## 4. Success Criteria
- A new `ExecutionLifecycleService` is created in `biomapper/core/services/`.
- This service is initialized with the `CheckpointManager`, `ProgressReporter`, and potentially a new `MetricsManager`.
- The delegate methods for checkpointing and progress reporting are removed from `MappingExecutor`.
- The `MappingExecutor` calls the new `ExecutionLifecycleService` at appropriate points (e.g., `lifecycle_service.report_progress(...)`).
- The `MappingExecutor`'s public API is cleaner and more focused on mapping orchestration.
- All tests related to checkpointing and progress reporting must pass.

## 5. Implementation Requirements
- **Input files/data:** `mapping_executor.py`, and the paths to the component manager classes.
- **Expected outputs:** A new service file (e.g., `biomapper/core/services/execution_lifecycle_service.py`) and a modified `mapping_executor.py`.
- **Code standards:** The new service should be injected into the `MappingExecutor` during initialization.

## 6. Error Recovery Instructions
- If tests fail, it's likely because a call to a lifecycle method (like reporting progress) was missed during the refactoring. Review the original `execute_mapping` and `execute_strategy` methods to ensure all original calls are now being made via the new service.

## 7. Feedback and Reporting
- **File Path:** `/home/ubuntu/Software-Engineer-AI-Agent-Atlas/biomapper/roadmap/_active_prompts/feedback/YYYY-MM-DD-HHMMSS-feedback-refactor-executor-lifecycle-management.md`
- **Content:**
    - **Completed Subtasks:** Describe the creation of the new service and the removal of delegate methods from the executor.
    - **Issues Encountered:** Note any difficulties in deciding the boundaries of the new service.
    - **Next Action Recommendation:** Confirm that the executor is now sufficiently decoupled from lifecycle concerns.
    - **Confidence Assessment:** High. This refactoring helps to enforce better separation of concerns.
=======
    - **Confidence Assessment:** Medium. The potential for circular dependencies requires careful design.
>>>>>>> efa34fb2
<|MERGE_RESOLUTION|>--- conflicted
+++ resolved
@@ -1,4 +1,38 @@
-<<<<<<< HEAD
+# Task: Decompose Bidirectional Validation from `execute_mapping`
+
+## 1. Task Objective
+Extract the logic for bidirectional validation from the `MappingExecutor.execute_mapping` method into a new, self-contained service. This service will handle the process of re-running mappings in the reverse direction to validate the initial results.
+
+## 2. Context and Background
+Within the large `execute_mapping` method, there is a conditional block that, if `bidirectional_validation` is enabled, triggers a recursive or secondary mapping process in the reverse direction. This is a distinct and complex feature that should reside in its own specialized service.
+
+## 3. Key Memories and Documents
+- **Source File:** `/home/ubuntu/Software-Engineer-AI-Agent-Atlas/biomapper/biomapper/core/mapping_executor.py`
+- **Starter Prompt:** `/home/ubuntu/Software-Engineer-AI-Agent-Atlas/biomapper/roadmap/_active_prompts/_starter_prompt.md`
+
+## 4. Success Criteria
+- A new service class (e.g., `BidirectionalValidationService`) is created in a new file under `biomapper/core/services/`.
+- The service encapsulates the logic for performing the reverse mapping and comparing the results against the forward mapping.
+- The `MappingExecutor.execute_mapping` method is simplified by replacing the inline validation logic with a call to this new service.
+- The new service may need to call back into the `MappingExecutor` or its sub-services to run the reverse mapping, so the dependency structure should be carefully designed.
+- All tests related to bidirectional validation must pass.
+
+## 5. Implementation Requirements
+- **Input files/data:** `mapping_executor.py`
+- **Expected outputs:** A new service file (e.g., `biomapper/core/services/bidirectional_validation_service.py`) and a modified `mapping_executor.py`.
+- **Code standards:** Pay attention to dependency injection to avoid circular dependencies if the new service needs to invoke mapping functionality.
+
+## 6. Error Recovery Instructions
+- The main risk is creating a circular dependency. If the `BidirectionalValidationService` needs to run a mapping, it should likely call a public method on the `MappingExecutor` rather than trying to replicate the logic internally. Ensure this interaction is clean.
+- Test failures will likely indicate that the validation results are different. This could be due to incorrect state being passed to the validation service.
+
+## 7. Feedback and Reporting
+- **File Path:** `/home/ubuntu/Software-Engineer-AI-Agent-Atlas/biomapper/roadmap/_active_prompts/feedback/YYYY-MM-DD-HHMMSS-feedback-refactor-executor-bidirectional-validation.md`
+- **Content:**
+    - **Completed Subtasks:** Detail the creation of the validation service and the changes in `MappingExecutor`.
+    - **Issues Encountered:** Describe any challenges with circular dependencies or state management.
+    - **Next Action Recommendation:** Confirm the successful modularization of this feature.
+    - **Confidence Assessment:** Medium. The potential for circular dependencies requires careful design.
 # Task: Decompose Initial Direct Mapping from `execute_mapping`
 
 ## 1. Task Objective
@@ -34,8 +68,6 @@
     - **Issues Encountered:** Describe any difficulties in isolating the direct mapping logic.
     - **Next Action Recommendation:** Confirm readiness for the next `execute_mapping` decomposition task.
     - **Confidence Assessment:** High. This is a well-contained piece of logic.
-=======
->>>>>>> efa34fb2
 # Task: Decompose Bidirectional Validation from `execute_mapping`
 
 ## 1. Task Objective
@@ -70,7 +102,6 @@
     - **Completed Subtasks:** Detail the creation of the validation service and the changes in `MappingExecutor`.
     - **Issues Encountered:** Describe any challenges with circular dependencies or state management.
     - **Next Action Recommendation:** Confirm the successful modularization of this feature.
-<<<<<<< HEAD
     - **Confidence Assessment:** Medium. The potential for circular dependencies requires careful design.
 # Task: Refactor MappingExecutor Initialization Logic
 
@@ -142,7 +173,4 @@
     - **Completed Subtasks:** Describe the creation of the new service and the removal of delegate methods from the executor.
     - **Issues Encountered:** Note any difficulties in deciding the boundaries of the new service.
     - **Next Action Recommendation:** Confirm that the executor is now sufficiently decoupled from lifecycle concerns.
-    - **Confidence Assessment:** High. This refactoring helps to enforce better separation of concerns.
-=======
-    - **Confidence Assessment:** Medium. The potential for circular dependencies requires careful design.
->>>>>>> efa34fb2
+    - **Confidence Assessment:** High. This refactoring helps to enforce better separation of concerns.