--- conflicted
+++ resolved
@@ -1,4 +1,51 @@
-<<<<<<< HEAD
+# Task: Resolve ActionLoader, StrategyOrchestrator, and UniProt Client Errors
+
+## Context:
+Failures are occurring in tests for `ActionLoader`, `StrategyOrchestrator`, and UniProt clients. These include `AttributeError` and `ConfigurationError` for action loading, `KeyError` for context management in strategy orchestration, and various `AssertionError` and `KeyError` issues in UniProt client tests, suggesting problems with class loading, state management, API interaction, or data parsing.
+
+## Objective:
+Debug and fix the issues in `ActionLoader`, `StrategyOrchestrator`, and the UniProt clients to ensure correct dynamic loading of actions, robust strategy execution context, and reliable UniProt data retrieval and processing.
+
+## Affected Tests & Errors:
+
+**`tests/unit/core/test_action_loader.py`**
+- `TestActionLoader::test_action_registry_lazy_loading` - `AttributeError: <module 'biomapper.core.engine_components.action_loader' ...>`
+- `TestActionLoader::test_load_action_class_from_registry` - `AttributeError: property 'action_registry' of 'ActionLoader' object has no deleter`
+- `TestActionLoader::test_load_action_class_invalid_type` - `AttributeError: property 'action_registry' of 'ActionLoader' object has no deleter`
+- `TestActionLoader::test_load_action_class_attribute_error` - `assert 'does not have class' in "[CONFIGURATION_ERROR] Unexpected error loading action class 'test.module.MissingAction': issubclass() arg 1 must be a class"`
+- `TestActionLoader::test_instantiate_action` - `biomapper.core.exceptions.ConfigurationError: [CONFIGURATION_ERROR] Failed to instantiate action 'TEST_ACTION': object.__init__() takes exactly one argument (the instan...`
+- `TestActionLoader::test_module_caching` - `biomapper.core.exceptions.ConfigurationError: [CONFIGURATION_ERROR] Unexpected error loading action class 'test.module.TestAction': 'test.module'`
+
+**`tests/core/engine_components/test_strategy_orchestrator.py`**
+- `TestStrategyOrchestrator::test_context_updates_between_steps` - `KeyError: 'current_identifiers'`
+
+**`tests/mapping/clients/test_uniprot_historical_resolver_client.py`**
+- `TestUniProtHistoricalResolverClient::test_mock_primary_accession_resolution` - `AssertionError: Expected '_fetch_uniprot_search_results' to have been called once. Called 2 times.`
+- `TestUniProtHistoricalResolverClient::test_mock_api_error_handling` - `AssertionError: assert False`
+- `TestUniProtHistoricalResolverClient::test_cache_usage` - `AssertionError: assert 2 == 1`
+
+**`tests/mapping/clients/uniprot/test_uniprot_mapping.py`**
+- `test` - `KeyError: 'from_db'`
+
+## Tasks:
+
+1.  **`ActionLoader` (`test_action_loader.py`):**
+    *   **AttributeErrors & ConfigurationErrors:** Review how actions are registered, loaded, and instantiated. 
+        *   The `action_registry` property issue suggests a problem with its definition or how it's accessed (e.g., missing a setter or getter, or an issue with its deleter if defined as a property).
+        *   Errors related to loading/instantiating specific test actions (`test.module.MissingAction`, `TEST_ACTION`, `test.module.TestAction`) point to problems in the dynamic import or class instantiation logic within `ActionLoader`.
+
+2.  **`StrategyOrchestrator` (`test_strategy_orchestrator.py`):**
+    *   **`KeyError: 'current_identifiers'`:** Investigate how the execution context is managed and passed between steps in the `StrategyOrchestrator`. The `current_identifiers` key is expected but missing, indicating a potential issue in a previous step not setting it, or the orchestrator not correctly propagating it.
+
+3.  **UniProt Clients (`test_uniprot_historical_resolver_client.py`, `test_uniprot_mapping.py`):**
+    *   **AssertionErrors in `TestUniProtHistoricalResolverClient`:**
+        *   `_fetch_uniprot_search_results` called multiple times: Check the conditions under which this method is called; it might be an issue with caching logic or redundant calls.
+        *   `assert False`: This is a generic failure; examine the test logic to understand what condition leads to this assertion.
+        *   Cache usage `assert 2 == 1`: Review how caching is implemented and tested for the historical resolver. The expected cache interaction is not met.
+    *   **`KeyError: 'from_db'` in `test_uniprot_mapping.py`:** This suggests that data retrieved or processed from UniProt is expected to have a `'from_db'` key, which is missing. Review the data parsing and transformation logic in this client.
+
+## Expected Outcome:
+All listed tests for `ActionLoader`, `StrategyOrchestrator`, and UniProt clients should pass, ensuring these components are robust and function as designed.
 # Task: Resolve Miscellaneous Remaining Test Failures
 
 ## Context:
@@ -407,54 +454,4 @@
 - The public API of `MappingExecutor` is clean and delegates all heavy lifting to the appropriate services (`MappingPathExecutionService`, `StrategyExecutionService`).
 - Redundant private helper and pass-through methods have been removed.
 - All dependent components are correctly initialized and wired together.
-- High-level integration tests continue to pass, demonstrating that the facade correctly orchestrates the underlying services.
-=======
-# Task: Resolve ActionLoader, StrategyOrchestrator, and UniProt Client Errors
-
-## Context:
-Failures are occurring in tests for `ActionLoader`, `StrategyOrchestrator`, and UniProt clients. These include `AttributeError` and `ConfigurationError` for action loading, `KeyError` for context management in strategy orchestration, and various `AssertionError` and `KeyError` issues in UniProt client tests, suggesting problems with class loading, state management, API interaction, or data parsing.
-
-## Objective:
-Debug and fix the issues in `ActionLoader`, `StrategyOrchestrator`, and the UniProt clients to ensure correct dynamic loading of actions, robust strategy execution context, and reliable UniProt data retrieval and processing.
-
-## Affected Tests & Errors:
-
-**`tests/unit/core/test_action_loader.py`**
-- `TestActionLoader::test_action_registry_lazy_loading` - `AttributeError: <module 'biomapper.core.engine_components.action_loader' ...>`
-- `TestActionLoader::test_load_action_class_from_registry` - `AttributeError: property 'action_registry' of 'ActionLoader' object has no deleter`
-- `TestActionLoader::test_load_action_class_invalid_type` - `AttributeError: property 'action_registry' of 'ActionLoader' object has no deleter`
-- `TestActionLoader::test_load_action_class_attribute_error` - `assert 'does not have class' in "[CONFIGURATION_ERROR] Unexpected error loading action class 'test.module.MissingAction': issubclass() arg 1 must be a class"`
-- `TestActionLoader::test_instantiate_action` - `biomapper.core.exceptions.ConfigurationError: [CONFIGURATION_ERROR] Failed to instantiate action 'TEST_ACTION': object.__init__() takes exactly one argument (the instan...`
-- `TestActionLoader::test_module_caching` - `biomapper.core.exceptions.ConfigurationError: [CONFIGURATION_ERROR] Unexpected error loading action class 'test.module.TestAction': 'test.module'`
-
-**`tests/core/engine_components/test_strategy_orchestrator.py`**
-- `TestStrategyOrchestrator::test_context_updates_between_steps` - `KeyError: 'current_identifiers'`
-
-**`tests/mapping/clients/test_uniprot_historical_resolver_client.py`**
-- `TestUniProtHistoricalResolverClient::test_mock_primary_accession_resolution` - `AssertionError: Expected '_fetch_uniprot_search_results' to have been called once. Called 2 times.`
-- `TestUniProtHistoricalResolverClient::test_mock_api_error_handling` - `AssertionError: assert False`
-- `TestUniProtHistoricalResolverClient::test_cache_usage` - `AssertionError: assert 2 == 1`
-
-**`tests/mapping/clients/uniprot/test_uniprot_mapping.py`**
-- `test` - `KeyError: 'from_db'`
-
-## Tasks:
-
-1.  **`ActionLoader` (`test_action_loader.py`):**
-    *   **AttributeErrors & ConfigurationErrors:** Review how actions are registered, loaded, and instantiated. 
-        *   The `action_registry` property issue suggests a problem with its definition or how it's accessed (e.g., missing a setter or getter, or an issue with its deleter if defined as a property).
-        *   Errors related to loading/instantiating specific test actions (`test.module.MissingAction`, `TEST_ACTION`, `test.module.TestAction`) point to problems in the dynamic import or class instantiation logic within `ActionLoader`.
-
-2.  **`StrategyOrchestrator` (`test_strategy_orchestrator.py`):**
-    *   **`KeyError: 'current_identifiers'`:** Investigate how the execution context is managed and passed between steps in the `StrategyOrchestrator`. The `current_identifiers` key is expected but missing, indicating a potential issue in a previous step not setting it, or the orchestrator not correctly propagating it.
-
-3.  **UniProt Clients (`test_uniprot_historical_resolver_client.py`, `test_uniprot_mapping.py`):**
-    *   **AssertionErrors in `TestUniProtHistoricalResolverClient`:**
-        *   `_fetch_uniprot_search_results` called multiple times: Check the conditions under which this method is called; it might be an issue with caching logic or redundant calls.
-        *   `assert False`: This is a generic failure; examine the test logic to understand what condition leads to this assertion.
-        *   Cache usage `assert 2 == 1`: Review how caching is implemented and tested for the historical resolver. The expected cache interaction is not met.
-    *   **`KeyError: 'from_db'` in `test_uniprot_mapping.py`:** This suggests that data retrieved or processed from UniProt is expected to have a `'from_db'` key, which is missing. Review the data parsing and transformation logic in this client.
-
-## Expected Outcome:
-All listed tests for `ActionLoader`, `StrategyOrchestrator`, and UniProt clients should pass, ensuring these components are robust and function as designed.
->>>>>>> 6168821c
+- High-level integration tests continue to pass, demonstrating that the facade correctly orchestrates the underlying services.