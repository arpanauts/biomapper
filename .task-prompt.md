<<<<<<< HEAD
# Prompt: Implement the `MappingExecutor` as a Pure Facade

## Goal
Create the `biomapper/core/mapping_executor.py` file, defining the `MappingExecutor` class as a pure facade. This class should delegate all its operational logic to specialized coordinator services, and its constructor should be extremely lean.

## Context
The `InitializationService` is responsible for creating all low-level components, and the `MappingExecutorBuilder` is responsible for assembling them into high-level coordinators. This task is to create the final piece: a `MappingExecutor` that simply acts as a clean entry point, receiving the pre-built coordinators from the builder.

The old `mapping_executor.py` has been deleted, so you are creating this file from scratch.

## Requirements

1.  **Create the File:**
    -   Create a new file at `biomapper/core/mapping_executor.py`.

2.  **Define the `MappingExecutor` Class:**
    -   The class should inherit from `CompositeIdentifierMixin` for backward compatibility.

3.  **Implement the `__init__` Constructor:**
    -   The constructor must be lightweight.
    -   It should accept the following pre-initialized components as arguments:
        -   `lifecycle_coordinator: LifecycleCoordinator`
        -   `mapping_coordinator: MappingCoordinatorService`
        -   `strategy_coordinator: StrategyCoordinatorService`
        -   `session_manager: SessionManager`
        -   `metadata_query_service: MetadataQueryService`
    -   Store these components as instance attributes (e.g., `self.lifecycle_coordinator = lifecycle_coordinator`).

4.  **Implement Public Methods as Delegations:**
    -   All public methods should be one-line delegations to the appropriate coordinator.
    -   **Lifecycle Methods:**
        -   `async_dispose()`: Delegate to `self.lifecycle_coordinator.dispose_resources()`.
        -   `save_checkpoint(...)`: Delegate to `self.lifecycle_coordinator.save_checkpoint(...)`.
        -   `load_checkpoint(...)`: Delegate to `self.lifecycle_coordinator.load_checkpoint(...)`.
        -   `start_session(...)`: Delegate to `self.lifecycle_coordinator.start_session(...)`.
        -   `end_session(...)`: Delegate to `self.lifecycle_coordinator.end_session(...)`.
    -   **Mapping Execution Methods:**
        -   `execute_mapping(...)`: Delegate to `self.mapping_coordinator.execute_mapping(...)`.
        -   `_execute_path(...)`: Delegate to `self.mapping_coordinator.execute_path(...)`.
    -   **Strategy Execution Methods:**
        -   `execute_strategy(...)`: Delegate to `self.strategy_coordinator.execute_strategy(...)`.
        -   `execute_yaml_strategy(...)`: Delegate to `self.strategy_coordinator.execute_yaml_strategy(...)`.
        -   `execute_robust_yaml_strategy(...)`: Delegate to `self.strategy_coordinator.execute_robust_yaml_strategy(...)`.
    -   **Utility Methods:**
        -   `get_strategy(...)`: Delegate to `self.metadata_query_service.get_strategy(...)`.
        -   `get_cache_session()`: Delegate to `self.session_manager.get_async_cache_session()`.

5.  **Add Necessary Imports:**
    -   Include all necessary imports for type hints and referenced classes.

## Files to Modify
-   **Create:** `biomapper/core/mapping_executor.py`

## Success Criteria
-   The new `mapping_executor.py` file is created.
-   The `MappingExecutor` class is defined with a lean constructor as specified.
-   All public methods are implemented as simple delegations to the correct coordinator or service.
-   The code is clean, well-documented with type hints, and passes linting checks.
# Prompt: Create Unit Tests for `InitializationService`

## Goal
Create a comprehensive suite of unit tests for the new `InitializationService` located at `biomapper/core/engine_components/initialization_service.py`. This service is critical as it's responsible for creating all low-level components, and it currently has no test coverage.

## Context
The `InitializationService` was recently rebuilt from scratch to be the single source of truth for component creation. Its primary method, `create_components`, takes a configuration dictionary and instantiates over a dozen services and managers. Your task is to validate that this process works correctly under various configurations.
=======
# Prompt: Create Unit Tests for the `MappingExecutor` Facade

## Goal
Create unit tests for the new, lean `MappingExecutor` facade. The tests should not test any underlying business logic, but instead verify that each public method of the facade correctly delegates its call to the appropriate mocked coordinator or service.

## Context
The `MappingExecutor` class (to be created in `biomapper/core/mapping_executor.py`) is being refactored into a pure facade. Its only job is to forward calls. This task is to create the tests that enforce this pattern and ensure the wiring is correct.
>>>>>>> 9b1b2ccf

## Requirements

1.  **Create Test File:**
<<<<<<< HEAD
    -   Create a new file at `tests/unit/core/engine_components/test_initialization_service.py`.

2.  **Test Structure:**
    -   Use `pytest` and the `unittest.mock` library.
    -   Create a test class, e.g., `TestInitializationService`.
    -   Use a `setup_method` or fixtures to instantiate `InitializationService` for each test.

3.  **Test Scenarios:**
    -   **Test Default Creation:**
        -   Call `create_components` with an empty config dictionary (`{}`).
        -   Assert that the returned `components` dictionary is not None and contains all expected keys (e.g., 'session_manager', 'checkpoint_service', etc.).
        -   Assert that each component in the dictionary is an instance of its expected class.
    -   **Test Custom Configuration:**
        -   Create a sample `config` dictionary with custom values (e.g., a specific `metamapper_db_url`, `checkpoint_enabled=True`).
        -   Use `unittest.mock.patch` to mock the constructors of the underlying services (e.g., `SessionManager`, `CheckpointService`).
        -   Call `create_components` with your custom config.
        -   Assert that the mocked constructors were called with the correct arguments from your config.
    -   **Test Component Dependencies:**
        -   Verify that components are created with the correct dependencies. For example, assert that `CacheManager` is initialized with the `SessionManager` instance created in the same run.

4.  **Coverage:**
    -   Aim for high test coverage of the `create_components` method and the various `_create_*` helper methods within `InitializationService`.
    -   Ensure every component creation path is tested.

## Files to Modify
-   **Create:** `tests/unit/core/engine_components/test_initialization_service.py`

## Success Criteria
-   The new test file is created and populated with comprehensive unit tests.
-   The tests validate both default and custom configuration scenarios.
-   The tests verify the correct instantiation and wiring of components.
-   All tests pass when run with `pytest`.
# Prompt: Consolidate and Complete Tests for Lifecycle Components

## Goal
Ensure the entire refactored lifecycle management subsystem has robust and complete test coverage. This involves reviewing existing tests for the decomposed services and creating new tests for the `LifecycleCoordinator`.

## Context
The old `LifecycleManager` was decomposed into three distinct services (`ExecutionSessionService`, `CheckpointService`, `ResourceDisposalService`) and a new `LifecycleCoordinator` facade that delegates to them. Feedback from a previous run indicated that some tests were created for the services, but the coordinator itself is untested, and the existing tests may be incomplete. This task is to solidify the testing for this entire critical subsystem.

## Requirements

1.  **Review and Enhance Existing Service Tests:**
    -   **File:** `tests/unit/core/services/test_checkpoint_service.py`
    -   **File:** `tests/unit/core/services/test_execution_session_service.py`
    -   **File:** `tests/unit/core/services/test_resource_disposal_service.py`
    -   **Action:** Carefully review the tests in these files. Ensure they are comprehensive, covering all public methods, edge cases, and both success and failure scenarios. Add or refactor tests as needed to achieve complete coverage.

2.  **Create Tests for `LifecycleCoordinator`:**
    -   **Create File:** `tests/unit/core/engine_components/test_lifecycle_coordinator.py`.
    -   **Logic:** The `LifecycleCoordinator` is a pure facade. The tests should reflect this.
    -   **Structure:**
        -   Create mock objects for the three underlying services (`ExecutionSessionService`, `CheckpointService`, `ResourceDisposalService`).
        -   Instantiate the `LifecycleCoordinator` with these mocks.
        -   For each public method in the coordinator (e.g., `save_checkpoint`, `dispose_resources`), write a test to verify that it correctly delegates the call to the appropriate mocked service with the correct arguments.

## Files to Modify
-   **Review/Modify:**
    -   `tests/unit/core/services/test_checkpoint_service.py`
    -   `tests/unit/core/services/test_execution_session_service.py`
    -   `tests/unit/core/services/test_resource_disposal_service.py`
-   **Create:**
    -   `tests/unit/core/engine_components/test_lifecycle_coordinator.py`

## Success Criteria
-   The three existing test files for the lifecycle services are reviewed and updated to be fully comprehensive.
-   A new, complete test suite for the `LifecycleCoordinator` is created and verifies all its delegations.
-   The entire lifecycle subsystem (coordinator and services) has robust, reliable, and complete test coverage.
-   All related tests pass when run with `pytest`.
=======
    -   Create a new file at `tests/unit/core/test_mapping_executor.py`.

2.  **Test Structure:**
    -   Use `pytest` and `unittest.mock`.
    -   In your test setup, create mock objects for each of the coordinators and services that the `MappingExecutor` will take in its constructor (`LifecycleCoordinator`, `MappingCoordinatorService`, `StrategyCoordinatorService`, etc.).
    -   Instantiate the `MappingExecutor` with these mocks.

3.  **Test Scenarios (one test per method):**
    -   For each public method in `MappingExecutor` (e.g., `execute_mapping`, `save_checkpoint`, `async_dispose`):
        -   Create a dedicated test function (e.g., `test_execute_mapping_delegates_correctly`).
        -   Call the method on the `MappingExecutor` instance with sample arguments.
        -   Assert that the corresponding method on the correct mock coordinator/service was called exactly once.
        -   Assert that it was called with the same arguments that were passed to the facade method.

    -   **Example for `execute_mapping`:**
        ```python
        def test_execute_mapping_delegates_to_mapping_coordinator(self):
            # Arrange
            source_name = "test_source"
            # ... other args

            # Act
            self.executor.execute_mapping(source_endpoint_name=source_name, ...)

            # Assert
            self.mock_mapping_coordinator.execute_mapping.assert_called_once_with(
                source_endpoint_name=source_name, ...
            )
        ```

4.  **Coverage:**
    -   Ensure every public, delegating method in the `MappingExecutor` facade has a corresponding test to verify its delegation.

## Files to Modify
-   **Create:** `tests/unit/core/test_mapping_executor.py`

## Success Criteria
-   The new test file is created.
-   Tests are written for all public methods of the `MappingExecutor` facade.
-   Each test successfully verifies that the method call is delegated to the correct underlying service with the correct parameters.
-   All tests pass when run with `pytest`.
>>>>>>> 9b1b2ccf
<|MERGE_RESOLUTION|>--- conflicted
+++ resolved
@@ -1,4 +1,55 @@
-<<<<<<< HEAD
+# Prompt: Create Unit Tests for the `MappingExecutor` Facade
+
+## Goal
+Create unit tests for the new, lean `MappingExecutor` facade. The tests should not test any underlying business logic, but instead verify that each public method of the facade correctly delegates its call to the appropriate mocked coordinator or service.
+
+## Context
+The `MappingExecutor` class (to be created in `biomapper/core/mapping_executor.py`) is being refactored into a pure facade. Its only job is to forward calls. This task is to create the tests that enforce this pattern and ensure the wiring is correct.
+
+## Requirements
+
+1.  **Create Test File:**
+    -   Create a new file at `tests/unit/core/test_mapping_executor.py`.
+
+2.  **Test Structure:**
+    -   Use `pytest` and `unittest.mock`.
+    -   In your test setup, create mock objects for each of the coordinators and services that the `MappingExecutor` will take in its constructor (`LifecycleCoordinator`, `MappingCoordinatorService`, `StrategyCoordinatorService`, etc.).
+    -   Instantiate the `MappingExecutor` with these mocks.
+
+3.  **Test Scenarios (one test per method):**
+    -   For each public method in `MappingExecutor` (e.g., `execute_mapping`, `save_checkpoint`, `async_dispose`):
+        -   Create a dedicated test function (e.g., `test_execute_mapping_delegates_correctly`).
+        -   Call the method on the `MappingExecutor` instance with sample arguments.
+        -   Assert that the corresponding method on the correct mock coordinator/service was called exactly once.
+        -   Assert that it was called with the same arguments that were passed to the facade method.
+
+    -   **Example for `execute_mapping`:**
+        ```python
+        def test_execute_mapping_delegates_to_mapping_coordinator(self):
+            # Arrange
+            source_name = "test_source"
+            # ... other args
+
+            # Act
+            self.executor.execute_mapping(source_endpoint_name=source_name, ...)
+
+            # Assert
+            self.mock_mapping_coordinator.execute_mapping.assert_called_once_with(
+                source_endpoint_name=source_name, ...
+            )
+        ```
+
+4.  **Coverage:**
+    -   Ensure every public, delegating method in the `MappingExecutor` facade has a corresponding test to verify its delegation.
+
+## Files to Modify
+-   **Create:** `tests/unit/core/test_mapping_executor.py`
+
+## Success Criteria
+-   The new test file is created.
+-   Tests are written for all public methods of the `MappingExecutor` facade.
+-   Each test successfully verifies that the method call is delegated to the correct underlying service with the correct parameters.
+-   All tests pass when run with `pytest`.
 # Prompt: Implement the `MappingExecutor` as a Pure Facade
 
 ## Goal
@@ -64,20 +115,10 @@
 
 ## Context
 The `InitializationService` was recently rebuilt from scratch to be the single source of truth for component creation. Its primary method, `create_components`, takes a configuration dictionary and instantiates over a dozen services and managers. Your task is to validate that this process works correctly under various configurations.
-=======
-# Prompt: Create Unit Tests for the `MappingExecutor` Facade
-
-## Goal
-Create unit tests for the new, lean `MappingExecutor` facade. The tests should not test any underlying business logic, but instead verify that each public method of the facade correctly delegates its call to the appropriate mocked coordinator or service.
-
-## Context
-The `MappingExecutor` class (to be created in `biomapper/core/mapping_executor.py`) is being refactored into a pure facade. Its only job is to forward calls. This task is to create the tests that enforce this pattern and ensure the wiring is correct.
->>>>>>> 9b1b2ccf
 
 ## Requirements
 
 1.  **Create Test File:**
-<<<<<<< HEAD
     -   Create a new file at `tests/unit/core/engine_components/test_initialization_service.py`.
 
 2.  **Test Structure:**
@@ -146,47 +187,4 @@
 -   The three existing test files for the lifecycle services are reviewed and updated to be fully comprehensive.
 -   A new, complete test suite for the `LifecycleCoordinator` is created and verifies all its delegations.
 -   The entire lifecycle subsystem (coordinator and services) has robust, reliable, and complete test coverage.
--   All related tests pass when run with `pytest`.
-=======
-    -   Create a new file at `tests/unit/core/test_mapping_executor.py`.
-
-2.  **Test Structure:**
-    -   Use `pytest` and `unittest.mock`.
-    -   In your test setup, create mock objects for each of the coordinators and services that the `MappingExecutor` will take in its constructor (`LifecycleCoordinator`, `MappingCoordinatorService`, `StrategyCoordinatorService`, etc.).
-    -   Instantiate the `MappingExecutor` with these mocks.
-
-3.  **Test Scenarios (one test per method):**
-    -   For each public method in `MappingExecutor` (e.g., `execute_mapping`, `save_checkpoint`, `async_dispose`):
-        -   Create a dedicated test function (e.g., `test_execute_mapping_delegates_correctly`).
-        -   Call the method on the `MappingExecutor` instance with sample arguments.
-        -   Assert that the corresponding method on the correct mock coordinator/service was called exactly once.
-        -   Assert that it was called with the same arguments that were passed to the facade method.
-
-    -   **Example for `execute_mapping`:**
-        ```python
-        def test_execute_mapping_delegates_to_mapping_coordinator(self):
-            # Arrange
-            source_name = "test_source"
-            # ... other args
-
-            # Act
-            self.executor.execute_mapping(source_endpoint_name=source_name, ...)
-
-            # Assert
-            self.mock_mapping_coordinator.execute_mapping.assert_called_once_with(
-                source_endpoint_name=source_name, ...
-            )
-        ```
-
-4.  **Coverage:**
-    -   Ensure every public, delegating method in the `MappingExecutor` facade has a corresponding test to verify its delegation.
-
-## Files to Modify
--   **Create:** `tests/unit/core/test_mapping_executor.py`
-
-## Success Criteria
--   The new test file is created.
--   Tests are written for all public methods of the `MappingExecutor` facade.
--   Each test successfully verifies that the method call is delegated to the correct underlying service with the correct parameters.
--   All tests pass when run with `pytest`.
->>>>>>> 9b1b2ccf
+-   All related tests pass when run with `pytest`.