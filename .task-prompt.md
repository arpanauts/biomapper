<<<<<<< HEAD
# Task: Solidify Coordinator Delegation in MappingExecutor

**Task Objective:**
Ensure that all public operational methods in `MappingExecutor` (e.g., `execute_mapping`, `execute_strategy`, `_execute_path`) are purely delegating calls to the appropriate coordinator service (`MappingCoordinatorService` or `StrategyCoordinatorService`). No business logic should remain in the `MappingExecutor` methods themselves.

**Prerequisites:**
- The `MappingExecutor` has been refactored to receive its coordinators via its `__init__` method (as per `prompt-3-refactor-executor-facade.md`).
- The `MappingCoordinatorService` and `StrategyCoordinatorService` exist.

**Input Context:**
- `/home/ubuntu/biomapper/biomapper/core/mapping_executor.py`: The file to be modified.
- `/home/ubuntu/biomapper/biomapper/core/engine_components/mapping_coordinator_service.py`: A target for delegation.
- `/home/ubuntu/biomapper/biomapper/core/engine_components/strategy_coordinator_service.py`: A target for delegation.

**Expected Outputs:**
1.  A modified `mapping_executor.py` file where the implementations of `execute_mapping`, `execute_strategy`, and `_execute_path` consist of a single line: a call to the corresponding method on the appropriate coordinator.
2.  Any logic, parameter transformation, or default value handling that currently exists in the `MappingExecutor` methods will be moved into the respective coordinator service method.

**Success Criteria:**
- The `MappingExecutor` methods are simple, one-line delegations.
- The facade pattern is strictly enforced.
- All logic resides within the service layer (the coordinators), not the facade.
- The application's behavior remains unchanged, and all tests pass.

**Error Recovery Instructions:**
- If moving logic to a coordinator requires that coordinator to have a new dependency, update the `MappingExecutorBuilder` to inject that dependency correctly.
- If a method seems to not fit in any existing coordinator, consider if a new coordinator service is needed. Document this for future work.
=======
# Task: Create MappingExecutorBuilder

**Task Objective:**
Create a new `MappingExecutorBuilder` class in a new file. This builder will be responsible for constructing a fully-configured `MappingExecutor` instance. It will use the `InitializationService` to create low-level components and will then be responsible for instantiating and wiring together the high-level coordinator and manager services.

**Prerequisites:**
- The `InitializationService` has been refactored to be the single source for creating low-level components (as per `prompt-1-refactor-initializer.md`).

**Input Context:**
- `/home/ubuntu/biomapper/biomapper/core/engine_components/initialization_service.py`: To be used by the builder.
- `/home/ubuntu/biomapper/biomapper/core/mapping_executor.py`: The class that the builder will construct.

**Expected Outputs:**
1.  A new file: `/home/ubuntu/biomapper/biomapper/core/engine_components/mapping_executor_builder.py`.
2.  This file will contain the `MappingExecutorBuilder` class.
3.  The builder will have a `build()` method that:
    a. Takes configuration parameters in its `__init__`.
    b. Uses `InitializationService` to get base components.
    c. Instantiates `StrategyCoordinatorService`, `MappingCoordinatorService`, and `LifecycleManager`, providing them with their dependencies from the component dictionary.
    d. Returns a fully assembled `MappingExecutor` instance.

**Success Criteria:**
- The `MappingExecutorBuilder` can successfully build a `MappingExecutor` instance that is fully functional.
- The builder correctly wires all dependencies between services and coordinators.
- The creation of the `MappingExecutor` is now entirely handled by the builder, separating construction from operation.

**Error Recovery Instructions:**
- If dependency injection becomes complex, clearly document the dependency graph in the code comments.
- If the builder cannot resolve a dependency, ensure the `InitializationService` is providing it correctly.
>>>>>>> 536350ed

**Environment Requirements:**
- Access to the `biomapper` codebase.
- `poetry` environment fully installed and operational.

**Task Decomposition:**
<<<<<<< HEAD
1.  Review the implementation of `execute_mapping` in `MappingExecutor`. Move any logic into `MappingCoordinatorService.execute_mapping`. Ensure the executor method is a simple `return self.mapping_coordinator.execute_mapping(...)`.
2.  Review the implementation of `execute_strategy` in `MappingExecutor`. Move any logic into `StrategyCoordinatorService.execute_strategy`. Ensure the executor method is a simple `return self.strategy_coordinator.execute_strategy(...)`.
3.  Review the implementation of `_execute_path` in `MappingExecutor`. Move any logic into `MappingCoordinatorService.execute_path`. Ensure the executor method is a simple `return self.mapping_coordinator.execute_path(...)`.
4.  Update the unit tests for `MappingExecutor` to use mocks for the coordinators. The tests should now verify that the correct coordinator method is called with the correct parameters, rather than testing the logic itself.
5.  Run all tests.

**Validation Checkpoints:**
- After refactoring each method, run the relevant tests.
- A code review should confirm that the `MappingExecutor` methods are one-line delegations.

**Source Prompt Reference:**
- `/home/ubuntu/biomapper/roadmap/_active_prompts/2025-06-22-204511-prompt-5-solidify-coordinator-delegation.md`

**Context from Previous Attempts:**
- This is the first attempt at this specific refactoring.
=======
1.  Create the new file `mapping_executor_builder.py`.
2.  Define the `MappingExecutorBuilder` class with an `__init__` that accepts configuration.
3.  Implement the `build` method.
4.  Inside `build`, first call `InitializationService` to get the dictionary of base components.
5.  Instantiate the high-level coordinators (`StrategyCoordinatorService`, `MappingCoordinatorService`) and `LifecycleManager`, passing the required components to their constructors.
6.  Instantiate the `MappingExecutor` (note: its `__init__` will be simplified in a parallel task), passing the fully-wired coordinators and managers.
7.  Return the `MappingExecutor` instance.
8.  Create a new unit test file `tests/core/engine_components/test_mapping_executor_builder.py` to verify the builder works as expected.

**Validation Checkpoints:**
- After implementing the `build` method, write a unit test to confirm it returns a `MappingExecutor` instance without errors.
- The unit test should assert that the executor's coordinator attributes are correctly assigned.

**Source Prompt Reference:**
- `/home/ubuntu/biomapper/roadmap/_active_prompts/2025-06-22-204511-prompt-2-create-builder.md`

**Context from Previous Attempts:**
- This is the first attempt to create the builder class.
>>>>>>> 536350ed
<|MERGE_RESOLUTION|>--- conflicted
+++ resolved
@@ -1,32 +1,3 @@
-<<<<<<< HEAD
-# Task: Solidify Coordinator Delegation in MappingExecutor
-
-**Task Objective:**
-Ensure that all public operational methods in `MappingExecutor` (e.g., `execute_mapping`, `execute_strategy`, `_execute_path`) are purely delegating calls to the appropriate coordinator service (`MappingCoordinatorService` or `StrategyCoordinatorService`). No business logic should remain in the `MappingExecutor` methods themselves.
-
-**Prerequisites:**
-- The `MappingExecutor` has been refactored to receive its coordinators via its `__init__` method (as per `prompt-3-refactor-executor-facade.md`).
-- The `MappingCoordinatorService` and `StrategyCoordinatorService` exist.
-
-**Input Context:**
-- `/home/ubuntu/biomapper/biomapper/core/mapping_executor.py`: The file to be modified.
-- `/home/ubuntu/biomapper/biomapper/core/engine_components/mapping_coordinator_service.py`: A target for delegation.
-- `/home/ubuntu/biomapper/biomapper/core/engine_components/strategy_coordinator_service.py`: A target for delegation.
-
-**Expected Outputs:**
-1.  A modified `mapping_executor.py` file where the implementations of `execute_mapping`, `execute_strategy`, and `_execute_path` consist of a single line: a call to the corresponding method on the appropriate coordinator.
-2.  Any logic, parameter transformation, or default value handling that currently exists in the `MappingExecutor` methods will be moved into the respective coordinator service method.
-
-**Success Criteria:**
-- The `MappingExecutor` methods are simple, one-line delegations.
-- The facade pattern is strictly enforced.
-- All logic resides within the service layer (the coordinators), not the facade.
-- The application's behavior remains unchanged, and all tests pass.
-
-**Error Recovery Instructions:**
-- If moving logic to a coordinator requires that coordinator to have a new dependency, update the `MappingExecutorBuilder` to inject that dependency correctly.
-- If a method seems to not fit in any existing coordinator, consider if a new coordinator service is needed. Document this for future work.
-=======
 # Task: Create MappingExecutorBuilder
 
 **Task Objective:**
@@ -47,6 +18,23 @@
     b. Uses `InitializationService` to get base components.
     c. Instantiates `StrategyCoordinatorService`, `MappingCoordinatorService`, and `LifecycleManager`, providing them with their dependencies from the component dictionary.
     d. Returns a fully assembled `MappingExecutor` instance.
+# Task: Solidify Coordinator Delegation in MappingExecutor
+
+**Task Objective:**
+Ensure that all public operational methods in `MappingExecutor` (e.g., `execute_mapping`, `execute_strategy`, `_execute_path`) are purely delegating calls to the appropriate coordinator service (`MappingCoordinatorService` or `StrategyCoordinatorService`). No business logic should remain in the `MappingExecutor` methods themselves.
+
+**Prerequisites:**
+- The `MappingExecutor` has been refactored to receive its coordinators via its `__init__` method (as per `prompt-3-refactor-executor-facade.md`).
+- The `MappingCoordinatorService` and `StrategyCoordinatorService` exist.
+
+**Input Context:**
+- `/home/ubuntu/biomapper/biomapper/core/mapping_executor.py`: The file to be modified.
+- `/home/ubuntu/biomapper/biomapper/core/engine_components/mapping_coordinator_service.py`: A target for delegation.
+- `/home/ubuntu/biomapper/biomapper/core/engine_components/strategy_coordinator_service.py`: A target for delegation.
+
+**Expected Outputs:**
+1.  A modified `mapping_executor.py` file where the implementations of `execute_mapping`, `execute_strategy`, and `_execute_path` consist of a single line: a call to the corresponding method on the appropriate coordinator.
+2.  Any logic, parameter transformation, or default value handling that currently exists in the `MappingExecutor` methods will be moved into the respective coordinator service method.
 
 **Success Criteria:**
 - The `MappingExecutorBuilder` can successfully build a `MappingExecutor` instance that is fully functional.
@@ -56,30 +44,23 @@
 **Error Recovery Instructions:**
 - If dependency injection becomes complex, clearly document the dependency graph in the code comments.
 - If the builder cannot resolve a dependency, ensure the `InitializationService` is providing it correctly.
->>>>>>> 536350ed
+- The `MappingExecutor` methods are simple, one-line delegations.
+- The facade pattern is strictly enforced.
+- All logic resides within the service layer (the coordinators), not the facade.
+- The application's behavior remains unchanged, and all tests pass.
 
+**Error Recovery Instructions:**
+- If moving logic to a coordinator requires that coordinator to have a new dependency, update the `MappingExecutorBuilder` to inject that dependency correctly.
+- If a method seems to not fit in any existing coordinator, consider if a new coordinator service is needed. Document this for future work.
+
+**Environment Requirements:**
+- Access to the `biomapper` codebase.
+- `poetry` environment fully installed and operational.
 **Environment Requirements:**
 - Access to the `biomapper` codebase.
 - `poetry` environment fully installed and operational.
 
 **Task Decomposition:**
-<<<<<<< HEAD
-1.  Review the implementation of `execute_mapping` in `MappingExecutor`. Move any logic into `MappingCoordinatorService.execute_mapping`. Ensure the executor method is a simple `return self.mapping_coordinator.execute_mapping(...)`.
-2.  Review the implementation of `execute_strategy` in `MappingExecutor`. Move any logic into `StrategyCoordinatorService.execute_strategy`. Ensure the executor method is a simple `return self.strategy_coordinator.execute_strategy(...)`.
-3.  Review the implementation of `_execute_path` in `MappingExecutor`. Move any logic into `MappingCoordinatorService.execute_path`. Ensure the executor method is a simple `return self.mapping_coordinator.execute_path(...)`.
-4.  Update the unit tests for `MappingExecutor` to use mocks for the coordinators. The tests should now verify that the correct coordinator method is called with the correct parameters, rather than testing the logic itself.
-5.  Run all tests.
-
-**Validation Checkpoints:**
-- After refactoring each method, run the relevant tests.
-- A code review should confirm that the `MappingExecutor` methods are one-line delegations.
-
-**Source Prompt Reference:**
-- `/home/ubuntu/biomapper/roadmap/_active_prompts/2025-06-22-204511-prompt-5-solidify-coordinator-delegation.md`
-
-**Context from Previous Attempts:**
-- This is the first attempt at this specific refactoring.
-=======
 1.  Create the new file `mapping_executor_builder.py`.
 2.  Define the `MappingExecutorBuilder` class with an `__init__` that accepts configuration.
 3.  Implement the `build` method.
@@ -98,4 +79,18 @@
 
 **Context from Previous Attempts:**
 - This is the first attempt to create the builder class.
->>>>>>> 536350ed
+1.  Review the implementation of `execute_mapping` in `MappingExecutor`. Move any logic into `MappingCoordinatorService.execute_mapping`. Ensure the executor method is a simple `return self.mapping_coordinator.execute_mapping(...)`.
+2.  Review the implementation of `execute_strategy` in `MappingExecutor`. Move any logic into `StrategyCoordinatorService.execute_strategy`. Ensure the executor method is a simple `return self.strategy_coordinator.execute_strategy(...)`.
+3.  Review the implementation of `_execute_path` in `MappingExecutor`. Move any logic into `MappingCoordinatorService.execute_path`. Ensure the executor method is a simple `return self.mapping_coordinator.execute_path(...)`.
+4.  Update the unit tests for `MappingExecutor` to use mocks for the coordinators. The tests should now verify that the correct coordinator method is called with the correct parameters, rather than testing the logic itself.
+5.  Run all tests.
+
+**Validation Checkpoints:**
+- After refactoring each method, run the relevant tests.
+- A code review should confirm that the `MappingExecutor` methods are one-line delegations.
+
+**Source Prompt Reference:**
+- `/home/ubuntu/biomapper/roadmap/_active_prompts/2025-06-22-204511-prompt-5-solidify-coordinator-delegation.md`
+
+**Context from Previous Attempts:**
+- This is the first attempt at this specific refactoring.