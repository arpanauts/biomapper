--- conflicted
+++ resolved
@@ -1,9 +1,32 @@
-<<<<<<< HEAD
+# Task: Extract `MetadataQueryService` from `MappingExecutor`
 # Task: Create `MappingExecutorInitializer`
 # Task: Extract `RobustExecutionCoordinator` from `MappingExecutor`
 # Task: Create Unit Tests for `CheckpointManager`
 
 ## Objective
+To improve separation of concerns and centralize database interactions for metadata, extract logic for querying metamapper database entities (Endpoints, Properties, Ontologies, etc.) from `MappingExecutor` into a dedicated `MetadataQueryService`.
+
+## Current Implementation
+`MappingExecutor` currently contains several private methods (e.g., `_get_endpoint_properties`, `_get_ontology_preferences`, `_get_endpoint`, `_get_ontology_type`) that directly execute SQLAlchemy queries against the metamapper database to fetch configuration and metadata.
+
+## Refactoring Steps
+
+1.  **Create the `MetadataQueryService` Class:**
+    *   Create a new file: `biomapper/core/services/metadata_query_service.py` (or `biomapper/core/engine_components/metadata_query_service.py`).
+    *   Define a `MetadataQueryService` class.
+    *   Its `__init__` method should accept a `SessionManager` instance to obtain database sessions for the metamapper database.
+
+2.  **Move Query Logic:**
+    *   Identify all methods in `MappingExecutor` that perform read-only queries for metadata from the metamapper DB (e.g., `Endpoint`, `EndpointPropertyConfig`, `OntologyPreference` tables).
+    *   Examples: `_get_endpoint_properties`, `_get_ontology_preferences`, `_get_endpoint`, `_get_ontology_type`.
+    *   Move the core query logic of these methods into corresponding public methods in `MetadataQueryService`. These methods should accept an `AsyncSession` (obtained via `SessionManager`) and necessary parameters.
+    *   Ensure these methods return data in a consistent format (e.g., Pydantic models, SQLAlchemy model instances, or basic data structures).
+
+3.  **Update `MappingExecutor`:**
+    *   In `MappingExecutor.__init__`, instantiate `MetadataQueryService`, passing its `SessionManager`.
+    *   Replace the internal logic of the original private methods in `MappingExecutor` with calls to the new `MetadataQueryService` methods.
+    *   Alternatively, if these private methods are only used by logic being moved to other new components (like `RobustExecutionCoordinator`), then `MappingExecutor` might not need to call this service directly, but the new components will.
+    *   Update imports as necessary.
 To simplify the instantiation and setup of `MappingExecutor`, extract the complex initialization logic, including database table creation, into a `MappingExecutorInitializer` (or Factory) class.
 
 ## Current Implementation
@@ -75,6 +98,10 @@
 5.  **Test Checkpoint Directory Creation**: Ensure the `CheckpointManager` automatically creates the checkpoint directory (e.g., `~/.biomapper/checkpoints/`) if it does not exist when a checkpoint is saved.
 
 ## Acceptance Criteria
+*   `MetadataQueryService` class is implemented and handles queries for metamapper metadata.
+*   Relevant query logic is removed from `MappingExecutor` and delegated to `MetadataQueryService`.
+*   `MappingExecutor` (or other components) use `MetadataQueryService` to fetch metadata.
+*   The application's ability to retrieve and use metadata from the metamapper database remains unchanged.
 *   `MappingExecutorInitializer` class is implemented and handles the creation and setup of `MappingExecutor` instances.
 *   Database table initialization logic is moved to `MappingExecutorInitializer`.
 *   `MappingExecutor.__init__` is simplified, primarily accepting pre-configured dependencies.
@@ -86,38 +113,4 @@
 *   The application's strategy execution, including checkpointing, functions as before.
 *   Unit tests for `CheckpointManager` are implemented in `tests/core/engine_components/test_managers.py`.
 *   The test suite achieves high code coverage for `biomapper/core/engine_components/checkpoint_manager.py`.
-*   All `CheckpointManager` tests pass successfully.
-=======
-# Task: Extract `MetadataQueryService` from `MappingExecutor`
-
-## Objective
-To improve separation of concerns and centralize database interactions for metadata, extract logic for querying metamapper database entities (Endpoints, Properties, Ontologies, etc.) from `MappingExecutor` into a dedicated `MetadataQueryService`.
-
-## Current Implementation
-`MappingExecutor` currently contains several private methods (e.g., `_get_endpoint_properties`, `_get_ontology_preferences`, `_get_endpoint`, `_get_ontology_type`) that directly execute SQLAlchemy queries against the metamapper database to fetch configuration and metadata.
-
-## Refactoring Steps
-
-1.  **Create the `MetadataQueryService` Class:**
-    *   Create a new file: `biomapper/core/services/metadata_query_service.py` (or `biomapper/core/engine_components/metadata_query_service.py`).
-    *   Define a `MetadataQueryService` class.
-    *   Its `__init__` method should accept a `SessionManager` instance to obtain database sessions for the metamapper database.
-
-2.  **Move Query Logic:**
-    *   Identify all methods in `MappingExecutor` that perform read-only queries for metadata from the metamapper DB (e.g., `Endpoint`, `EndpointPropertyConfig`, `OntologyPreference` tables).
-    *   Examples: `_get_endpoint_properties`, `_get_ontology_preferences`, `_get_endpoint`, `_get_ontology_type`.
-    *   Move the core query logic of these methods into corresponding public methods in `MetadataQueryService`. These methods should accept an `AsyncSession` (obtained via `SessionManager`) and necessary parameters.
-    *   Ensure these methods return data in a consistent format (e.g., Pydantic models, SQLAlchemy model instances, or basic data structures).
-
-3.  **Update `MappingExecutor`:**
-    *   In `MappingExecutor.__init__`, instantiate `MetadataQueryService`, passing its `SessionManager`.
-    *   Replace the internal logic of the original private methods in `MappingExecutor` with calls to the new `MetadataQueryService` methods.
-    *   Alternatively, if these private methods are only used by logic being moved to other new components (like `RobustExecutionCoordinator`), then `MappingExecutor` might not need to call this service directly, but the new components will.
-    *   Update imports as necessary.
-
-## Acceptance Criteria
-*   `MetadataQueryService` class is implemented and handles queries for metamapper metadata.
-*   Relevant query logic is removed from `MappingExecutor` and delegated to `MetadataQueryService`.
-*   `MappingExecutor` (or other components) use `MetadataQueryService` to fetch metadata.
-*   The application's ability to retrieve and use metadata from the metamapper database remains unchanged.
->>>>>>> a51f9f48
+*   All `CheckpointManager` tests pass successfully.