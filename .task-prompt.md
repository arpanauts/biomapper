--- conflicted
+++ resolved
@@ -1,4 +1,33 @@
-<<<<<<< HEAD
+# Task: Centralize Database Session Management in a `SessionManager`
+
+## Objective
+To improve database connection management and adhere to the single responsibility principle, extract all SQLAlchemy session creation logic from `MappingExecutor` into a dedicated `SessionManager` class.
+
+## Current Implementation
+The `MappingExecutor` currently contains several methods for creating and managing database sessions, such as `_get_session`, `_get_async_session`, and the sessionmaker setup in the `__init__` method. This mixes database concerns with orchestration logic.
+
+## Refactoring Steps
+
+1.  **Create the `SessionManager` Class:**
+    *   Create a new file: `biomapper/core/engine_components/session_manager.py`.
+    *   Define a `SessionManager` class.
+    *   The `__init__` method should take the database URLs (`metamapper_db_url`, `mapping_cache_db_url`) and `echo_sql` flag.
+    *   Move all engine creation (`create_engine`, `create_async_engine`) and sessionmaker configuration logic from `MappingExecutor.__init__` into the `SessionManager.__init__`.
+    *   Move the `_get_session` and `_get_async_session` methods from `MappingExecutor` into the `SessionManager`, making them public methods (`get_session`, `get_async_session`).
+
+2.  **Update `MappingExecutor`:**
+    *   In `biomapper/core/mapping_executor.py`, remove the `_get_session` and `_get_async_session` methods.
+    *   In `MappingExecutor.__init__`, remove all the engine and sessionmaker setup logic.
+    *   Instantiate the `SessionManager` in `MappingExecutor.__init__`:
+        ```python
+        self.session_manager = SessionManager(
+            metamapper_db_url=self.metamapper_db_url,
+            mapping_cache_db_url=self.mapping_cache_db_url,
+            echo_sql=echo_sql
+        )
+        ```
+    *   Update all calls from `self._get_session()` to `self.session_manager.get_session()` and `self._get_async_session()` to `self.session_manager.get_async_session()`.
+    *   Add the necessary import: `from .engine_components.session_manager import SessionManager`.
 # Task: Refactor Progress Reporting into a Dedicated `ProgressReporter` Component
 
 ## Objective
@@ -78,6 +107,11 @@
     *   Add the required import: `from .engine_components.config_loader import ConfigLoader`.
 
 ## Acceptance Criteria
+*   A `SessionManager` class is implemented in `biomapper/core/engine_components/session_manager.py`.
+*   All database session and engine creation logic is removed from `MappingExecutor`.
+*   `MappingExecutor` uses an instance of `SessionManager` to obtain database sessions.
+*   The application's database interactions function as before.
+## Acceptance Criteria
 *   The `ProgressReporter` class is implemented in `biomapper/core/engine_components/progress_reporter.py`.
 *   The `_report_progress` method is removed from `MappingExecutor`.
 *   `MappingExecutor` uses an instance of `ProgressReporter` for all progress reporting.
@@ -91,42 +125,4 @@
 *   The `ConfigLoader` class is implemented in `biomapper/core/engine_components/config_loader.py`.
 *   The `get_strategy` method is removed from `MappingExecutor`.
 *   `MappingExecutor` uses an instance of `ConfigLoader` to load strategy configurations.
-*   The application's functionality remains unchanged.
-=======
-# Task: Centralize Database Session Management in a `SessionManager`
-
-## Objective
-To improve database connection management and adhere to the single responsibility principle, extract all SQLAlchemy session creation logic from `MappingExecutor` into a dedicated `SessionManager` class.
-
-## Current Implementation
-The `MappingExecutor` currently contains several methods for creating and managing database sessions, such as `_get_session`, `_get_async_session`, and the sessionmaker setup in the `__init__` method. This mixes database concerns with orchestration logic.
-
-## Refactoring Steps
-
-1.  **Create the `SessionManager` Class:**
-    *   Create a new file: `biomapper/core/engine_components/session_manager.py`.
-    *   Define a `SessionManager` class.
-    *   The `__init__` method should take the database URLs (`metamapper_db_url`, `mapping_cache_db_url`) and `echo_sql` flag.
-    *   Move all engine creation (`create_engine`, `create_async_engine`) and sessionmaker configuration logic from `MappingExecutor.__init__` into the `SessionManager.__init__`.
-    *   Move the `_get_session` and `_get_async_session` methods from `MappingExecutor` into the `SessionManager`, making them public methods (`get_session`, `get_async_session`).
-
-2.  **Update `MappingExecutor`:**
-    *   In `biomapper/core/mapping_executor.py`, remove the `_get_session` and `_get_async_session` methods.
-    *   In `MappingExecutor.__init__`, remove all the engine and sessionmaker setup logic.
-    *   Instantiate the `SessionManager` in `MappingExecutor.__init__`:
-        ```python
-        self.session_manager = SessionManager(
-            metamapper_db_url=self.metamapper_db_url,
-            mapping_cache_db_url=self.mapping_cache_db_url,
-            echo_sql=echo_sql
-        )
-        ```
-    *   Update all calls from `self._get_session()` to `self.session_manager.get_session()` and `self._get_async_session()` to `self.session_manager.get_async_session()`.
-    *   Add the necessary import: `from .engine_components.session_manager import SessionManager`.
-
-## Acceptance Criteria
-*   A `SessionManager` class is implemented in `biomapper/core/engine_components/session_manager.py`.
-*   All database session and engine creation logic is removed from `MappingExecutor`.
-*   `MappingExecutor` uses an instance of `SessionManager` to obtain database sessions.
-*   The application's database interactions function as before.
->>>>>>> ffd46432
+*   The application's functionality remains unchanged.