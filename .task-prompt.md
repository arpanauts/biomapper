<<<<<<< HEAD
# Task: Decompose LifecycleManager

**Task Objective:**
Analyze and refactor the `biomapper.core.engine_components.lifecycle_manager.LifecycleManager`. This class currently has broad responsibilities, including session management, checkpointing, and client connections. Decompose it into smaller, more focused services to improve modularity and adhere to the Single Responsibility Principle.

**Prerequisites:**
- The `LifecycleManager` class exists at `/home/ubuntu/biomapper/biomapper/core/engine_components/lifecycle_manager.py`.

**Input Context:**
- `/home/ubuntu/biomapper/biomapper/core/engine_components/lifecycle_manager.py`: The primary file to be analyzed and refactored.
- `/home/ubuntu/biomapper/biomapper/core/mapping_executor.py`: To understand how the `LifecycleManager` is currently used.

**Expected Outputs:**
1.  New service class files created within `/home/ubuntu/biomapper/biomapper/core/services/`, for example:
    - `execution_session_service.py`: Manages the lifecycle of a mapping session (creation, status updates).
    - `checkpoint_service.py`: Handles saving and loading of checkpoints.
2.  The existing `LifecycleManager` will be either removed or become a higher-level coordinator that delegates to the new, smaller services.
3.  A new unit test file for each new service class created.
# Task: Integrate DatabaseSetupService into the Builder

**Task Objective:**
Integrate the database table initialization logic, currently handled by `DatabaseSetupService` as a separate step in `MappingExecutor.create`, into the main `MappingExecutorBuilder` workflow. The goal is that a successfully built executor is guaranteed to have its required database tables initialized.

**Prerequisites:**
- The `MappingExecutorBuilder` has been created (as per `prompt-2-create-builder.md`).
- The `DatabaseSetupService` exists at `/home/ubuntu/biomapper/biomapper/core/services/database_setup_service.py`.

**Input Context:**
- `/home/ubuntu/biomapper/biomapper/core/engine_components/mapping_executor_builder.py`: The builder to be modified.
- `/home/ubuntu/biomapper/biomapper/core/services/database_setup_service.py`: The service whose logic needs to be integrated.
- `/home/ubuntu/biomapper/biomapper/core/mapping_executor.py`: The `create` method here shows the current, separate invocation of the setup service.

**Expected Outputs:**
1.  The `MappingExecutorBuilder`'s `build` method (or a new `async_build` method) will be responsible for invoking the `DatabaseSetupService` to initialize both the metamapper and cache database tables.
2.  The `MappingExecutor.create` method will be simplified, as it will no longer need to call the `DatabaseSetupService` itself.
3.  The `DatabaseSetupService` might be absorbed into the builder or `InitializationService` if its logic is simple enough, or it will be instantiated and used within the builder.

**Success Criteria:**
- The responsibilities of the original `LifecycleManager` are now handled by several smaller, more focused services.
- The new services are easier to understand and test in isolation.
- The overall functionality of session management and checkpointing remains intact.
- All related unit tests are updated and pass.

**Error Recovery Instructions:**
- If a clean separation is not possible, document the reasons in the code. It may be that `LifecycleManager` is a valid coordinator. In this case, rename it to `LifecycleCoordinator` and ensure its methods are pure delegations.
- If refactoring breaks existing tests, address the test failures immediately. Do not leave the test suite in a broken state.
- Creating a `MappingExecutor` via the builder results in an instance that can immediately interact with its databases because the tables have already been created.
- The database setup logic is no longer a separate, manual step in the `create` method.
- All tests related to database interaction and executor creation pass.

**Error Recovery Instructions:**
- If making the `build` method async is problematic, create a separate `async_build` method on the builder and leave the synchronous `build` for testing scenarios that use mock databases.
- If the database service requires the `AsyncEngine`, ensure it's created first within the builder's workflow before the setup service is called.

**Environment Requirements:**
- Access to the `biomapper` codebase.
- `poetry` environment fully installed and operational.
=======
# Task: Refactor InitializationService

**Task Objective:**
Refactor the `biomapper.core.engine_components.initialization_service.InitializationService` to be the single source of truth for creating *all* individual, low-level service components from a configuration dictionary. The goal is to centralize component instantiation logic, making the system easier to configure and test.

**Prerequisites:**
- The file `/home/ubuntu/biomapper/biomapper/core/engine_components/initialization_service.py` must exist.
- The file `/home/ubuntu/biomapper/biomapper/core/engine_components/mapping_executor_initializer.py` must exist.

**Input Context:**
- `/home/ubuntu/biomapper/biomapper/core/engine_components/initialization_service.py`: The primary file to be modified.
- `/home/ubuntu/biomapper/biomapper/core/engine_components/mapping_executor_initializer.py`: This class will likely be deprecated or heavily simplified, with its logic moving into `InitializationService`.
- `/home/ubuntu/biomapper/biomapper/core/mapping_executor.py`: Review its `__init__` method to understand all components that need to be created.

**Expected Outputs:**
1.  A modified `initialization_service.py` where the `InitializationService` class has a method (e.g., `create_components_from_config(config: dict)`) that returns a dictionary of all initialized low-level services (e.g., `session_manager`, `client_manager`, `cache_manager`, `path_finder`, etc.).
2.  The `MappingExecutorInitializer` class in `mapping_executor_initializer.py` should be marked as deprecated and its logic fully migrated to `InitializationService`.

**Success Criteria:**
- `InitializationService` can successfully instantiate all required services from a single configuration dictionary without errors.
- The `MappingExecutorInitializer` is no longer responsible for component creation.
- All existing unit tests that rely on the old initializer must be updated to use the new `InitializationService` and must pass.

**Error Recovery Instructions:**
- If circular dependencies are discovered during refactoring, document them and refactor the services to use dependency injection rather than direct instantiation.
- If tests fail, revert the changes to the specific component causing the failure and add comments explaining the issue for later review.

>>>>>>> 67e0123e
**Environment Requirements:**
- Access to the `biomapper` codebase.
- `poetry` environment fully installed and operational.

**Task Decomposition:**
<<<<<<< HEAD
1.  Read through `LifecycleManager` and categorize its public methods by responsibility (e.g., 'checkpointing', 'session management', 'client shutdown').
2.  For each category, define a new service class (e.g., `CheckpointService`).
3.  Create the new files for these services in `/home/ubuntu/biomapper/biomapper/core/services/`.
4.  Move the relevant methods and attributes from `LifecycleManager` into the new service classes.
5.  Refactor the `LifecycleManager` to delegate calls to these new services, or remove it if it's no longer needed.
6.  Update the `MappingExecutorBuilder` to construct these new services and pass them to the relevant components.
7.  Create unit tests for each new service.
8.  Run the full test suite.

**Validation Checkpoints:**
- After creating each new service, write its unit tests and ensure they pass.
- After refactoring `LifecycleManager`, run the tests that previously covered its functionality to ensure they still pass against the new structure.

**Source Prompt Reference:**
- `/home/ubuntu/biomapper/roadmap/_active_prompts/2025-06-22-204511-prompt-4-decompose-lifecycle-manager.md`

**Context from Previous Attempts:**
- This is the first attempt at decomposing the `LifecycleManager`.
1.  Analyze `MappingExecutor.create` to understand how `DatabaseSetupService` is currently used.
2.  Modify `MappingExecutorBuilder`. Decide whether to add the logic to the existing `build` method (making it async) or create a new `async_build` method.
3.  Inside the chosen build method, instantiate `DatabaseSetupService`.
4.  Call the `initialize_tables` method for both the metamapper and cache databases using the engines created by the `InitializationService`.
5.  Remove the database setup logic from `MappingExecutor.create`, simplifying it to just use the builder.
6.  Review and update unit tests to ensure they account for this change. Tests might need to mock the `DatabaseSetupService` call.
7.  Run the full test suite.

**Validation Checkpoints:**
- After modifying the builder, write a test to ensure that the `initialize_tables` method on `DatabaseSetupService` is called during the build process.
- After simplifying `MappingExecutor.create`, run tests that use it to ensure they still work.

**Source Prompt Reference:**
- `/home/ubuntu/biomapper/roadmap/_active_prompts/2025-06-22-204511-prompt-6-integrate-db-setup.md`

**Context from Previous Attempts:**
- This is the first attempt to integrate the database setup into the builder.
=======
1.  Analyze `MappingExecutor.__init__` and `MappingExecutorInitializer` to list every component that is created.
2.  Modify `InitializationService` to include creation methods for each of these components.
3.  Create a primary method in `InitializationService` that takes a config dict and calls the individual creation methods, returning a complete dictionary of components.
4.  Refactor `MappingExecutorInitializer` to delegate to `InitializationService`, or remove it entirely and mark it as deprecated.
5.  Update all call sites (especially in tests) that used `MappingExecutorInitializer` to now use `InitializationService`.
6.  Run the full test suite using `poetry run pytest` to ensure no regressions.

**Validation Checkpoints:**
- After modifying `InitializationService`, write a temporary test to ensure it can create all components without error.
- After updating call sites, run the test suite to validate the changes.

**Source Prompt Reference:**
- `/home/ubuntu/biomapper/roadmap/_active_prompts/2025-06-22-204511-prompt-1-refactor-initializer.md`

**Context from Previous Attempts:**
- This is the first attempt at this specific refactoring task.
>>>>>>> 67e0123e
<|MERGE_RESOLUTION|>--- conflicted
+++ resolved
@@ -1,4 +1,20 @@
-<<<<<<< HEAD
+# Task: Refactor InitializationService
+
+**Task Objective:**
+Refactor the `biomapper.core.engine_components.initialization_service.InitializationService` to be the single source of truth for creating *all* individual, low-level service components from a configuration dictionary. The goal is to centralize component instantiation logic, making the system easier to configure and test.
+
+**Prerequisites:**
+- The file `/home/ubuntu/biomapper/biomapper/core/engine_components/initialization_service.py` must exist.
+- The file `/home/ubuntu/biomapper/biomapper/core/engine_components/mapping_executor_initializer.py` must exist.
+
+**Input Context:**
+- `/home/ubuntu/biomapper/biomapper/core/engine_components/initialization_service.py`: The primary file to be modified.
+- `/home/ubuntu/biomapper/biomapper/core/engine_components/mapping_executor_initializer.py`: This class will likely be deprecated or heavily simplified, with its logic moving into `InitializationService`.
+- `/home/ubuntu/biomapper/biomapper/core/mapping_executor.py`: Review its `__init__` method to understand all components that need to be created.
+
+**Expected Outputs:**
+1.  A modified `initialization_service.py` where the `InitializationService` class has a method (e.g., `create_components_from_config(config: dict)`) that returns a dictionary of all initialized low-level services (e.g., `session_manager`, `client_manager`, `cache_manager`, `path_finder`, etc.).
+2.  The `MappingExecutorInitializer` class in `mapping_executor_initializer.py` should be marked as deprecated and its logic fully migrated to `InitializationService`.
 # Task: Decompose LifecycleManager
 
 **Task Objective:**
@@ -37,6 +53,13 @@
 3.  The `DatabaseSetupService` might be absorbed into the builder or `InitializationService` if its logic is simple enough, or it will be instantiated and used within the builder.
 
 **Success Criteria:**
+- `InitializationService` can successfully instantiate all required services from a single configuration dictionary without errors.
+- The `MappingExecutorInitializer` is no longer responsible for component creation.
+- All existing unit tests that rely on the old initializer must be updated to use the new `InitializationService` and must pass.
+
+**Error Recovery Instructions:**
+- If circular dependencies are discovered during refactoring, document them and refactor the services to use dependency injection rather than direct instantiation.
+- If tests fail, revert the changes to the specific component causing the failure and add comments explaining the issue for later review.
 - The responsibilities of the original `LifecycleManager` are now handled by several smaller, more focused services.
 - The new services are easier to understand and test in isolation.
 - The overall functionality of session management and checkpointing remains intact.
@@ -56,41 +79,30 @@
 **Environment Requirements:**
 - Access to the `biomapper` codebase.
 - `poetry` environment fully installed and operational.
-=======
-# Task: Refactor InitializationService
-
-**Task Objective:**
-Refactor the `biomapper.core.engine_components.initialization_service.InitializationService` to be the single source of truth for creating *all* individual, low-level service components from a configuration dictionary. The goal is to centralize component instantiation logic, making the system easier to configure and test.
-
-**Prerequisites:**
-- The file `/home/ubuntu/biomapper/biomapper/core/engine_components/initialization_service.py` must exist.
-- The file `/home/ubuntu/biomapper/biomapper/core/engine_components/mapping_executor_initializer.py` must exist.
-
-**Input Context:**
-- `/home/ubuntu/biomapper/biomapper/core/engine_components/initialization_service.py`: The primary file to be modified.
-- `/home/ubuntu/biomapper/biomapper/core/engine_components/mapping_executor_initializer.py`: This class will likely be deprecated or heavily simplified, with its logic moving into `InitializationService`.
-- `/home/ubuntu/biomapper/biomapper/core/mapping_executor.py`: Review its `__init__` method to understand all components that need to be created.
-
-**Expected Outputs:**
-1.  A modified `initialization_service.py` where the `InitializationService` class has a method (e.g., `create_components_from_config(config: dict)`) that returns a dictionary of all initialized low-level services (e.g., `session_manager`, `client_manager`, `cache_manager`, `path_finder`, etc.).
-2.  The `MappingExecutorInitializer` class in `mapping_executor_initializer.py` should be marked as deprecated and its logic fully migrated to `InitializationService`.
-
-**Success Criteria:**
-- `InitializationService` can successfully instantiate all required services from a single configuration dictionary without errors.
-- The `MappingExecutorInitializer` is no longer responsible for component creation.
-- All existing unit tests that rely on the old initializer must be updated to use the new `InitializationService` and must pass.
-
-**Error Recovery Instructions:**
-- If circular dependencies are discovered during refactoring, document them and refactor the services to use dependency injection rather than direct instantiation.
-- If tests fail, revert the changes to the specific component causing the failure and add comments explaining the issue for later review.
-
->>>>>>> 67e0123e
+**Environment Requirements:**
+- Access to the `biomapper` codebase.
+- `poetry` environment fully installed and operational.
 **Environment Requirements:**
 - Access to the `biomapper` codebase.
 - `poetry` environment fully installed and operational.
 
 **Task Decomposition:**
-<<<<<<< HEAD
+1.  Analyze `MappingExecutor.__init__` and `MappingExecutorInitializer` to list every component that is created.
+2.  Modify `InitializationService` to include creation methods for each of these components.
+3.  Create a primary method in `InitializationService` that takes a config dict and calls the individual creation methods, returning a complete dictionary of components.
+4.  Refactor `MappingExecutorInitializer` to delegate to `InitializationService`, or remove it entirely and mark it as deprecated.
+5.  Update all call sites (especially in tests) that used `MappingExecutorInitializer` to now use `InitializationService`.
+6.  Run the full test suite using `poetry run pytest` to ensure no regressions.
+
+**Validation Checkpoints:**
+- After modifying `InitializationService`, write a temporary test to ensure it can create all components without error.
+- After updating call sites, run the test suite to validate the changes.
+
+**Source Prompt Reference:**
+- `/home/ubuntu/biomapper/roadmap/_active_prompts/2025-06-22-204511-prompt-1-refactor-initializer.md`
+
+**Context from Previous Attempts:**
+- This is the first attempt at this specific refactoring task.
 1.  Read through `LifecycleManager` and categorize its public methods by responsibility (e.g., 'checkpointing', 'session management', 'client shutdown').
 2.  For each category, define a new service class (e.g., `CheckpointService`).
 3.  Create the new files for these services in `/home/ubuntu/biomapper/biomapper/core/services/`.
@@ -125,22 +137,4 @@
 - `/home/ubuntu/biomapper/roadmap/_active_prompts/2025-06-22-204511-prompt-6-integrate-db-setup.md`
 
 **Context from Previous Attempts:**
-- This is the first attempt to integrate the database setup into the builder.
-=======
-1.  Analyze `MappingExecutor.__init__` and `MappingExecutorInitializer` to list every component that is created.
-2.  Modify `InitializationService` to include creation methods for each of these components.
-3.  Create a primary method in `InitializationService` that takes a config dict and calls the individual creation methods, returning a complete dictionary of components.
-4.  Refactor `MappingExecutorInitializer` to delegate to `InitializationService`, or remove it entirely and mark it as deprecated.
-5.  Update all call sites (especially in tests) that used `MappingExecutorInitializer` to now use `InitializationService`.
-6.  Run the full test suite using `poetry run pytest` to ensure no regressions.
-
-**Validation Checkpoints:**
-- After modifying `InitializationService`, write a temporary test to ensure it can create all components without error.
-- After updating call sites, run the test suite to validate the changes.
-
-**Source Prompt Reference:**
-- `/home/ubuntu/biomapper/roadmap/_active_prompts/2025-06-22-204511-prompt-1-refactor-initializer.md`
-
-**Context from Previous Attempts:**
-- This is the first attempt at this specific refactoring task.
->>>>>>> 67e0123e
+- This is the first attempt to integrate the database setup into the builder.