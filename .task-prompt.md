--- conflicted
+++ resolved
@@ -1,37 +1,10 @@
-<<<<<<< HEAD
+# Task: Resolve Client & Adapter Errors - Group B (UniProt, KEGG, PubChem, RefMet, Translator, UMLS, UniChem)
 # Task: Resolve Client & Adapter Errors - Group A (Arivale, CSV, Arango)
 # Task: Resolve `AttributeError: _load_client` in Various Test Suites
 # Task: Resolve CLI, Core Configuration, and Session Management Assertion Failures
 # Task: Resolve Miscellaneous Test Errors
 # Task: Resolve Cache & Metadata Database Issues (SQLite & SQLAlchemy 2.0)
 # Task: Resolve Integration & Strategy Orchestration Issues
-
-## Objective
-Address a variety of errors (AttributeError, KeyError, AssertionError, TypeError) in tests for Arivale clients, CSVAdapter, and ArangoDB-related components.
-
-## Affected Files/Modules
-- `tests/mapping/clients/test_arivale_lookup_client.py`
-- `tests/mapping/clients/test_arivale_reverse_lookup_client.py`
-- `tests/mapping/clients/arivale/test_arivale_lookup.py`
-- `tests/mapping/test_extractors.py` (specifically `CSVAdapter` related tests)
-- `tests/mapping/adapters/test_csv_adapter.py`
-- `tests/mapping/arango/test_arango_store.py`
-- `tests/mapping/arango/test_base_arango.py`
-
-## Common Error(s)
-- `AssertionError`: Mismatched expected vs. actual results (e.g., set comparisons, value checks).
-- `AttributeError`: Object does not have an expected attribute or method, often due to API changes or incorrect mocking.
-- `KeyError`: Attempting to access a dictionary key that does not exist, often related to test data or API response structure.
-- `TypeError`: Operation or function applied to an object of an inappropriate type (e.g., `object MockArango can't be used in 'await' expression`).
-
-## Background/Context
-This group of tests covers components responsible for interacting with specific data sources (Arivale, ArangoDB) or data formats (CSV). Failures can arise from:
-- Internal refactoring of these client/adapter classes.
-- Changes in the expected data format or API of these components.
-- Outdated test data or mock configurations that no longer align with current code.
-- Issues with asynchronous code, especially when mocking async methods or using async objects in synchronous contexts (or vice-versa).
-=======
-# Task: Resolve Client & Adapter Errors - Group B (UniProt, KEGG, PubChem, RefMet, Translator, UMLS, UniChem)
 
 ## Objective
 Address a wide range of errors (AttributeError, TypeError, AssertionError, KeyError, NameError, specific client exceptions) in tests for various external biomedical data clients, including UniProt, KEGG, PubChem, RefMet, Translator Name Resolver, UMLS, and UniChem.
@@ -61,12 +34,66 @@
 - Internal refactoring of the client classes within Biomapper.
 - Desynchronization between test logic/data and the current state of the client code.
 - Issues with resource management (e.g., closing client sessions, as suggested by `'NoneType' object has no attribute 'close'`).
->>>>>>> 61cdaea1
 
 ## Debugging Guidance/Hypotheses
 
 **General Approach:**
-<<<<<<< HEAD
+- **One Client at a Time:** Tackle tests for each client systematically.
+- **API Documentation (if necessary):** For external API related issues, briefly consulting the relevant API's documentation might clarify expected request/response formats if mocks seem incorrect.
+- **Client Code Review:** Examine the `__init__` method, main mapping methods, and any resource management (e.g., `close()`) in the client class being tested.
+
+**Specific Error Types:**
+- **`AttributeError` (e.g., `find_uniprot_ids_by_names`, `close`):**
+    - Verify method/attribute names in the client class. They might have been renamed or removed.
+    - For `close` errors on `NoneType`, it suggests the client object itself might be `None` when `close` is called, possibly due to an earlier initialization failure or incorrect test logic.
+- **`TypeError` (e.g., `unexpected keyword argument 'config'`):**
+    - Check the client's `__init__` signature. The test might be passing outdated or incorrect arguments.
+- **`AssertionError`:**
+    - **Error Not Raised:** If a specific exception is expected but not raised, the error handling in the client might have changed, or the condition to trigger the error is not met by the test.
+    - **Value Mismatch:** Compare expected vs. actual values. This could be due to changes in client logic, data processing, or mock return values.
+    - **Mock Call Counts:** If mock call counts are off (e.g., `Expected '_fetch_uniprot_search_results' to have been called once. Called 2 times.`), trace the logic in the client to see why the mock is called differently than expected.
+- **`KeyError` (e.g., `'params'`):**
+    - Inspect the data structure (likely a dictionary from a mocked API response or internal processing) where the key is expected. The structure might have changed.
+- **`NameError` (e.g., `ClientInitializationError`):**
+    - Ensure all necessary exceptions and classes are imported in the test file or the client module itself.
+- **Specific Client Exceptions (e.g., `PubChemError`):**
+    - This indicates the client is correctly raising its specific error, but the test might not be expecting it or handling it as a failure. If the error *should* be caught and handled by the client or test, verify that logic. If the test is designed to *cause* this error, then the test itself might be failing for other reasons (e.g., an assertion after the expected error).
+
+## Specific Error Examples
+1.  `FAILED tests/mapping/clients/test_composite_gene_mapping.py::test_composite_gene_symbols - AttributeError: 'UniProtNameClient' object has no attribute 'find_uniprot_ids_by_names'`
+2.  `FAILED tests/mapping/clients/uniprot/test_uniprot_mapping.py::test - TypeError: UniProtIDMappingClient.__init__() got an unexpected keyword argument 'config'`
+3.  `FAILED tests/mapping/clients/test_kegg_client.py::TestKEGGClient::test_get_entity_by_id_error - AssertionError: KEGGError not raised`
+4.  `FAILED tests/mapping/clients/test_pubchem_client.py::TestPubChemClient::test_search_by_name_no_results - biomapper.mapping.clients.pubchem_client.PubChemError: Search failed: API request failed: 404 Client Error: PUGREST.NotFound for url: ht...`
+5.  `FAILED tests/mapping/clients/test_translator_name_resolver_client.py::test_lookup_entity_name - KeyError: 'params'`
+6.  `FAILED tests/mapping/clients/test_umls_client.py::test_init - NameError: name 'ClientInitializationError' is not defined`
+7.  `FAILED tests/mapping/clients/test_unichem_client.py::test_close - AttributeError: 'NoneType' object has no attribute 'close'`
+Address a variety of errors (AttributeError, KeyError, AssertionError, TypeError) in tests for Arivale clients, CSVAdapter, and ArangoDB-related components.
+
+## Affected Files/Modules
+- `tests/mapping/clients/test_arivale_lookup_client.py`
+- `tests/mapping/clients/test_arivale_reverse_lookup_client.py`
+- `tests/mapping/clients/arivale/test_arivale_lookup.py`
+- `tests/mapping/test_extractors.py` (specifically `CSVAdapter` related tests)
+- `tests/mapping/adapters/test_csv_adapter.py`
+- `tests/mapping/arango/test_arango_store.py`
+- `tests/mapping/arango/test_base_arango.py`
+
+## Common Error(s)
+- `AssertionError`: Mismatched expected vs. actual results (e.g., set comparisons, value checks).
+- `AttributeError`: Object does not have an expected attribute or method, often due to API changes or incorrect mocking.
+- `KeyError`: Attempting to access a dictionary key that does not exist, often related to test data or API response structure.
+- `TypeError`: Operation or function applied to an object of an inappropriate type (e.g., `object MockArango can't be used in 'await' expression`).
+
+## Background/Context
+This group of tests covers components responsible for interacting with specific data sources (Arivale, ArangoDB) or data formats (CSV). Failures can arise from:
+- Internal refactoring of these client/adapter classes.
+- Changes in the expected data format or API of these components.
+- Outdated test data or mock configurations that no longer align with current code.
+- Issues with asynchronous code, especially when mocking async methods or using async objects in synchronous contexts (or vice-versa).
+
+## Debugging Guidance/Hypotheses
+
+**General Approach:**
 - **Isolate Tests:** Focus on one failing test file at a time.
 - **Review Component Code:** Briefly look at the client or adapter code being tested to understand its current API and behavior.
 - **Check Test Setup:** Examine how test data, mocks, and component instances are created.
@@ -304,6 +331,9 @@
 3.  `FAILED tests/core/engine_components/test_strategy_orchestrator.py::TestStrategyOrchestrator::test_strategy_failure_required_step - TypeError: 'coroutine' object does not support the asynchronous context manager protocol`
 
 ## Acceptance Criteria
+- All tests in the listed 'Affected Files/Modules' for these clients pass successfully.
+- Client initialization, method calls, error handling, and resource management are correctly tested and functioning.
+- Test assertions, mock configurations, and expected data structures are aligned with the current implementations of the respective client classes.
 - All tests in the listed 'Affected Files/Modules' pass successfully.
 - `AttributeError`s are resolved by updating tests to use correct API names or by fixing the components.
 - `KeyError`s are resolved by correcting test data, mock responses, or data access logic.
@@ -327,40 +357,4 @@
 - Integration tests in `tests/integration/test_yaml_strategy_execution.py` can successfully invoke or utilize the `populate_metamapper_db.py` script, resolving the `ModuleNotFoundError`.
 - All tests in `tests/core/engine_components/test_strategy_orchestrator.py` pass, with `TypeError`s related to async context managers resolved.
 - The chosen solution for the `ModuleNotFoundError` is robust and aligns with good testing practices for scripts.
-- Asynchronous context managers are correctly implemented and used in the strategy orchestrator tests.
-=======
-- **One Client at a Time:** Tackle tests for each client systematically.
-- **API Documentation (if necessary):** For external API related issues, briefly consulting the relevant API's documentation might clarify expected request/response formats if mocks seem incorrect.
-- **Client Code Review:** Examine the `__init__` method, main mapping methods, and any resource management (e.g., `close()`) in the client class being tested.
-
-**Specific Error Types:**
-- **`AttributeError` (e.g., `find_uniprot_ids_by_names`, `close`):**
-    - Verify method/attribute names in the client class. They might have been renamed or removed.
-    - For `close` errors on `NoneType`, it suggests the client object itself might be `None` when `close` is called, possibly due to an earlier initialization failure or incorrect test logic.
-- **`TypeError` (e.g., `unexpected keyword argument 'config'`):**
-    - Check the client's `__init__` signature. The test might be passing outdated or incorrect arguments.
-- **`AssertionError`:**
-    - **Error Not Raised:** If a specific exception is expected but not raised, the error handling in the client might have changed, or the condition to trigger the error is not met by the test.
-    - **Value Mismatch:** Compare expected vs. actual values. This could be due to changes in client logic, data processing, or mock return values.
-    - **Mock Call Counts:** If mock call counts are off (e.g., `Expected '_fetch_uniprot_search_results' to have been called once. Called 2 times.`), trace the logic in the client to see why the mock is called differently than expected.
-- **`KeyError` (e.g., `'params'`):**
-    - Inspect the data structure (likely a dictionary from a mocked API response or internal processing) where the key is expected. The structure might have changed.
-- **`NameError` (e.g., `ClientInitializationError`):**
-    - Ensure all necessary exceptions and classes are imported in the test file or the client module itself.
-- **Specific Client Exceptions (e.g., `PubChemError`):**
-    - This indicates the client is correctly raising its specific error, but the test might not be expecting it or handling it as a failure. If the error *should* be caught and handled by the client or test, verify that logic. If the test is designed to *cause* this error, then the test itself might be failing for other reasons (e.g., an assertion after the expected error).
-
-## Specific Error Examples
-1.  `FAILED tests/mapping/clients/test_composite_gene_mapping.py::test_composite_gene_symbols - AttributeError: 'UniProtNameClient' object has no attribute 'find_uniprot_ids_by_names'`
-2.  `FAILED tests/mapping/clients/uniprot/test_uniprot_mapping.py::test - TypeError: UniProtIDMappingClient.__init__() got an unexpected keyword argument 'config'`
-3.  `FAILED tests/mapping/clients/test_kegg_client.py::TestKEGGClient::test_get_entity_by_id_error - AssertionError: KEGGError not raised`
-4.  `FAILED tests/mapping/clients/test_pubchem_client.py::TestPubChemClient::test_search_by_name_no_results - biomapper.mapping.clients.pubchem_client.PubChemError: Search failed: API request failed: 404 Client Error: PUGREST.NotFound for url: ht...`
-5.  `FAILED tests/mapping/clients/test_translator_name_resolver_client.py::test_lookup_entity_name - KeyError: 'params'`
-6.  `FAILED tests/mapping/clients/test_umls_client.py::test_init - NameError: name 'ClientInitializationError' is not defined`
-7.  `FAILED tests/mapping/clients/test_unichem_client.py::test_close - AttributeError: 'NoneType' object has no attribute 'close'`
-
-## Acceptance Criteria
-- All tests in the listed 'Affected Files/Modules' for these clients pass successfully.
-- Client initialization, method calls, error handling, and resource management are correctly tested and functioning.
-- Test assertions, mock configurations, and expected data structures are aligned with the current implementations of the respective client classes.
->>>>>>> 61cdaea1
+- Asynchronous context managers are correctly implemented and used in the strategy orchestrator tests.