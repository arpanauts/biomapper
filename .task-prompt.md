<<<<<<< HEAD
# Task: Implement Strategy Execution Endpoint

**Source Prompt Reference:** Orchestrator-generated task to build the primary API endpoint.
=======
# Task: UI Rebuild - Integrate All Components

**Source Prompt Reference:** This task is part of the UI rebuild effort defined in `/home/ubuntu/biomapper/roadmap/_status_updates/2025-06-24-184500-ui-investigation-report.md`.
>>>>>>> 8450193a

## 1. Task Objective
Integrate all the newly created UI components (`FileUpload`, `ColumnSelection`, `MappingConfig`, `Results`) into the main `App.tsx` layout. The application should now function as a cohesive, multi-step workflow.

<<<<<<< HEAD
To provide a primary API endpoint for executing mapping strategies by name. This involves creating a new API route, new data models, and updating the dependency injection mechanism to use the singleton `MapperService`.

## 2. Service Architecture Context

- **Primary Service:** `biomapper-api`
- **Files to Create:**
    - `/home/ubuntu/biomapper/biomapper-api/app/api/routes/strategies.py`
    - `/home/ubuntu/biomapper/biomapper-api/app/models/strategy.py`
- **Files to Modify:**
    - `/home/ubuntu/biomapper/biomapper-api/app/main.py` (to include the new router)
    - `/home/ubuntu/biomapper/biomapper-api/app/api/deps.py` (to refactor dependency injection)

## 3. Task Decomposition

1.  **Create Pydantic Models:**
    *   In the new `strategy.py` file, create two Pydantic models:
    *   `StrategyExecutionRequest`: Should contain a single field, `context`, which is a `dict`.
    *   `StrategyExecutionResponse`: Should contain a single field, `results`, which is a `dict`.
2.  **Refactor Dependency Injection:**
    *   In `deps.py`, modify `get_mapper_service`.
    *   It should no longer be a generator that creates a new service. Instead, it should take a `Request` object as an argument and return the singleton instance: `return request.app.state.mapper_service`.
3.  **Create New API Route:**
    *   In the new `strategies.py` file, create a new `APIRouter`.
    *   Define a new endpoint: `POST /api/strategies/{strategy_name}/execute`.
    *   This endpoint should take `strategy_name` from the path and the request body should be a `StrategyExecutionRequest` model.
    *   It should depend on the `get_mapper_service`.
    *   The endpoint will call `mapper_service.execute_strategy()` with the strategy name and the context from the request body.
    *   It should return a `StrategyExecutionResponse` containing the results.
4.  **Register Router:**
    *   In `main.py`, import and include the new router from `app.api.routes.strategies`.

## 4. Implementation Requirements

- The new endpoint must have a comprehensive docstring explaining its function, arguments, and what it returns.
- Use the `async/await` pattern correctly for the endpoint and service call.
- Ensure the Pydantic models are well-defined and imported correctly.

## 5. Success Criteria and Validation

- The four specified files are created/modified correctly.
- The API starts without errors.
- The new endpoint `POST /api/strategies/{strategy_name}/execute` appears correctly in the OpenAPI documentation at `/api/docs`.
- The endpoint correctly depends on the singleton `MapperService` instance.

## 6. Feedback Requirements

Create a detailed Markdown feedback file at:
`[PROJECT_ROOT]/roadmap/_active_prompts/feedback/YYYY-MM-DD-HHMMSS-feedback-02-implement-strategy-endpoint.md`

Include:
-   **Execution Status:** [COMPLETE_SUCCESS | PARTIAL_SUCCESS | FAILED]
-   **Links to Artifacts:** Links to the four files that were created or modified.
-   **Summary of Changes:** A description of the new endpoint and how the dependency injection was updated.
=======
## 2. Service Architecture Context
- **Primary Service:** `biomapper-ui`
- **API Endpoints Required:** All endpoints used by the child components.
- **Service Dependencies:** This task depends on the completion of all other component and service prompts (01-07).

## 3. Prerequisites
- [ ] All other UI rebuild prompts have been completed.
- [ ] The `biomapper-api` service is running.

## 4. Task Decomposition
1.  **Import Components:** Import all the created components into `src/App.tsx`.
2.  **Import Store:** Import the `useAppStore` hook.
3.  **Conditional Rendering:** Use the `activeStep` from the `appStore` to conditionally render the correct component in the main content area of the `AppShell`.
4.  **Update Navigation:** Wire up the `NavLink` components in the sidebar to use the `appStore.setActiveStep` action, ensuring users can only navigate to valid steps.
5.  **End-to-End Testing:** Manually test the entire workflow from file upload to viewing results.

## 5. Implementation Requirements
- **File to modify:** `src/App.tsx`.
- **Logic:** Use a `switch` statement or similar conditional logic based on `activeStep` to render the active component.
- **Navbar Logic:** The `disabled` state of the `NavLink`s should be driven by the global state (e.g., `sessionId` and `jobId`).

## 6. Success Criteria and Validation
Task is complete when:
- [ ] The `App.tsx` file correctly renders the appropriate component for each step of the workflow.
- [ ] The application state is correctly managed throughout the entire user journey.
- [ ] A user can successfully upload a file, configure a mapping, and view the results in a single, seamless session.
- [ ] The application handles errors gracefully at each step.
>>>>>>> 8450193a
<|MERGE_RESOLUTION|>--- conflicted
+++ resolved
@@ -1,71 +1,10 @@
-<<<<<<< HEAD
-# Task: Implement Strategy Execution Endpoint
-
-**Source Prompt Reference:** Orchestrator-generated task to build the primary API endpoint.
-=======
 # Task: UI Rebuild - Integrate All Components
 
 **Source Prompt Reference:** This task is part of the UI rebuild effort defined in `/home/ubuntu/biomapper/roadmap/_status_updates/2025-06-24-184500-ui-investigation-report.md`.
->>>>>>> 8450193a
 
 ## 1. Task Objective
 Integrate all the newly created UI components (`FileUpload`, `ColumnSelection`, `MappingConfig`, `Results`) into the main `App.tsx` layout. The application should now function as a cohesive, multi-step workflow.
 
-<<<<<<< HEAD
-To provide a primary API endpoint for executing mapping strategies by name. This involves creating a new API route, new data models, and updating the dependency injection mechanism to use the singleton `MapperService`.
-
-## 2. Service Architecture Context
-
-- **Primary Service:** `biomapper-api`
-- **Files to Create:**
-    - `/home/ubuntu/biomapper/biomapper-api/app/api/routes/strategies.py`
-    - `/home/ubuntu/biomapper/biomapper-api/app/models/strategy.py`
-- **Files to Modify:**
-    - `/home/ubuntu/biomapper/biomapper-api/app/main.py` (to include the new router)
-    - `/home/ubuntu/biomapper/biomapper-api/app/api/deps.py` (to refactor dependency injection)
-
-## 3. Task Decomposition
-
-1.  **Create Pydantic Models:**
-    *   In the new `strategy.py` file, create two Pydantic models:
-    *   `StrategyExecutionRequest`: Should contain a single field, `context`, which is a `dict`.
-    *   `StrategyExecutionResponse`: Should contain a single field, `results`, which is a `dict`.
-2.  **Refactor Dependency Injection:**
-    *   In `deps.py`, modify `get_mapper_service`.
-    *   It should no longer be a generator that creates a new service. Instead, it should take a `Request` object as an argument and return the singleton instance: `return request.app.state.mapper_service`.
-3.  **Create New API Route:**
-    *   In the new `strategies.py` file, create a new `APIRouter`.
-    *   Define a new endpoint: `POST /api/strategies/{strategy_name}/execute`.
-    *   This endpoint should take `strategy_name` from the path and the request body should be a `StrategyExecutionRequest` model.
-    *   It should depend on the `get_mapper_service`.
-    *   The endpoint will call `mapper_service.execute_strategy()` with the strategy name and the context from the request body.
-    *   It should return a `StrategyExecutionResponse` containing the results.
-4.  **Register Router:**
-    *   In `main.py`, import and include the new router from `app.api.routes.strategies`.
-
-## 4. Implementation Requirements
-
-- The new endpoint must have a comprehensive docstring explaining its function, arguments, and what it returns.
-- Use the `async/await` pattern correctly for the endpoint and service call.
-- Ensure the Pydantic models are well-defined and imported correctly.
-
-## 5. Success Criteria and Validation
-
-- The four specified files are created/modified correctly.
-- The API starts without errors.
-- The new endpoint `POST /api/strategies/{strategy_name}/execute` appears correctly in the OpenAPI documentation at `/api/docs`.
-- The endpoint correctly depends on the singleton `MapperService` instance.
-
-## 6. Feedback Requirements
-
-Create a detailed Markdown feedback file at:
-`[PROJECT_ROOT]/roadmap/_active_prompts/feedback/YYYY-MM-DD-HHMMSS-feedback-02-implement-strategy-endpoint.md`
-
-Include:
--   **Execution Status:** [COMPLETE_SUCCESS | PARTIAL_SUCCESS | FAILED]
--   **Links to Artifacts:** Links to the four files that were created or modified.
--   **Summary of Changes:** A description of the new endpoint and how the dependency injection was updated.
-=======
 ## 2. Service Architecture Context
 - **Primary Service:** `biomapper-ui`
 - **API Endpoints Required:** All endpoints used by the child components.
@@ -92,5 +31,4 @@
 - [ ] The `App.tsx` file correctly renders the appropriate component for each step of the workflow.
 - [ ] The application state is correctly managed throughout the entire user journey.
 - [ ] A user can successfully upload a file, configure a mapping, and view the results in a single, seamless session.
-- [ ] The application handles errors gracefully at each step.
->>>>>>> 8450193a
+- [ ] The application handles errors gracefully at each step.