--- conflicted
+++ resolved
@@ -1,4 +1,21 @@
-<<<<<<< HEAD
+# Task: Create StrategyCoordinatorService
+
+**Source Prompt Reference:** This task is defined by the prompt: `/home/ubuntu/biomapper/roadmap/_active_prompts/2025-06-22-171742-prompt-create-strategy-coordinator-service.md`
+
+## 1. Task Objective
+Create a new `StrategyCoordinatorService` in `/home/ubuntu/biomapper/biomapper/core/engine_components/strategy_coordinator_service.py`. This service will consolidate all strategy execution logic from `MappingExecutor`, providing a single, clean interface for running database-backed, YAML-defined, and robust strategies.
+
+## 2. Prerequisites
+- [x] Required files exist: `/home/ubuntu/biomapper/biomapper/core/mapping_executor.py` and the various execution services it calls.
+- [x] Required permissions: Write access to `/home/ubuntu/biomapper/biomapper/core/engine_components/`.
+
+## 3. Task Decomposition
+1.  **Create the new file:** Create `/home/ubuntu/biomapper/biomapper/core/engine_components/strategy_coordinator_service.py`.
+2.  **Define `StrategyCoordinatorService` class:** Create the class. It should be initialized with the necessary dependencies it needs to orchestrate strategy execution (e.g., `DbStrategyExecutionService`, `YamlStrategyExecutionService`, `RobustExecutionCoordinator`).
+3.  **Move `execute_strategy`:** Move the logic from `MappingExecutor.execute_strategy` into a method in the new service.
+4.  **Move `execute_yaml_strategy`:** Move the logic from `MappingExecutor.execute_yaml_strategy` into a method in the new service.
+5.  **Move `execute_robust_yaml_strategy`:** Move the logic from `MappingExecutor.execute_robust_yaml_strategy` into a method in the new service.
+6.  **Add necessary imports:** Ensure all required types and services are imported.
 # Task: Enhance MetadataQueryService
 
 **Source Prompt Reference:** This task is defined by the prompt: `/home/ubuntu/biomapper/roadmap/_active_prompts/2025-06-22-171745-prompt-enhance-metadata-query-service.md`
@@ -39,6 +56,13 @@
 6.  **Add necessary imports:** Copy all necessary imports from `mapping_executor.py` to the new file.
 
 ## 4. Implementation Requirements
+- **Input file:** `/home/ubuntu/biomapper/biomapper/core/mapping_executor.py`
+- **Expected output:** A new file `/home/ubuntu/biomapper/biomapper/core/engine_components/strategy_coordinator_service.py`.
+- **Code standards:** Follow existing project conventions.
+
+## 5. Error Recovery Instructions
+- **Dependency Errors:** The new service will depend on other services. Ensure its `__init__` method accepts these services as arguments.
+- **Circular Dependencies:** Be mindful of potential circular dependencies. This service should call other services, not the other way around.
 - **Input files:** `/home/ubuntu/biomapper/biomapper/core/mapping_executor.py`, `/home/ubuntu/biomapper/biomapper/core/services/metadata_query_service.py`
 - **Expected output:** An updated `/home/ubuntu/biomapper/biomapper/core/services/metadata_query_service.py` file.
 - **Code standards:** Follow existing project conventions.
@@ -53,6 +77,15 @@
 - **Import Errors:** If you encounter import errors, ensure all required modules from `mapping_executor.py` are correctly imported in the new file. Add `__init__.py` files to directories if they are missing.
 - **Logic/Implementation Errors:** The goal is to lift and shift the logic. Do not refactor the logic itself in this step, only move it. This will minimize the risk of new bugs.
 
+## 6. Success Criteria and Validation
+Task is complete when:
+- [ ] The file `/home/ubuntu/biomapper/biomapper/core/engine_components/strategy_coordinator_service.py` exists.
+- [ ] The `StrategyCoordinatorService` class contains methods for executing all three types of strategies.
+- [ ] The logic within these methods is identical to the logic in the original `MappingExecutor` methods.
+
+## 7. Feedback Requirements
+Create a detailed Markdown feedback file at:
+`[PROJECT_ROOT]/roadmap/_active_prompts/feedback/YYYY-MM-DD-HHMMSS-feedback-create-strategy-coordinator-service.md`
 ## 6. Success Criteria and Validation
 Task is complete when:
 - [ ] The file `/home/ubuntu/biomapper/biomapper/core/engine_components/initialization_service.py` exists.
@@ -76,43 +109,4 @@
 - **Execution Status:** [COMPLETE_SUCCESS | PARTIAL_SUCCESS | FAILED_WITH_RECOVERY_OPTIONS | FAILED_NEEDS_ESCALATION]
 - **Completed Subtasks:** [checklist of what was accomplished]
 - **Issues Encountered:** [detailed error descriptions with context]
-- **Next Action Recommendation:** [specific follow-up needed]
-=======
-# Task: Create StrategyCoordinatorService
-
-**Source Prompt Reference:** This task is defined by the prompt: `/home/ubuntu/biomapper/roadmap/_active_prompts/2025-06-22-171742-prompt-create-strategy-coordinator-service.md`
-
-## 1. Task Objective
-Create a new `StrategyCoordinatorService` in `/home/ubuntu/biomapper/biomapper/core/engine_components/strategy_coordinator_service.py`. This service will consolidate all strategy execution logic from `MappingExecutor`, providing a single, clean interface for running database-backed, YAML-defined, and robust strategies.
-
-## 2. Prerequisites
-- [x] Required files exist: `/home/ubuntu/biomapper/biomapper/core/mapping_executor.py` and the various execution services it calls.
-- [x] Required permissions: Write access to `/home/ubuntu/biomapper/biomapper/core/engine_components/`.
-
-## 3. Task Decomposition
-1.  **Create the new file:** Create `/home/ubuntu/biomapper/biomapper/core/engine_components/strategy_coordinator_service.py`.
-2.  **Define `StrategyCoordinatorService` class:** Create the class. It should be initialized with the necessary dependencies it needs to orchestrate strategy execution (e.g., `DbStrategyExecutionService`, `YamlStrategyExecutionService`, `RobustExecutionCoordinator`).
-3.  **Move `execute_strategy`:** Move the logic from `MappingExecutor.execute_strategy` into a method in the new service.
-4.  **Move `execute_yaml_strategy`:** Move the logic from `MappingExecutor.execute_yaml_strategy` into a method in the new service.
-5.  **Move `execute_robust_yaml_strategy`:** Move the logic from `MappingExecutor.execute_robust_yaml_strategy` into a method in the new service.
-6.  **Add necessary imports:** Ensure all required types and services are imported.
-
-## 4. Implementation Requirements
-- **Input file:** `/home/ubuntu/biomapper/biomapper/core/mapping_executor.py`
-- **Expected output:** A new file `/home/ubuntu/biomapper/biomapper/core/engine_components/strategy_coordinator_service.py`.
-- **Code standards:** Follow existing project conventions.
-
-## 5. Error Recovery Instructions
-- **Dependency Errors:** The new service will depend on other services. Ensure its `__init__` method accepts these services as arguments.
-- **Circular Dependencies:** Be mindful of potential circular dependencies. This service should call other services, not the other way around.
-
-## 6. Success Criteria and Validation
-Task is complete when:
-- [ ] The file `/home/ubuntu/biomapper/biomapper/core/engine_components/strategy_coordinator_service.py` exists.
-- [ ] The `StrategyCoordinatorService` class contains methods for executing all three types of strategies.
-- [ ] The logic within these methods is identical to the logic in the original `MappingExecutor` methods.
-
-## 7. Feedback Requirements
-Create a detailed Markdown feedback file at:
-`[PROJECT_ROOT]/roadmap/_active_prompts/feedback/YYYY-MM-DD-HHMMSS-feedback-create-strategy-coordinator-service.md`
->>>>>>> a3508103
+- **Next Action Recommendation:** [specific follow-up needed]