--- conflicted
+++ resolved
@@ -1,4 +1,21 @@
-<<<<<<< HEAD
+# Task: Decompose LifecycleManager
+
+**Task Objective:**
+Analyze and refactor the `biomapper.core.engine_components.lifecycle_manager.LifecycleManager`. This class currently has broad responsibilities, including session management, checkpointing, and client connections. Decompose it into smaller, more focused services to improve modularity and adhere to the Single Responsibility Principle.
+
+**Prerequisites:**
+- The `LifecycleManager` class exists at `/home/ubuntu/biomapper/biomapper/core/engine_components/lifecycle_manager.py`.
+
+**Input Context:**
+- `/home/ubuntu/biomapper/biomapper/core/engine_components/lifecycle_manager.py`: The primary file to be analyzed and refactored.
+- `/home/ubuntu/biomapper/biomapper/core/mapping_executor.py`: To understand how the `LifecycleManager` is currently used.
+
+**Expected Outputs:**
+1.  New service class files created within `/home/ubuntu/biomapper/biomapper/core/services/`, for example:
+    - `execution_session_service.py`: Manages the lifecycle of a mapping session (creation, status updates).
+    - `checkpoint_service.py`: Handles saving and loading of checkpoints.
+2.  The existing `LifecycleManager` will be either removed or become a higher-level coordinator that delegates to the new, smaller services.
+3.  A new unit test file for each new service class created.
 # Task: Integrate DatabaseSetupService into the Builder
 
 **Task Objective:**
@@ -19,34 +36,6 @@
 3.  The `DatabaseSetupService` might be absorbed into the builder or `InitializationService` if its logic is simple enough, or it will be instantiated and used within the builder.
 
 **Success Criteria:**
-- Creating a `MappingExecutor` via the builder results in an instance that can immediately interact with its databases because the tables have already been created.
-- The database setup logic is no longer a separate, manual step in the `create` method.
-- All tests related to database interaction and executor creation pass.
-
-**Error Recovery Instructions:**
-- If making the `build` method async is problematic, create a separate `async_build` method on the builder and leave the synchronous `build` for testing scenarios that use mock databases.
-- If the database service requires the `AsyncEngine`, ensure it's created first within the builder's workflow before the setup service is called.
-=======
-# Task: Decompose LifecycleManager
-
-**Task Objective:**
-Analyze and refactor the `biomapper.core.engine_components.lifecycle_manager.LifecycleManager`. This class currently has broad responsibilities, including session management, checkpointing, and client connections. Decompose it into smaller, more focused services to improve modularity and adhere to the Single Responsibility Principle.
-
-**Prerequisites:**
-- The `LifecycleManager` class exists at `/home/ubuntu/biomapper/biomapper/core/engine_components/lifecycle_manager.py`.
-
-**Input Context:**
-- `/home/ubuntu/biomapper/biomapper/core/engine_components/lifecycle_manager.py`: The primary file to be analyzed and refactored.
-- `/home/ubuntu/biomapper/biomapper/core/mapping_executor.py`: To understand how the `LifecycleManager` is currently used.
-
-**Expected Outputs:**
-1.  New service class files created within `/home/ubuntu/biomapper/biomapper/core/services/`, for example:
-    - `execution_session_service.py`: Manages the lifecycle of a mapping session (creation, status updates).
-    - `checkpoint_service.py`: Handles saving and loading of checkpoints.
-2.  The existing `LifecycleManager` will be either removed or become a higher-level coordinator that delegates to the new, smaller services.
-3.  A new unit test file for each new service class created.
-
-**Success Criteria:**
 - The responsibilities of the original `LifecycleManager` are now handled by several smaller, more focused services.
 - The new services are easier to understand and test in isolation.
 - The overall functionality of session management and checkpointing remains intact.
@@ -55,32 +44,22 @@
 **Error Recovery Instructions:**
 - If a clean separation is not possible, document the reasons in the code. It may be that `LifecycleManager` is a valid coordinator. In this case, rename it to `LifecycleCoordinator` and ensure its methods are pure delegations.
 - If refactoring breaks existing tests, address the test failures immediately. Do not leave the test suite in a broken state.
->>>>>>> 8bd9a6be
+- Creating a `MappingExecutor` via the builder results in an instance that can immediately interact with its databases because the tables have already been created.
+- The database setup logic is no longer a separate, manual step in the `create` method.
+- All tests related to database interaction and executor creation pass.
 
+**Error Recovery Instructions:**
+- If making the `build` method async is problematic, create a separate `async_build` method on the builder and leave the synchronous `build` for testing scenarios that use mock databases.
+- If the database service requires the `AsyncEngine`, ensure it's created first within the builder's workflow before the setup service is called.
+
+**Environment Requirements:**
+- Access to the `biomapper` codebase.
+- `poetry` environment fully installed and operational.
 **Environment Requirements:**
 - Access to the `biomapper` codebase.
 - `poetry` environment fully installed and operational.
 
 **Task Decomposition:**
-<<<<<<< HEAD
-1.  Analyze `MappingExecutor.create` to understand how `DatabaseSetupService` is currently used.
-2.  Modify `MappingExecutorBuilder`. Decide whether to add the logic to the existing `build` method (making it async) or create a new `async_build` method.
-3.  Inside the chosen build method, instantiate `DatabaseSetupService`.
-4.  Call the `initialize_tables` method for both the metamapper and cache databases using the engines created by the `InitializationService`.
-5.  Remove the database setup logic from `MappingExecutor.create`, simplifying it to just use the builder.
-6.  Review and update unit tests to ensure they account for this change. Tests might need to mock the `DatabaseSetupService` call.
-7.  Run the full test suite.
-
-**Validation Checkpoints:**
-- After modifying the builder, write a test to ensure that the `initialize_tables` method on `DatabaseSetupService` is called during the build process.
-- After simplifying `MappingExecutor.create`, run tests that use it to ensure they still work.
-
-**Source Prompt Reference:**
-- `/home/ubuntu/biomapper/roadmap/_active_prompts/2025-06-22-204511-prompt-6-integrate-db-setup.md`
-
-**Context from Previous Attempts:**
-- This is the first attempt to integrate the database setup into the builder.
-=======
 1.  Read through `LifecycleManager` and categorize its public methods by responsibility (e.g., 'checkpointing', 'session management', 'client shutdown').
 2.  For each category, define a new service class (e.g., `CheckpointService`).
 3.  Create the new files for these services in `/home/ubuntu/biomapper/biomapper/core/services/`.
@@ -99,4 +78,20 @@
 
 **Context from Previous Attempts:**
 - This is the first attempt at decomposing the `LifecycleManager`.
->>>>>>> 8bd9a6be
+1.  Analyze `MappingExecutor.create` to understand how `DatabaseSetupService` is currently used.
+2.  Modify `MappingExecutorBuilder`. Decide whether to add the logic to the existing `build` method (making it async) or create a new `async_build` method.
+3.  Inside the chosen build method, instantiate `DatabaseSetupService`.
+4.  Call the `initialize_tables` method for both the metamapper and cache databases using the engines created by the `InitializationService`.
+5.  Remove the database setup logic from `MappingExecutor.create`, simplifying it to just use the builder.
+6.  Review and update unit tests to ensure they account for this change. Tests might need to mock the `DatabaseSetupService` call.
+7.  Run the full test suite.
+
+**Validation Checkpoints:**
+- After modifying the builder, write a test to ensure that the `initialize_tables` method on `DatabaseSetupService` is called during the build process.
+- After simplifying `MappingExecutor.create`, run tests that use it to ensure they still work.
+
+**Source Prompt Reference:**
+- `/home/ubuntu/biomapper/roadmap/_active_prompts/2025-06-22-204511-prompt-6-integrate-db-setup.md`
+
+**Context from Previous Attempts:**
+- This is the first attempt to integrate the database setup into the builder.