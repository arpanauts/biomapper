<<<<<<< HEAD
# Task: Resolve RefMetClient Failures

## Context:
Numerous tests in `tests/mapping/clients/test_refmet_client.py` are failing with `AssertionError`. These failures suggest issues with the `RefMetClient`'s ability to correctly parse responses from the RefMet service, handle various data scenarios (empty responses, malformed data, API errors), transform data, or manage its internal state during these operations.

## Objective:
Debug and fix the `RefMetClient` to ensure it robustly handles API interactions, correctly processes data, and behaves as expected under various conditions tested.

## Affected Tests & Errors:
All failures are `AssertionError`s in `tests/mapping/clients/test_refmet_client.py`:

- `test_successful_search`
- `test_empty_response`
- `test_malformed_response`
- `test_name_cleaning`
- `test_pandas_error_handling`
- `test_request_exception`
- `test_empty_dataframe`
- `test_retry_mechanism`
- `test_http_error`
- `test_search_compounds_error`
- `test_search_by_name[glucose-Input name\tRefMet_ID\tStandardized name\tFormula\tExact mass\tINCHI_KEY\tPubChem_CID\tChEBI_ID\tHMDB_ID\tKEGG_ID\nglucose\tRM0135901\tGlucose\tC6H12O6\t180.0634\tWQZGKKKJIJFFOK-GASJEMHNSA-N\t5793\t4167\tHMDB0000122\tC00031\n-expected_result0]`
- `test_search_by_name_request_error`
- `test_search_by_name_complex_terms`

## Tasks:
1.  **Systematically Review Each Failing Test:** For each test listed above:
    *   Understand what specific scenario or functionality the test is targeting.
    *   Examine the `RefMetClient` code relevant to that test.
    *   Identify why the assertion is failing (e.g., incorrect data parsing, improper error handling, flawed data transformation logic).
2.  **Focus Areas for `RefMetClient` Debugging:**
    *   **API Response Parsing:** How does the client handle JSON or other formats from RefMet? Are all expected fields correctly extracted?
    *   **Data Cleaning/Standardization:** Is the `test_name_cleaning` failure indicative of broader issues in how client data is processed?
    *   **Error Handling:** How does the client manage HTTP errors, request exceptions, or unexpected API responses (empty, malformed)?
    *   **Pandas Integration:** If Pandas is used, are DataFrames created and manipulated correctly? How are Pandas-specific errors handled?
    *   **Retry Logic:** Is the retry mechanism functioning as intended?
    *   **Edge Cases:** Pay attention to tests covering empty or malformed responses, as these often reveal robustness issues.
3.  **Implement Fixes:** Correct the identified issues in `RefMetClient`.

## Expected Outcome:
All tests in `tests/mapping/clients/test_refmet_client.py` should pass, demonstrating that `RefMetClient` is reliable and handles various scenarios correctly.
# Task 2: Create `StrategyExecutionService`
# Task: Resolve MVP0 Pipeline Errors

## Context:
Tests for the MVP0 pipeline components, specifically `PipelineOrchestrator` and `QdrantSearch`, are failing with `AssertionError`, `AttributeError`, and `pydantic_core._pydantic_core.ValidationError`. These errors point to issues in the orchestration logic, data flow, Pydantic model validation for search results, and interaction with the Qdrant client.

## Objective:
Debug and fix the errors in `PipelineOrchestrator` and `QdrantSearch` to ensure the MVP0 pipeline components function correctly, data is validated, and interactions with services like Qdrant are robust.

## Affected Tests & Errors:

**`tests/mvp0_pipeline/test_pipeline_orchestrator.py`**
- `TestPipelineOrchestrator::test_run_single_mapping_no_qdrant_hits` - `AssertionError: assert None == []`
- `TestPipelineOrchestrator::test_run_pipeline_batch` - `assert 1 == 0`
- `TestPipelineOrchestrator::test_create_orchestrator_from_env` - `AttributeError: <module 'biomapper.mvp0_pipeline.pipeline_orchestrator' ...>`
- `TestPipelineIntegration::test_data_flow_between_components` - `AssertionError: assert <PipelineStat...NT_ERROR_LLM'> == <PipelineStat...SS: 'SUCCESS'>`

**`tests/mvp0_pipeline/test_qdrant_search.py`**
- `TestQdrantSearch::test_search_successful_with_scores` - `pydantic_core._pydantic_core.ValidationError: 1 validation error for MappingOutput`
- `TestQdrantSearch::test_search_with_top_k_limit` - `pydantic_core._pydantic_core.ValidationError: 1 validation error for MappingOutput`
- `TestQdrantSearch::test_search_empty_input` - `AssertionError: Expected 'map_identifiers' to not have been called. Called 1 times.`
- `TestQdrantSearch::test_search_no_results` - `pydantic_core._pydantic_core.ValidationError: 1 validation error for MappingOutput`
- `TestQdrantSearch::test_search_with_scores_mismatch` - `pydantic_core._pydantic_core.ValidationError: 1 validation error for MappingOutput`
- `TestQdrantSearch::test_search_invalid_pubchem_id` - `pydantic_core._pydantic_core.ValidationError: 1 validation error for MappingOutput`
- `TestQdrantSearch::test_search_with_default_client` - `AttributeError: <module 'biomapper.mvp0_pipeline.qdrant_search' ...>`

## Tasks:

1.  **`PipelineOrchestrator` (`test_pipeline_orchestrator.py`):**
    *   **AssertionErrors (`test_run_single_mapping_no_qdrant_hits`, `test_run_pipeline_batch`, `test_data_flow_between_components`):**
        *   Review the orchestrator's logic for running mappings, batch processing, and managing pipeline state/status. Ensure expected return values and state transitions are correct.
    *   **AttributeError (`test_create_orchestrator_from_env`):**
        *   Investigate how the orchestrator is created from environment variables. The error suggests a module-level attribute is missing or named incorrectly.

2.  **`QdrantSearch` (`test_qdrant_search.py`):**
    *   **Pydantic ValidationErrors (multiple tests):**
        *   Review the `MappingOutput` Pydantic model (or any other relevant models).
        *   Inspect the data being returned from Qdrant searches that's failing validation. Ensure the data structure matches the model or update the model if necessary.
    *   **AssertionError (`test_search_empty_input`):**
        *   Verify the logic for handling empty input lists. The `map_identifiers` method should likely not be called if there's no input.
    *   **AttributeError (`test_search_with_default_client`):**
        *   Check how the default Qdrant client is instantiated or accessed within `QdrantSearch`. The error indicates a missing attribute on the `qdrant_search` module itself.

## Expected Outcome:
All listed tests for the MVP0 pipeline components should pass, demonstrating correct orchestration, data validation, and Qdrant client interaction.
# Task: Resolve ArangoDB and SPOKE Integration Errors

## Context:
Tests related to ArangoDB (`tests/mapping/arango/test_arango_store.py`) and SPOKE (`tests/spoke/test_graph_analyzer.py`) are failing. These errors include Pydantic validation errors, assertion failures in data retrieval, and attribute errors when accessing graph properties. This indicates potential issues in data modeling, query logic, or interaction with these graph databases/stores.

## Objective:
Debug and fix the issues in the ArangoDB store integration and SPOKE graph analysis components to ensure correct data validation, retrieval, and graph structure interpretation.

## Affected Tests & Errors:

**`tests/mapping/arango/test_arango_store.py`**
- `test_get_node` - `pydantic_core._pydantic_core.ValidationError: 1 validation error for ArangoNode`
- `test_get_node_by_property` - `pydantic_core._pydantic_core.ValidationError: 3 validation errors for ArangoNode`
- `test_get_neighbors` - `assert 0 > 0`
- `test_find_paths` - `assert 0 > 0`
- `test_get_types` - `AssertionError: assert 'Compound' in set()`

**`tests/spoke/test_graph_analyzer.py`**
- `test_discover_node_types_spoke_style` - `AttributeError: 'NoneType' object has no attribute 'collections'`
- `test_discover_relationship_types` - `AttributeError: 'NoneType' object has no attribute 'collections'`

## Tasks:

1.  **ArangoDB Store (`test_arango_store.py`):**
    *   **Pydantic Validation Errors (`test_get_node`, `test_get_node_by_property`):**
        *   Review the `ArangoNode` Pydantic model.
        *   Inspect the data being returned from ArangoDB that's failing validation. Ensure the data structure matches the model or update the model if it's incorrect/outdated.
    *   **Assertion Failures (`test_get_neighbors`, `test_find_paths`):**
        *   Examine the queries used to fetch neighbors and find paths. Ensure they are correctly formulated for the ArangoDB instance and test data.
        *   Verify that the test data in ArangoDB is set up to produce the expected results (e.g., >0 neighbors/paths).
    *   **Type Discovery (`test_get_types`):**
        *   Investigate how node types are retrieved or inferred. Ensure the logic correctly identifies 'Compound' nodes from the test data.

2.  **SPOKE Graph Analyzer (`test_graph_analyzer.py`):**
    *   **AttributeErrors (`test_discover_node_types_spoke_style`, `test_discover_relationship_types`):**
        *   The error `'NoneType' object has no attribute 'collections'` suggests that an object expected to be an ArangoDB database instance (or similar object providing access to collections) is `None`.
        *   Trace how the database/graph connection is established and passed to the graph analyzer functions. Ensure it's being initialized and provided correctly in the test setup or the analyzer's instantiation.

## Expected Outcome:
All listed tests for ArangoDB and SPOKE integration should pass, indicating correct Pydantic model validation, data retrieval from ArangoDB, and proper interaction with the SPOKE graph structure.
# Task 4: Create `DatabaseSetupService`
# Task: Resolve MetricsTracker Initialization Errors

## Context:
A significant number of tests are failing with `TypeError: MetricsTracker.__init__() got an unexpected keyword argument 'enable_metrics'`. This suggests a recent change in the `MetricsTracker` class's constructor or how it's being instantiated across the codebase.

## Objective:
Identify the cause of the `TypeError` related to `MetricsTracker` and correct all instances where it's being called or defined incorrectly.

## Affected Tests:
The following tests are failing with this specific error. Investigate the `MetricsTracker` instantiation in these test setups or the code they exercise:

- `tests/test_yaml_strategy_provenance.py::TestYAMLStrategyProvenanceTracking::test_trace_mapping_chain_simple`
- `tests/core/test_bidirectional_mapping_optimization.py::TestBidirectionalMappingOptimization::test_path_caching`
- `tests/core/test_bidirectional_mapping_optimization.py::TestBidirectionalMappingOptimization::test_concurrent_batch_processing`
- `tests/core/test_bidirectional_mapping_optimization.py::TestBidirectionalMappingOptimization::test_metrics_tracking`
- `tests/core/test_bidirectional_mapping_optimization.py::TestIntegrationOptimizedBidirectionalMapping::test_end_to_end_mapping`
- `tests/integration/test_yaml_strategy_ukbb_hpa.py::test_full_yaml_strategy_workflow`
- `tests/mapping/test_reverse_mapping.py::test_reverse_mapping`
- `tests/unit/core/test_mapping_executor_robust_features.py::TestCheckpointing::test_checkpoint_directory_creation`
- `tests/core/test_mapping_executor_metadata.py::test_metadata_in_cache_results`
- `tests/core/test_metadata_population.py::test_cache_results_populates_metadata_fields`
- `tests/core/test_metadata_population.py::test_confidence_score_calculation`
- `tests/core/test_metadata_population.py::test_mapping_path_details_contents`
- `tests/core/test_metadata_population.py::test_cache_results_handles_errors`
- `tests/integration/test_historical_id_mapping.py::TestHistoricalIDMapping::test_mapping_with_historical_resolution`
- `tests/integration/test_historical_id_mapping.py::TestHistoricalIDMapping::test_path_selection_order`
- `tests/integration/test_historical_id_mapping.py::TestHistoricalIDMapping::test_cache_usage`
- `tests/integration/test_historical_id_mapping.py::TestHistoricalIDMapping::test_error_handling`
- `tests/integration/test_yaml_strategy_execution.py::TestYAMLStrategyExecution::test_basic_linear_strategy`
- `tests/integration/test_yaml_strategy_execution.py::TestYAMLStrategyExecution::test_strategy_with_execute_mapping_path`
- `tests/integration/test_yaml_strategy_execution.py::TestYAMLStrategyExecution::test_strategy_with_filter_action`
- `tests/integration/test_yaml_strategy_execution.py::TestYAMLStrategyExecution::test_mixed_action_strategy`
- `tests/integration/test_yaml_strategy_execution.py::TestYAMLStrategyExecution::test_strategy_not_found`
- `tests/integration/test_yaml_strategy_execution.py::TestYAMLStrategyExecution::test_empty_initial_identifiers`
- `tests/integration/test_yaml_strategy_execution.py::TestYAMLStrategyExecution::test_step_failure_handling`
- `tests/integration/test_yaml_strategy_execution.py::TestYAMLStrategyExecution::test_ontology_type_tracking`
- `tests/integration/test_yaml_strategy_execution.py::TestYAMLStrategyExecution::test_filter_with_conversion_path`
- `tests/integration/test_yaml_strategy_execution.py::TestYAMLStrategyExecution::test_strategy_with_conditional_branching`
- `tests/integration/test_yaml_strategy_execution.py::TestYAMLStrategyExecution::test_parallel_action_execution`
- `tests/integration/test_yaml_strategy_execution.py::TestYAMLStrategyExecution::test_all_optional_strategy`
- `tests/integration/test_yaml_strategy_execution.py::TestYAMLStrategyExecution::test_mixed_required_optional_strategy`
- `tests/integration/test_yaml_strategy_execution.py::TestYAMLStrategyExecution::test_optional_fail_first_strategy`
- `tests/integration/test_yaml_strategy_execution.py::TestYAMLStrategyExecution::test_optional_fail_last_strategy`
- `tests/integration/test_yaml_strategy_execution.py::TestYAMLStrategyExecution::test_multiple_optional_failures_strategy`
- `tests/integration/test_yaml_strategy_execution.py::TestYAMLStrategyExecution::test_required_fail_after_optional_strategy`
- `tests/integration/test_yaml_strategy_execution.py::TestYAMLStrategyExecution::test_all_optional_fail_strategy`
- `tests/integration/test_yaml_strategy_execution.py::TestYAMLStrategyExecution::test_required_step_explicit_true`
- `tests/integration/test_yaml_strategy_execution.py::TestYAMLStrategyExecution::test_mapping_result_bundle_tracking`
- `tests/integration/test_yaml_strategy_ukbb_hpa.py::TestUKBBToHPAYAMLStrategy::test_strategy_loaded_in_database`
- `tests/integration/test_yaml_strategy_ukbb_hpa.py::TestUKBBToHPAYAMLStrategy::test_execute_yaml_strategy_basic`
- `tests/integration/test_yaml_strategy_ukbb_hpa.py::TestUKBBToHPAYAMLStrategy::test_execute_yaml_strategy_with_invalid_strategy`
- `tests/integration/test_yaml_strategy_ukbb_hpa.py::TestUKBBToHPAYAMLStrategy::test_execute_yaml_strategy_with_progress_callback`
- `tests/integration/test_yaml_strategy_ukbb_hpa.py::TestUKBBToHPAYAMLStrategy::test_action_handlers_placeholder_behavior`

## Tasks:
1.  Review the `MetricsTracker` class definition, specifically its `__init__` method.
2.  Identify if the `enable_metrics` parameter was recently added, removed, or renamed.
3.  Update all instantiation points of `MetricsTracker` (both in application code and test code) to match the correct constructor signature.
4.  Ensure that the logic related to `enable_metrics` (if it's a valid parameter) is handled correctly within `MetricsTracker`.

## Expected Outcome:
All listed tests should pass, and the `TypeError` related to `MetricsTracker` initialization should be resolved globally.
# Task 3: Refactor `MappingExecutor` to a Lean Facade

## Objective
Extract the high-level logic for executing YAML-defined mapping strategies from `MappingExecutor` into a dedicated `StrategyExecutionService`. This service will be the primary entry point for running complex, multi-step mapping workflows.

## Rationale
Strategy execution is a distinct and complex workflow that involves orchestration, robust execution (retries, checkpointing), and progress tracking. Separating this into its own service clarifies its role, decouples it from simpler path execution, and makes `MappingExecutor` a cleaner facade.

## New Component Location
- Create a new file: `biomapper/core/services/strategy_execution_service.py`
- Define the class: `StrategyExecutionService`

## Core Responsibilities of `StrategyExecutionService`
- Load and validate a mapping strategy by name.
- Orchestrate the execution of the strategy's steps using the `StrategyOrchestrator`.
- Coordinate robust execution, including checkpointing and retries, using the `RobustExecutionCoordinator`.
- Manage progress reporting for the entire strategy execution.

## Methods to Move/Refactor from `MappingExecutor`

The logic from the following `MappingExecutor` methods should be moved to `StrategyExecutionService`:

1.  `execute_strategy_by_name`: This will become the main public method of the new service.
2.  `execute_strategy`: This method contains the core orchestration logic and will be moved and likely made a private helper within the new service, called by the new `execute_strategy_by_name`.

## `StrategyExecutionService` `__init__`
The constructor should accept the components it depends on, which will be injected by `MappingExecutor`:

- `logger`
- `config_loader: ConfigLoader`
- `robust_execution_coordinator: RobustExecutionCoordinator`
- `session_manager: SessionManager`
- `identifier_loader: IdentifierLoader`
- `progress_reporter: ProgressReporter`

## Refactoring Steps
1.  **Create the File and Class:** Create `biomapper/core/services/strategy_execution_service.py` and define the `StrategyExecutionService` class.
2.  **Define `__init__`:** Implement the constructor to accept its dependencies.
3.  **Move and Adapt Methods:**
    - Move the entire `execute_strategy_by_name` and `execute_strategy` methods from `MappingExecutor` to `StrategyExecutionService`.
    - Refactor the methods to work in the new class. Update `self.` references to access dependencies passed into the service's constructor.
    - The main public method should be `async def execute(...)` or similar, which takes the `strategy_name`, `input_identifiers`, etc.
4.  **Update `MappingExecutor`:**
    - In `MappingExecutor`, remove the `execute_strategy_by_name` and `execute_strategy` methods.
    - Instantiate `StrategyExecutionService` in `MappingExecutor.__init__` and store it as `self.strategy_execution_service`.
    - Add a new public method to `MappingExecutor` named `execute_strategy` which simply delegates the call to `self.strategy_execution_service.execute(...)`.
Extract the database schema initialization logic from `MappingExecutor` into a new, single-purpose `DatabaseSetupService`. This service will be responsible for creating database tables, ensuring a clean separation between application runtime and database management/setup tasks.

## Rationale
Database schema creation is a setup concern, not a runtime execution concern. Mixing it into `MappingExecutor` complicates the class and violates the Single Responsibility Principle. A dedicated service makes the setup process explicit and reusable, and it can be invoked independently of the main application logic if needed (e.g., in deployment scripts or standalone setup tools).

## New Component Location
- Create a new file: `biomapper/core/services/database_setup_service.py`
- Define the class: `DatabaseSetupService`

## Core Responsibilities of `DatabaseSetupService`
- Connect to a database using a provided engine.
- Check if the required tables already exist.
- Create all tables defined in a given SQLAlchemy `Base` metadata object if they do not exist.

## Methods to Move/Refactor from `MappingExecutor`

The following method should be moved from `MappingExecutor` to `DatabaseSetupService`:

1.  `_init_db_tables`: This method contains the entire logic for checking for and creating tables. It will become the primary method of the new service.

## `DatabaseSetupService` `__init__`
The constructor can be simple, primarily accepting a logger:
- `logger`

## Refactoring Steps
1.  **Create the File and Class:** Create `biomapper/core/services/database_setup_service.py` and define the `DatabaseSetupService` class.
2.  **Move `_init_db_tables`:**
    - Move the `_init_db_tables` method from `MappingExecutor` to `DatabaseSetupService`.
    - Rename it to something more public, like `async def initialize_tables(self, engine, base_metadata)`. Make it a public method of the service.
3.  **Update `MappingExecutor.create`:**
    - In the `MappingExecutor.create` class method, instantiate the new `DatabaseSetupService`.
    - Instead of calling `await executor._init_db_tables(...)` for both the metamapper and cache databases, you will now call:
      ```python
      db_setup_service = DatabaseSetupService(logger=executor.logger)
      await db_setup_service.initialize_tables(executor.async_metamapper_engine, MetamapperBase.metadata)
      await db_setup_service.initialize_tables(executor.async_cache_engine, CacheBase.metadata)
      ```
    - (Note: You'll need to ensure `MetamapperBase` is imported or accessible).
4.  **Remove from `MappingExecutor`:** Delete the `_init_db_tables` method from the `MappingExecutor` class.
With the core logic now extracted into `MappingPathExecutionService` and `StrategyExecutionService`, refactor the `MappingExecutor` class to serve as a lean, clean facade. Its primary responsibilities will be initialization of components and delegation of tasks to the appropriate services.

## Rationale
This final step in the deconstruction completes the separation of concerns. A lean `MappingExecutor` is easier to understand, as its public API clearly shows the main capabilities of the system (e.g., `map`, `execute_strategy`) without exposing the complex implementation details, which now reside in the specialized services.

## Refactoring Steps

1.  **Review `MappingExecutor.__init__`:**
    - The initializer should now be primarily responsible for instantiating all the engine components and services:
        - `SessionManager`, `ClientManager`, `CacheManager`, etc.
        - The new `MappingPathExecutionService` and `StrategyExecutionService`.
    - Pass the necessary dependencies into the constructors of the new services.
    - Remove any attributes from `self` that are no longer directly used by `MappingExecutor` itself (e.g., if a component is only used by one of the new services, it might not need to be an attribute of `MappingExecutor`).

2.  **Simplify the Public API:**
    - The main public methods of `MappingExecutor` should be high-level entry points. Review and refine:
        - `execute_mapping`: This method should now use `self.path_finder` to find a path and then delegate the execution to `self.path_execution_service`.
        - `execute_strategy`: This method should be a simple pass-through to `self.strategy_execution_service`.
        - `map`: This should be the primary, user-friendly method. It might internally decide whether to call `execute_mapping` or `execute_strategy` based on its arguments.

3.  **Remove Redundant/Pass-Through Methods:**
    - `MappingExecutor` currently has several private methods that are simple pass-through calls to `PathFinder` (e.g., `_find_mapping_paths`, `_find_best_path`) or `MetadataQueryService`.
    - These should be removed from `MappingExecutor`. Components or services that need this functionality should be given a direct dependency on `PathFinder` or `MetadataQueryService` instead of going through `MappingExecutor`.

4.  **Update `MappingExecutor.create` Factory:**
    - Ensure the asynchronous factory method `create` correctly initializes the simplified `MappingExecutor` and all its dependent services.
    - The call to `_init_db_tables` should be replaced by a call to the new `DatabaseSetupService` (from Prompt 4).

## Acceptance Criteria
- The new `StrategyExecutionService` is created and contains the complete logic for executing a YAML-defined mapping strategy.
- `MappingExecutor` no longer contains strategy execution logic; it delegates calls to the new service.
- All existing integration tests for strategy execution are updated to call the new `MappingExecutor.execute_strategy` method and continue to pass, verifying the refactoring was successful.
- New unit tests for `StrategyExecutionService` should be created to test its logic in isolation.
- The new `DatabaseSetupService` is created and contains the logic for initializing database schemas.
- The `_init_db_tables` method is completely removed from `MappingExecutor`.
- The `MappingExecutor.create` factory method successfully uses the new `DatabaseSetupService` to set up the databases upon instantiation.
- The application continues to start up correctly, and tests that rely on database setup still pass, confirming that the tables are being created as expected.
- `MappingExecutor` is significantly shorter and simpler. Its `__init__` method is focused on dependency injection.
- The public API of `MappingExecutor` is clean and delegates all heavy lifting to the appropriate services (`MappingPathExecutionService`, `StrategyExecutionService`).
- Redundant private helper and pass-through methods have been removed.
- All dependent components are correctly initialized and wired together.
- High-level integration tests continue to pass, demonstrating that the facade correctly orchestrates the underlying services.
=======
# Task 1: Extract `MappingPathExecutionService`

## Objective
Deconstruct `MappingExecutor` by extracting the logic responsible for executing a single, complete mapping path into a new, focused service class named `MappingPathExecutionService`. This service will handle the mechanics of running a path, from step execution to result processing and provenance tracking.

## Rationale
`MappingExecutor` currently intertwines the orchestration of high-level strategies with the low-level mechanics of executing a single path. Separating this logic will improve modularity, simplify `MappingExecutor`, and make the path execution process easier to test and maintain in isolation.

## New Component Location
- Create a new file: `biomapper/core/services/mapping_path_execution_service.py`
- Define the class: `MappingPathExecutionService`

## Core Responsibilities of `MappingPathExecutionService`
- Execute a given mapping path for a batch of identifiers.
- Interact with the `ClientManager` to get client instances for each step.
- Process the results from each step.
- Handle bidirectional validation if requested.
- Calculate confidence scores for mappings.
- Assemble the final `MappingResultBundle` with detailed provenance.

## Methods to Move/Refactor from `MappingExecutor`

The following methods (or their logic) should be moved from `MappingExecutor` to `MappingPathExecutionService`. The method signatures may need to be adapted to accept necessary dependencies (like `session`, `client_manager`, etc.) via the constructor or method arguments.

1.  `_execute_mapping_step`: This is a core method for executing a single client call. It will be a private helper within the new service.
2.  `_process_path_results`: This method processes the raw output of a path execution into a structured format.
3.  `_calculate_confidence_score`: Logic for determining the confidence of a mapping.
4.  `_create_mapping_path_details`: Helper for building provenance information.
5.  `_determine_mapping_source`: Helper for identifying the source of a mapping.
6.  The core loop/logic from `execute_mapping_path` (or a similar name): This will become the main public method of the new service (e.g., `async def execute(...)`). It will orchestrate the execution of all steps in a path.

## `MappingPathExecutionService` `__init__`
The constructor should accept the components it depends on, which will be injected by `MappingExecutor`:
- `logger`
- `client_manager: ClientManager`
- `cache_manager: CacheManager`

## Refactoring Steps
1.  **Create the File and Class:** Create `biomapper/core/services/mapping_path_execution_service.py` and define the `MappingPathExecutionService` class.
2.  **Define `__init__`:** Implement the constructor to accept its dependencies.
3.  **Move and Adapt Methods:**
    - Copy the logic from the methods listed above (`_execute_mapping_step`, `_process_path_results`, etc.) into the new service class.
    - Refactor them to work within the context of the new service. Replace `self.` references (that point to `MappingExecutor`) with direct access to its dependencies (e.g., `self.client_manager`).
4.  **Create Public `execute` Method:** Design the main public method for the service (e.g., `async def execute_path(...)`) that takes a `path`, `identifiers`, and other relevant options, and orchestrates the execution using the private helper methods.
5.  **Update `MappingExecutor`:**
    - In `MappingExecutor`, remove the private methods that were moved (`_execute_mapping_step`, `_process_path_results`, etc.).
    - Instantiate `MappingPathExecutionService` in `MappingExecutor.__init__` and store it as `self.path_execution_service`.
    - Update the existing `execute_mapping_path` method in `MappingExecutor` to be a simple pass-through call to `self.path_execution_service.execute_path(...)`.

## Acceptance Criteria
- The new `MappingPathExecutionService` is created and contains all the logic for executing a single mapping path.
- The original `MappingExecutor` is simplified, with the moved methods removed and its `execute_mapping_path` method now delegating to the new service.
- All existing tests related to single path execution must be refactored to test the new service and continue to pass. New unit tests for `MappingPathExecutionService` should be created.
>>>>>>> ca4e8730
<|MERGE_RESOLUTION|>--- conflicted
+++ resolved
@@ -1,4 +1,4 @@
-<<<<<<< HEAD
+# Task 1: Extract `MappingPathExecutionService`
 # Task: Resolve RefMetClient Failures
 
 ## Context:
@@ -191,6 +191,51 @@
 # Task 3: Refactor `MappingExecutor` to a Lean Facade
 
 ## Objective
+Deconstruct `MappingExecutor` by extracting the logic responsible for executing a single, complete mapping path into a new, focused service class named `MappingPathExecutionService`. This service will handle the mechanics of running a path, from step execution to result processing and provenance tracking.
+
+## Rationale
+`MappingExecutor` currently intertwines the orchestration of high-level strategies with the low-level mechanics of executing a single path. Separating this logic will improve modularity, simplify `MappingExecutor`, and make the path execution process easier to test and maintain in isolation.
+
+## New Component Location
+- Create a new file: `biomapper/core/services/mapping_path_execution_service.py`
+- Define the class: `MappingPathExecutionService`
+
+## Core Responsibilities of `MappingPathExecutionService`
+- Execute a given mapping path for a batch of identifiers.
+- Interact with the `ClientManager` to get client instances for each step.
+- Process the results from each step.
+- Handle bidirectional validation if requested.
+- Calculate confidence scores for mappings.
+- Assemble the final `MappingResultBundle` with detailed provenance.
+
+## Methods to Move/Refactor from `MappingExecutor`
+
+The following methods (or their logic) should be moved from `MappingExecutor` to `MappingPathExecutionService`. The method signatures may need to be adapted to accept necessary dependencies (like `session`, `client_manager`, etc.) via the constructor or method arguments.
+
+1.  `_execute_mapping_step`: This is a core method for executing a single client call. It will be a private helper within the new service.
+2.  `_process_path_results`: This method processes the raw output of a path execution into a structured format.
+3.  `_calculate_confidence_score`: Logic for determining the confidence of a mapping.
+4.  `_create_mapping_path_details`: Helper for building provenance information.
+5.  `_determine_mapping_source`: Helper for identifying the source of a mapping.
+6.  The core loop/logic from `execute_mapping_path` (or a similar name): This will become the main public method of the new service (e.g., `async def execute(...)`). It will orchestrate the execution of all steps in a path.
+
+## `MappingPathExecutionService` `__init__`
+The constructor should accept the components it depends on, which will be injected by `MappingExecutor`:
+- `logger`
+- `client_manager: ClientManager`
+- `cache_manager: CacheManager`
+
+## Refactoring Steps
+1.  **Create the File and Class:** Create `biomapper/core/services/mapping_path_execution_service.py` and define the `MappingPathExecutionService` class.
+2.  **Define `__init__`:** Implement the constructor to accept its dependencies.
+3.  **Move and Adapt Methods:**
+    - Copy the logic from the methods listed above (`_execute_mapping_step`, `_process_path_results`, etc.) into the new service class.
+    - Refactor them to work within the context of the new service. Replace `self.` references (that point to `MappingExecutor`) with direct access to its dependencies (e.g., `self.client_manager`).
+4.  **Create Public `execute` Method:** Design the main public method for the service (e.g., `async def execute_path(...)`) that takes a `path`, `identifiers`, and other relevant options, and orchestrates the execution using the private helper methods.
+5.  **Update `MappingExecutor`:**
+    - In `MappingExecutor`, remove the private methods that were moved (`_execute_mapping_step`, `_process_path_results`, etc.).
+    - Instantiate `MappingPathExecutionService` in `MappingExecutor.__init__` and store it as `self.path_execution_service`.
+    - Update the existing `execute_mapping_path` method in `MappingExecutor` to be a simple pass-through call to `self.path_execution_service.execute_path(...)`.
 Extract the high-level logic for executing YAML-defined mapping strategies from `MappingExecutor` into a dedicated `StrategyExecutionService`. This service will be the primary entry point for running complex, multi-step mapping workflows.
 
 ## Rationale
@@ -302,6 +347,9 @@
     - The call to `_init_db_tables` should be replaced by a call to the new `DatabaseSetupService` (from Prompt 4).
 
 ## Acceptance Criteria
+- The new `MappingPathExecutionService` is created and contains all the logic for executing a single mapping path.
+- The original `MappingExecutor` is simplified, with the moved methods removed and its `execute_mapping_path` method now delegating to the new service.
+- All existing tests related to single path execution must be refactored to test the new service and continue to pass. New unit tests for `MappingPathExecutionService` should be created.
 - The new `StrategyExecutionService` is created and contains the complete logic for executing a YAML-defined mapping strategy.
 - `MappingExecutor` no longer contains strategy execution logic; it delegates calls to the new service.
 - All existing integration tests for strategy execution are updated to call the new `MappingExecutor.execute_strategy` method and continue to pass, verifying the refactoring was successful.
@@ -314,59 +362,4 @@
 - The public API of `MappingExecutor` is clean and delegates all heavy lifting to the appropriate services (`MappingPathExecutionService`, `StrategyExecutionService`).
 - Redundant private helper and pass-through methods have been removed.
 - All dependent components are correctly initialized and wired together.
-- High-level integration tests continue to pass, demonstrating that the facade correctly orchestrates the underlying services.
-=======
-# Task 1: Extract `MappingPathExecutionService`
-
-## Objective
-Deconstruct `MappingExecutor` by extracting the logic responsible for executing a single, complete mapping path into a new, focused service class named `MappingPathExecutionService`. This service will handle the mechanics of running a path, from step execution to result processing and provenance tracking.
-
-## Rationale
-`MappingExecutor` currently intertwines the orchestration of high-level strategies with the low-level mechanics of executing a single path. Separating this logic will improve modularity, simplify `MappingExecutor`, and make the path execution process easier to test and maintain in isolation.
-
-## New Component Location
-- Create a new file: `biomapper/core/services/mapping_path_execution_service.py`
-- Define the class: `MappingPathExecutionService`
-
-## Core Responsibilities of `MappingPathExecutionService`
-- Execute a given mapping path for a batch of identifiers.
-- Interact with the `ClientManager` to get client instances for each step.
-- Process the results from each step.
-- Handle bidirectional validation if requested.
-- Calculate confidence scores for mappings.
-- Assemble the final `MappingResultBundle` with detailed provenance.
-
-## Methods to Move/Refactor from `MappingExecutor`
-
-The following methods (or their logic) should be moved from `MappingExecutor` to `MappingPathExecutionService`. The method signatures may need to be adapted to accept necessary dependencies (like `session`, `client_manager`, etc.) via the constructor or method arguments.
-
-1.  `_execute_mapping_step`: This is a core method for executing a single client call. It will be a private helper within the new service.
-2.  `_process_path_results`: This method processes the raw output of a path execution into a structured format.
-3.  `_calculate_confidence_score`: Logic for determining the confidence of a mapping.
-4.  `_create_mapping_path_details`: Helper for building provenance information.
-5.  `_determine_mapping_source`: Helper for identifying the source of a mapping.
-6.  The core loop/logic from `execute_mapping_path` (or a similar name): This will become the main public method of the new service (e.g., `async def execute(...)`). It will orchestrate the execution of all steps in a path.
-
-## `MappingPathExecutionService` `__init__`
-The constructor should accept the components it depends on, which will be injected by `MappingExecutor`:
-- `logger`
-- `client_manager: ClientManager`
-- `cache_manager: CacheManager`
-
-## Refactoring Steps
-1.  **Create the File and Class:** Create `biomapper/core/services/mapping_path_execution_service.py` and define the `MappingPathExecutionService` class.
-2.  **Define `__init__`:** Implement the constructor to accept its dependencies.
-3.  **Move and Adapt Methods:**
-    - Copy the logic from the methods listed above (`_execute_mapping_step`, `_process_path_results`, etc.) into the new service class.
-    - Refactor them to work within the context of the new service. Replace `self.` references (that point to `MappingExecutor`) with direct access to its dependencies (e.g., `self.client_manager`).
-4.  **Create Public `execute` Method:** Design the main public method for the service (e.g., `async def execute_path(...)`) that takes a `path`, `identifiers`, and other relevant options, and orchestrates the execution using the private helper methods.
-5.  **Update `MappingExecutor`:**
-    - In `MappingExecutor`, remove the private methods that were moved (`_execute_mapping_step`, `_process_path_results`, etc.).
-    - Instantiate `MappingPathExecutionService` in `MappingExecutor.__init__` and store it as `self.path_execution_service`.
-    - Update the existing `execute_mapping_path` method in `MappingExecutor` to be a simple pass-through call to `self.path_execution_service.execute_path(...)`.
-
-## Acceptance Criteria
-- The new `MappingPathExecutionService` is created and contains all the logic for executing a single mapping path.
-- The original `MappingExecutor` is simplified, with the moved methods removed and its `execute_mapping_path` method now delegating to the new service.
-- All existing tests related to single path execution must be refactored to test the new service and continue to pass. New unit tests for `MappingPathExecutionService` should be created.
->>>>>>> ca4e8730
+- High-level integration tests continue to pass, demonstrating that the facade correctly orchestrates the underlying services.