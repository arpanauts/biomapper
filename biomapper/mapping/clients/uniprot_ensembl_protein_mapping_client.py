"""Client for mapping Ensembl Protein IDs (ENSP...) to UniProtKB accession numbers using UniProt's ID Mapping API.

This client supports mapping from Ensembl_Protein database to UniProtKB accessions.
It handles proper formatting of Ensembl Protein IDs and provides detailed error reporting.
"""

import logging
from typing import Dict, List, Optional, Any, Tuple

from biomapper.mapping.clients.uniprot_idmapping_client import UniProtIDMappingClient

logger = logging.getLogger(__name__)


class UniProtEnsemblProteinMappingClient(UniProtIDMappingClient):
    """Client for mapping Ensembl Protein IDs (ENSP...) to UniProtKB accession numbers.

    Extends the base UniProtIDMappingClient with specific configuration for the
    Ensembl Protein ID to UniProtKB accession mapping.
    """

    def __init__(self, config: Optional[Dict[str, Any]] = None):
        """
        Initialize the client with configuration for mapping Ensembl Protein IDs to UniProtKB.

        Args:
            config: Optional configuration dictionary.
                   If provided, it can override the default from_db and to_db settings.
        """
        # Use the provided config or create a new one
        merged_config = config or {}

        # Set the default mapping direction: Ensembl Protein IDs → UniProtKB
        # Override only if not explicitly provided in config
        if "from_db" not in merged_config:
            merged_config[
                "from_db"
            ] = "Ensembl_Protein"  # Correct db name based on API testing
        if "to_db" not in merged_config:
            merged_config["to_db"] = "UniProtKB"  # Correct db name based on API testing

        # Extract parent class parameters from config
        parent_kwargs = {
            "from_db": merged_config.pop("from_db"),
            "to_db": merged_config.pop("to_db"),
        }
        
<<<<<<< HEAD
        # Add optional parameters if they exist in config
=======
        # Add optional parameters if present in config
>>>>>>> 61cdaea1
        if "base_url" in merged_config:
            parent_kwargs["base_url"] = merged_config.pop("base_url")
        if "timeout" in merged_config:
            parent_kwargs["timeout"] = merged_config.pop("timeout")
        if "session" in merged_config:
            parent_kwargs["session"] = merged_config.pop("session")
<<<<<<< HEAD
        
        # Initialize the parent class with our configuration
=======

        # Initialize the parent class with valid parameters
>>>>>>> 61cdaea1
        super().__init__(**parent_kwargs)

        logger.info(
            f"Initialized {self.__class__.__name__} for mapping {self.from_db} to {self.to_db}"
        )

    async def map_identifiers(
        self, identifiers: List[str], config: Optional[Dict[str, Any]] = None
    ) -> Dict[str, Tuple[Optional[List[str]], Optional[str]]]:
        """Map Ensembl Protein IDs to UniProtKB accession numbers.

        Args:
            identifiers: List of Ensembl Protein IDs (ENSP...) to map.
            config: Optional additional configuration.

        Returns:
            Dictionary mapping input Ensembl Protein IDs to tuples of:
                - Optional[List[str]]: List of mapped UniProtKB accessions or None if no mapping found
                - Optional[str]: The source component ID that provided the successful mapping or None
        """
        logger.info(
            f"Mapping {len(identifiers)} Ensembl Protein IDs to UniProtKB accessions"
        )

        # Clean up the identifiers to ensure they are valid Ensembl Protein IDs
        # Remove any potential version numbers (e.g., ENSP00000123456.1 -> ENSP00000123456)
        clean_identifiers = []
        id_mapping = {}  # Maps clean IDs back to original IDs

        for identifier in identifiers:
            # Basic validation - must be ENSP followed by numbers
            if not identifier.startswith("ENSP"):
                logger.warning(
                    f"Skipping invalid Ensembl Protein ID format: {identifier}"
                )
                continue

            # Remove version if present
            clean_id = identifier.split(".")[0]
            clean_identifiers.append(clean_id)
            id_mapping[clean_id] = identifier

        if not clean_identifiers:
            logger.warning("No valid Ensembl Protein IDs provided")
            return {identifier: (None, None) for identifier in identifiers}

        # The parent class implementation handles the mapping logic
        # Parent returns Dict[str, Optional[str]] which we need to convert to tuple format
        parent_results = await super().map_identifiers(clean_identifiers, config)

        # Convert parent results (Dict[str, Tuple[Optional[List[str]], Optional[str]]])
        # to tuple format - no conversion needed anymore as parent now returns tuples
        tuple_results = parent_results

        # Map the tuple results back to the original identifiers
        final_results: Dict[str, Tuple[Optional[List[str]], Optional[str]]] = {}
        for orig_id in identifiers:
            clean_id = orig_id.split(".")[0] if orig_id.startswith("ENSP") else orig_id
            final_results[orig_id] = tuple_results.get(clean_id, (None, None))

        # Check if we got no results at all, and log a warning
        if all(v[0] is None for v in final_results.values()):
            logger.warning(
                "No mappings found for any Ensembl Protein IDs. This may indicate an issue with "
                "the IDs provided or the UniProt ID Mapping service. Check that your IDs are valid "
                "and that the service is functioning properly."
            )

        return final_results


# Example Usage (for testing)
async def run_example() -> None:
    """Run a simple example to test the client."""
    import asyncio

    logging.basicConfig(level=logging.INFO)

    client = UniProtEnsemblProteinMappingClient()
    # Example Ensembl Protein IDs (ENSP...)
    test_ids = [
        "ENSP00000256509",
        "ENSP00000380628",
        "ENSP00000265371",
        "ENSP00000INVALID",
    ]

    results = await client.map_identifiers(test_ids)

    print("\n--- Mapping Results (Ensembl_PRO -> UniProtKB) ---")
    for ensembl_id, (uniprot_ids, _) in results.items():
        if uniprot_ids:
            print(f"  {ensembl_id}: {', '.join(uniprot_ids)}")
        else:
            print(f"  {ensembl_id}: None")


if __name__ == "__main__":
    import asyncio

    asyncio.run(run_example())<|MERGE_RESOLUTION|>--- conflicted
+++ resolved
@@ -45,24 +45,31 @@
             "to_db": merged_config.pop("to_db"),
         }
         
-<<<<<<< HEAD
-        # Add optional parameters if they exist in config
-=======
         # Add optional parameters if present in config
->>>>>>> 61cdaea1
         if "base_url" in merged_config:
             parent_kwargs["base_url"] = merged_config.pop("base_url")
         if "timeout" in merged_config:
             parent_kwargs["timeout"] = merged_config.pop("timeout")
         if "session" in merged_config:
             parent_kwargs["session"] = merged_config.pop("session")
-<<<<<<< HEAD
+
+        # Initialize the parent class with valid parameters
+        super().__init__(**parent_kwargs)
+        # Extract parent class parameters from config
+        parent_kwargs = {
+            "from_db": merged_config.pop("from_db"),
+            "to_db": merged_config.pop("to_db"),
+        }
+        
+        # Add optional parameters if they exist in config
+        if "base_url" in merged_config:
+            parent_kwargs["base_url"] = merged_config.pop("base_url")
+        if "timeout" in merged_config:
+            parent_kwargs["timeout"] = merged_config.pop("timeout")
+        if "session" in merged_config:
+            parent_kwargs["session"] = merged_config.pop("session")
         
         # Initialize the parent class with our configuration
-=======
-
-        # Initialize the parent class with valid parameters
->>>>>>> 61cdaea1
         super().__init__(**parent_kwargs)
 
         logger.info(
