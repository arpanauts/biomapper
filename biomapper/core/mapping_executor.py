import asyncio
import json
import os
import time # Add import time
from typing import List, Dict, Any, Optional, Tuple, Union, Callable
from datetime import datetime, timezone, timedelta
from sqlalchemy.ext.asyncio import AsyncSession
from sqlalchemy.orm import selectinload
from sqlalchemy.future import select
from sqlalchemy import select
from sqlalchemy.exc import SQLAlchemyError

# Import composite identifier handling
from biomapper.core.mapping_executor_composite import CompositeIdentifierMixin
from biomapper.core.exceptions import (
    BiomapperError,
    ClientError,
    ConfigurationError, # Import ConfigurationError
    MappingExecutionError,
    ClientExecutionError,
    ClientInitializationError,
    CacheStorageError,
    ErrorCode, # Import ErrorCode
    DatabaseQueryError, # Import DatabaseQueryError
    StrategyNotFoundError,
    InactiveStrategyError,
)

# Import new strategy handling modules
from biomapper.core.engine_components.reversible_path import ReversiblePath
from biomapper.core.engine_components.checkpoint_manager import CheckpointManager
from biomapper.core.engine_components.progress_reporter import ProgressReporter
from biomapper.core.services.metadata_query_service import MetadataQueryService
<<<<<<< HEAD
from biomapper.core.services.strategy_execution_service import StrategyExecutionService
=======
>>>>>>> ca4e8730
from biomapper.core.services.mapping_path_execution_service import MappingPathExecutionService
from biomapper.core.engine_components.mapping_executor_initializer import MappingExecutorInitializer
from biomapper.core.engine_components.robust_execution_coordinator import RobustExecutionCoordinator

# Import utilities
from biomapper.core.utils.placeholder_resolver import resolve_placeholders
from biomapper.core.utils.time_utils import get_current_utc_time

# Import models
from biomapper.core.models.result_bundle import MappingResultBundle

# Import models for metamapper DB
from ..db.models import (
    Endpoint,
    EndpointPropertyConfig,
    MappingPath,
    MappingPathStep,
    OntologyPreference,
    MappingStrategy,
    MappingStrategyStep,
)

# Import models for cache DB
from ..db.cache_models import (
    PathExecutionStatus,
    MappingSession,  # Add this for session logging
    ExecutionMetric # Added ExecutionMetric
)

# Import models for metamapper DB
from ..db.models import Base as MetamapperBase

# Import database setup service
from .services.database_setup_service import DatabaseSetupService

# Import our centralized configuration settings
from biomapper.config import settings


import logging # Re-added import
import os # Add import os





class MappingExecutor(CompositeIdentifierMixin):
    """
    Main execution engine for biomapper mapping operations.
    
    The MappingExecutor handles the execution of mapping strategies and individual mapping
    paths based on configurations stored in the metamapper database. It supports both
    YAML-defined multi-step mapping strategies and direct path-based mappings.
    
    Key capabilities:
    - Execute YAML-defined mapping strategies with multiple sequential steps
    - Execute individual mapping paths between endpoints  
    - Manage caching of mapping results and path configurations
    - Handle bidirectional mapping validation
    - Support composite identifier processing
    - Track mapping metrics and performance
    
    The executor integrates with dedicated strategy action classes for specific operations
    and provides comprehensive result tracking with provenance information.
    """

    def __init__(
        self,
        metamapper_db_url: Optional[str] = None,
        mapping_cache_db_url: Optional[str] = None,
        echo_sql: bool = False, # Added parameter to control SQL echoing
        path_cache_size: int = 100, # Maximum number of paths to cache
        path_cache_expiry_seconds: int = 300, # Cache expiry time in seconds (5 minutes)
        max_concurrent_batches: int = 5, # Maximum number of batches to process concurrently
        enable_metrics: bool = True, # Whether to enable metrics tracking
        # Robust execution parameters with backward-compatible defaults
        checkpoint_enabled: bool = False,
        checkpoint_dir: Optional[str] = None,
        batch_size: int = 100,
        max_retries: int = 3,
        retry_delay: int = 5,
    ):
        """
        Initializes the MappingExecutor.

        Args:
            metamapper_db_url: URL for the metamapper database. If None, uses settings.metamapper_db_url.
            mapping_cache_db_url: URL for the mapping cache database. If None, uses settings.cache_db_url.
            echo_sql: Boolean flag to enable SQL echoing for debugging purposes.
            path_cache_size: Maximum number of paths to cache in memory
            path_cache_expiry_seconds: Cache expiry time in seconds
            max_concurrent_batches: Maximum number of batches to process concurrently
            enable_metrics: Whether to enable metrics tracking
            checkpoint_enabled: Enable checkpointing for resumable execution
            checkpoint_dir: Directory for checkpoint files
            batch_size: Number of items to process per batch
            max_retries: Maximum retry attempts for failed operations
            retry_delay: Delay in seconds between retry attempts
            
        Returns:
            An initialized MappingExecutor instance with database tables created
        """
        # Initialize the CompositeIdentifierMixin
        super().__init__()

        self.logger = logging.getLogger(__name__)
        
        # Store core parameters for backward compatibility
        self.metamapper_db_url = (
            metamapper_db_url
            if metamapper_db_url is not None
            else settings.metamapper_db_url
        )
        self.mapping_cache_db_url = (
            mapping_cache_db_url
            if mapping_cache_db_url is not None
            else settings.cache_db_url
        )
        self.echo_sql = echo_sql
        self.batch_size = batch_size
        self.max_retries = max_retries
        self.retry_delay = retry_delay
        self.checkpoint_enabled = checkpoint_enabled
        
        # Initialize checkpoint manager
        self.checkpoint_manager = CheckpointManager(
            checkpoint_dir=checkpoint_dir if checkpoint_enabled else None,
            logger=self.logger
        )
        
        # Progress tracking
        self.progress_reporter = ProgressReporter()
        
        # Concurrency settings
        self.max_concurrent_batches = max_concurrent_batches
        self.enable_metrics = enable_metrics
        self._metrics_tracker = None
        
        # Initialize all components using the MappingExecutorInitializer
        self._initializer = MappingExecutorInitializer(
            metamapper_db_url=metamapper_db_url,
            mapping_cache_db_url=mapping_cache_db_url,
            echo_sql=echo_sql,
            path_cache_size=path_cache_size,
            path_cache_expiry_seconds=path_cache_expiry_seconds,
            max_concurrent_batches=max_concurrent_batches,
            enable_metrics=enable_metrics,
            checkpoint_enabled=checkpoint_enabled,
            checkpoint_dir=checkpoint_dir,
            batch_size=batch_size,
            max_retries=max_retries,
            retry_delay=retry_delay
        )
        
        # Initialize all components
        components = self._initializer.initialize_components(self)
        
        # Assign components to self
        self.session_manager = components['session_manager']
        self.client_manager = components['client_manager']
        self.config_loader = components['config_loader']
        self.strategy_handler = components['strategy_handler']
        self.path_finder = components['path_finder']
        self.path_execution_manager = components['path_execution_manager']
        self.cache_manager = components['cache_manager']
        self.identifier_loader = components['identifier_loader']
        self.strategy_orchestrator = components['strategy_orchestrator']
        self.checkpoint_manager = components['checkpoint_manager']
        self.progress_reporter = components['progress_reporter']
        self._langfuse_tracker = components['langfuse_tracker']
        
        # Create convenience references for backward compatibility
        convenience_refs = self._initializer.get_convenience_references()
        self.async_metamapper_engine = convenience_refs['async_metamapper_engine']
        self.MetamapperSessionFactory = convenience_refs['MetamapperSessionFactory']
        self.async_metamapper_session = convenience_refs['async_metamapper_session']
        self.async_cache_engine = convenience_refs['async_cache_engine']
        self.CacheSessionFactory = convenience_refs['CacheSessionFactory']
        self.async_cache_session = convenience_refs['async_cache_session']
        
        # Set function references after MappingExecutor is fully initialized
        self._initializer.set_executor_function_references(self)
        
        # Initialize MetadataQueryService
        self.metadata_query_service = MetadataQueryService(self.session_manager)
        
        # Initialize MappingPathExecutionService
        self.path_execution_service = MappingPathExecutionService(
            logger=self.logger,
            client_manager=self.client_manager,
            cache_manager=self.cache_manager
        )
        # Set executor reference for delegation
        self.path_execution_service.set_executor(self)
        
        # Initialize RobustExecutionCoordinator
        self.robust_execution_coordinator = RobustExecutionCoordinator(
            strategy_orchestrator=self.strategy_orchestrator,
            checkpoint_manager=self.checkpoint_manager,
            progress_reporter=self.progress_reporter,
            batch_size=self.batch_size,
            max_retries=self.max_retries,
            retry_delay=self.retry_delay,
            checkpoint_enabled=self.checkpoint_enabled,
            logger=self.logger
        )
        
        # Initialize metrics tracker if needed
        if enable_metrics:
            try:
                from biomapper.monitoring.metrics import MetricsTracker
                self._metrics_tracker = MetricsTracker(
                    langfuse=self._langfuse_tracker
                    langfuse=self._langfuse_tracker
                    langfuse_tracker=self._langfuse_tracker,
                    logger=self.logger
                )
            except ImportError:
                self.logger.warning("MetricsTracker not available - langfuse module not installed")
                self._metrics_tracker = None
        else:
            self._metrics_tracker = None
        
        # Initialize MappingResultBundle (extracted module)
        self.MappingResultBundle = MappingResultBundle
        
        # Initialize StrategyExecutionService
        self.strategy_execution_service = StrategyExecutionService(
            logger=self.logger,
            config_loader=self.config_loader,
            robust_execution_coordinator=self.robust_execution_coordinator,
            session_manager=self.session_manager,
            identifier_loader=self.identifier_loader,
            progress_reporter=self.progress_reporter,
        )
        
        self.logger.info("MappingExecutor initialization complete")

    
    @classmethod
    async def create(
        cls,
        metamapper_db_url: Optional[str] = None,
        mapping_cache_db_url: Optional[str] = None,
        echo_sql: bool = False,
        path_cache_size: int = 100,
        path_cache_expiry_seconds: int = 300,
        max_concurrent_batches: int = 5,
        enable_metrics: bool = True,
        # Robust execution parameters
        checkpoint_enabled: bool = False,
        checkpoint_dir: Optional[str] = None,
        batch_size: int = 100,
        max_retries: int = 3,
        retry_delay: int = 5,
    ):
        """Asynchronously create and initialize a MappingExecutor instance.
        
        This factory method creates a MappingExecutor instance and initializes
        the database tables for both metamapper and cache databases.
        
        Args:
            metamapper_db_url: URL for the metamapper database. If None, uses settings.metamapper_db_url.
            mapping_cache_db_url: URL for the mapping cache database. If None, uses settings.cache_db_url.
            echo_sql: Boolean flag to enable SQL echoing for debugging purposes.
            path_cache_size: Maximum number of paths to cache in memory
            path_cache_expiry_seconds: Cache expiry time in seconds
            max_concurrent_batches: Maximum number of batches to process concurrently
            enable_metrics: Whether to enable metrics tracking
            checkpoint_enabled: Enable checkpointing for resumable execution
            checkpoint_dir: Directory for checkpoint files
            batch_size: Number of items to process per batch
            max_retries: Maximum retry attempts for failed operations
            retry_delay: Delay in seconds between retry attempts
            
        Returns:
            An initialized MappingExecutor instance with database tables created
        """
        # Create instance with standard constructor
        executor = cls(
            metamapper_db_url=metamapper_db_url,
            mapping_cache_db_url=mapping_cache_db_url,
            echo_sql=echo_sql,
            path_cache_size=path_cache_size,
            path_cache_expiry_seconds=path_cache_expiry_seconds,
            max_concurrent_batches=max_concurrent_batches,
            enable_metrics=enable_metrics,
            checkpoint_enabled=checkpoint_enabled,
            checkpoint_dir=checkpoint_dir,
            batch_size=batch_size,
            max_retries=max_retries,
            retry_delay=retry_delay,
        )
        
        # Initialize database tables using DatabaseSetupService
        db_setup_service = DatabaseSetupService(logger=executor.logger)
        await db_setup_service.initialize_tables(executor.async_metamapper_engine, MetamapperBase.metadata)
        await db_setup_service.initialize_tables(executor.async_cache_engine, CacheBase.metadata)
        
        return executor

    def get_cache_session(self):
        """Get a cache database session."""
        return self.async_cache_session()



    async def _find_paths_for_relationship(
        self, 
        session: AsyncSession, 
        source_endpoint_id: int,
        target_endpoint_id: int,
        source_ontology: str, 
        target_ontology: str
    ) -> List[MappingPath]:
        """
        Find mapping paths for a specific endpoint relationship.
        
        Delegates to PathFinder service.
        """
        return await self.path_finder._find_paths_for_relationship(
            session,
            source_endpoint_id,
            target_endpoint_id,
            source_ontology,
            target_ontology
        )

    async def _find_direct_paths(
        self, session: AsyncSession, source_ontology: str, target_ontology: str
    ) -> List[MappingPath]:
        """
        Find direct mapping paths from source to target ontology.
        
        Delegates to PathFinder service.
        """
        return await self.path_finder._find_direct_paths(
            session,
            source_ontology,
            target_ontology
        )

    async def _find_mapping_paths(
        self,
        session: AsyncSession,
        source_ontology: str,
        target_ontology: str,
        bidirectional: bool = False,
        preferred_direction: str = "forward",
        source_endpoint: Optional[Endpoint] = None,
        target_endpoint: Optional[Endpoint] = None,
    ) -> List[Union[MappingPath, ReversiblePath]]:
        """
        Find mapping paths between ontologies.
        
        Delegates to PathFinder service.
        """
        return await self.path_finder.find_mapping_paths(
            session,
            source_ontology,
            target_ontology,
            bidirectional=bidirectional,
            preferred_direction=preferred_direction,
            source_endpoint=source_endpoint,
            target_endpoint=target_endpoint
        )

    async def _find_best_path(
        self,
        session: AsyncSession,
        source_type: str,
        target_type: str,
        bidirectional: bool = False,
        preferred_direction: str = "forward",
        allow_reverse: bool = False,
        source_endpoint: Optional[Endpoint] = None,
        target_endpoint: Optional[Endpoint] = None,
    ) -> Optional[Union[MappingPath, ReversiblePath]]:
        """
        Find the highest priority mapping path.
        
        Delegates to PathFinder service.
        """
        # For compatibility: if allow_reverse is True, make sure bidirectional is too
        if allow_reverse and not bidirectional:
            bidirectional = True
            
        return await self.path_finder.find_best_path(
            session,
            source_type,
            target_type,
            bidirectional=bidirectional,
            source_endpoint=source_endpoint,
            target_endpoint=target_endpoint
        )

    async def _get_endpoint_properties(self, session: AsyncSession, endpoint_name: str) -> List[EndpointPropertyConfig]:
        """Get all property configurations for an endpoint."""
        return await self.metadata_query_service.get_endpoint_properties(session, endpoint_name)

    async def _get_ontology_preferences(self, session: AsyncSession, endpoint_name: str) -> List[OntologyPreference]:
        """Get ontology preferences for an endpoint."""
        return await self.metadata_query_service.get_ontology_preferences(session, endpoint_name)

    async def _get_endpoint(self, session: AsyncSession, endpoint_name: str) -> Optional[Endpoint]:
        """Retrieves an endpoint by name.
        
        Args:
            session: SQLAlchemy session
            endpoint_name: Name of the endpoint to retrieve
            
        Returns:
            The Endpoint if found, None otherwise
        """
        return await self.metadata_query_service.get_endpoint(session, endpoint_name)
    
    async def _get_ontology_type(self, session: AsyncSession, endpoint_name: str, property_name: str) -> Optional[str]:
        """Retrieves the primary ontology type for a given endpoint and property name."""
        return await self.metadata_query_service.get_ontology_type(session, endpoint_name, property_name)


    async def _execute_mapping_step(
        self, step: MappingPathStep, input_values: List[str], is_reverse: bool = False
    ) -> Dict[str, Tuple[Optional[List[str]], Optional[str]]]:
        """
        Execute a single mapping step, handling reverse execution if needed.

        Args:
            step: The mapping step to execute
            input_values: List of input identifiers
            is_reverse: If True, execute in reverse direction (output→input)

        Returns:
            Dictionary mapping input IDs to tuples: (list of output IDs, successful source component ID or None)
        """
        step_start = time.time()
        self.logger.debug(f"TIMING: _execute_mapping_step started for {len(input_values)} identifiers")
        
        try:
            client_load_start = time.time()
            client_instance = await self.client_manager.get_client_instance(step.mapping_resource)
            self.logger.debug(f"TIMING: get_client_instance took {time.time() - client_load_start:.3f}s")
        except ClientInitializationError:
            # Propagate initialization errors directly
            raise

        try:
            if not is_reverse:
                # Normal forward execution
                self.logger.debug(
                    f"_execute_mapping_step calling {client_instance.__class__.__name__}.map_identifiers with {len(input_values)} identifiers."
                )
                if len(input_values) < 10:
                    self.logger.debug(f"  Input sample: {input_values}")
                else:
                    self.logger.debug(f"  Input sample: {input_values[:10]}...")
                # map_identifiers is expected to return the rich dictionary:
                # {'primary_ids': [...], 'input_to_primary': {in:out}, 'errors': [...]}
                # This needs to be converted to Dict[str, Tuple[Optional[List[str]], Optional[str]]]
                mapping_start = time.time()
                # Check if we should bypass cache for specific clients
                client_config = None
                if (hasattr(client_instance, '__class__') and 
                    client_instance.__class__.__name__ == 'UniProtHistoricalResolverClient' and
                    os.environ.get('BYPASS_UNIPROT_CACHE', '').lower() == 'true'):
                    self.logger.info("Bypassing cache for UniProtHistoricalResolverClient")
                    client_config = {'bypass_cache': True}
                
                client_results_from_map_identifiers = await client_instance.map_identifiers(input_values, config=client_config)
                self.logger.debug(f"TIMING: client.map_identifiers took {time.time() - mapping_start:.3f}s")
            
                processed_step_results: Dict[str, Tuple[Optional[List[str]], Optional[str]]] = {}
            
                # Iterate through the results from the client
                # client_results_from_map_identifiers is Dict[str, Tuple[Optional[List[str]], Optional[str_metadata]]]
                for input_id, client_tuple in client_results_from_map_identifiers.items():
                    mapped_ids_list, _ = client_tuple # metadata_or_component_id is the second part
                
                    # _execute_mapping_step is documented to return:
                    # Dict[input_ID, Tuple[Optional[List[output_IDs]], Optional[successful_source_component_ID]]]
                    # We will pass the mapped_ids_list as is.
                    # The metadata from UniProtHistoricalResolver (e.g., "primary") is not a structural component_id.
                    # So, pass None for the component_id part of the tuple here.
                    if mapped_ids_list:
                        processed_step_results[input_id] = (mapped_ids_list, None) 
                    else:
                        # Client indicated no mapping or an error for this specific ID in its structure
                        processed_step_results[input_id] = (None, None)

                # Ensure all original input_values passed to the step have an entry in the output
                # This handles cases where an input_id might not even be in client_results_from_map_identifiers' keys
                for val in input_values:
                    if val not in processed_step_results:
                        processed_step_results[val] = (None, None)
                self.logger.debug(f"TIMING: _execute_mapping_step completed in {time.time() - step_start:.3f}s")
                return processed_step_results
            else:
                # Reverse execution - try specialized reverse method first
                if hasattr(client_instance, "reverse_map_identifiers"):
                    self.logger.debug(
                        f"Using specialized reverse_map_identifiers method for {step.mapping_resource.name}"
                    )
                    client_results_dict = await client_instance.reverse_map_identifiers(
                        input_values
                    )
                    # client_results_dict is in the rich format:
                    # {'primary_ids': [...], 'input_to_primary': {in_id: out_id}, 'errors': [{'input_id': ...}]}
                    
                    # Expected output format for _execute_mapping_step is:
                    # Dict[str, Tuple[Optional[List[str]], Optional[str]]]
                    # i.e., Dict[original_input_id, ([mapped_ids_for_this_input], successful_component_if_any)]
                    
                    processed_step_results: Dict[str, Tuple[Optional[List[str]], Optional[str]]] = {}
                    
                    successful_mappings = client_results_dict.get('input_to_primary', {})
                    for input_id, mapped_primary_id in successful_mappings.items():
                        # The format is ([mapped_id], None) where None is for component_id (not applicable here)
                        processed_step_results[input_id] = ([mapped_primary_id], None) 
                    
                    errors_list = client_results_dict.get('errors', [])
                    for error_detail in errors_list:
                        error_input_id = error_detail.get('input_id')
                        if error_input_id:
                            processed_step_results[error_input_id] = (None, None)
                            
                    # Ensure all original input_values passed to the step have an entry in the output
                    for val in input_values:
                        if val not in processed_step_results:
                            # Default to no mapping if not covered by success or error from client
                            processed_step_results[val] = (None, None) 
                    self.logger.debug(f"TIMING: _execute_mapping_step (reverse) completed in {time.time() - step_start:.3f}s")
                    return processed_step_results

                # Fall back to inverting the results of forward mapping
                # NOTE: Conceptual issue here if map_identifiers expects source-type IDs
                # and input_values are target-type IDs.
                self.logger.info(
                    f"Executing reverse mapping for {step.mapping_resource.name} by inverting forward results"
                )
                # client_instance.map_identifiers is expected to return the rich structure.
                forward_results_dict = await client_instance.map_identifiers(input_values)

                # Now invert the mapping (target_id → [source_id])
                # The output of _execute_mapping_step should be Dict[str, Tuple[Optional[List[str]], Optional[str]]]
                # where the key is the *original input_id to this step* (which are target_ids in this context)
                inverted_results: Dict[str, Tuple[Optional[List[str]], Optional[str]]] = {}
                
                # Iterate through successful forward mappings from the client's perspective:
                # {source_id_of_client_map: target_id_of_client_map}
                for client_source_id, client_target_id in forward_results_dict.get('input_to_primary', {}).items():
                    # We are interested if this client_target_id is one of the IDs we are trying to map from (i.e., in input_values)
                    if client_target_id in input_values:
                        if client_target_id not in inverted_results:
                            inverted_results[client_target_id] = ([], None)
                        # Ensure the list is not None before appending
                        if inverted_results[client_target_id][0] is not None:
                             inverted_results[client_target_id][0].append(client_source_id)
                        else: # Should not happen if initialized with ([], None)
                             inverted_results[client_target_id] = ([client_source_id], None)
            
                # Add empty results (None, None) for step's input_values that didn't appear as a target in the forward map
                for original_step_input_id in input_values:
                    if original_step_input_id not in inverted_results:
                        inverted_results[original_step_input_id] = (None, None)
                
                return inverted_results

        except ClientError as ce:  # Catch specific client errors if raised by client
            self.logger.error(
                f"ClientError during execution step for {step.mapping_resource.name}: {ce}",
                exc_info=False, # Only log the exception message unless debug is high
            )

            # Ensure details is always a dictionary
            details_dict = (
                ce.details
                if isinstance(ce.details, dict)
                else {"error_message": str(ce.details)}
            )

            raise ClientExecutionError(
                f"Client error during step execution: {ce.message}",
                client_name=step.mapping_resource.name,
                details=details_dict,
                error_code=ErrorCode.CLIENT_EXECUTION_ERROR,
            ) from ce
        except (
            Exception
        ) as e:  # Fallback for other unexpected errors during client execution
            error_details = {"original_exception": str(e)}
            self.logger.error(
                f"Unexpected error during execution step for {step.mapping_resource.name}: {e}",
                exc_info=True,
            )
            raise ClientExecutionError(
                "Unexpected error during step execution",
                client_name=step.mapping_resource.name,
                details=error_details,
            ) from e




    async def execute_mapping(
        self,
        source_endpoint_name: str,
        target_endpoint_name: str,
        input_identifiers: List[str] = None,
        input_data: List[str] = None, # Preferred input parameter
        source_property_name: str = "PrimaryIdentifier",
        target_property_name: str = "PrimaryIdentifier",
        source_ontology_type: str = None,  # Optional: provide source ontology directly
        target_ontology_type: str = None,  # Optional: provide target ontology directly
        use_cache: bool = True,
        max_cache_age_days: Optional[int] = None,
        mapping_direction: str = "forward", # Primarily for initial path finding bias
        try_reverse_mapping: bool = False, # Allows using reversed path if no forward found
        validate_bidirectional: bool = False, # Validates forward mappings by testing reverse mapping
        progress_callback: Optional[callable] = None, # Callback function for reporting progress
        batch_size: int = 250,  # Number of identifiers to process in each batch
        max_concurrent_batches: Optional[int] = None,  # Maximum number of batches to process concurrently
        max_hop_count: Optional[int] = None,  # Maximum number of hops to allow in paths
        min_confidence: float = 0.0,  # Minimum confidence score to accept
        enable_metrics: Optional[bool] = None,  # Whether to enable metrics tracking
    ) -> Dict[str, Any]:
        """
        Execute a mapping process based on endpoint configurations, using an iterative strategy.

        Steps:
        1. Attempt direct mapping using the primary shared ontology.
        2. Identify unmapped entities.
        3. For unmapped entities, attempt to convert secondary identifiers to the primary shared ontology based on priority. (To be implemented next)
        4. Re-attempt direct mapping using derived primary identifiers. (To be implemented next)
        5. Aggregate results.

        :param source_endpoint_name: Source endpoint name
        :param target_endpoint_name: Target endpoint name
        :param input_identifiers: List of identifiers to map (deprecated, use input_data instead)
        :param input_data: List of identifiers to map (preferred parameter)
        :param source_property_name: Property name defining the primary ontology type for the source endpoint
        :param target_property_name: Property name defining the primary ontology type for the target endpoint
        :param use_cache: Whether to check the cache before executing mapping steps
        :param max_cache_age_days: Maximum age of cached results to use (None = no limit)
        :param mapping_direction: The preferred direction ('forward' or 'reverse') - influences path selection but strategy remains the same.
        :param try_reverse_mapping: Allows using a reversed path if no forward path found in direct/indirect steps.
        :param validate_bidirectional: If True, validates forward mappings by running a reverse mapping and checking if target IDs map back to their source.
        :param progress_callback: Optional callback function for reporting progress (signature: callback(current: int, total: int, status: str))
        :return: Dictionary with mapping results, including provenance and validation status when bidirectional validation is enabled.
        """
        # --- Input Handling ---
        if input_data is not None and input_identifiers is None:
            input_identifiers = input_data
        elif input_identifiers is None and input_data is None:
            self.logger.warning("No input identifiers provided for mapping.")
            return {} # Return empty if no input
        # Ensure it's a list even if None was passed initially
        input_identifiers = input_identifiers if input_identifiers is not None else []

        # Use a set for efficient lookup and to handle potential duplicates in input
        original_input_ids_set = set(input_identifiers)
        successful_mappings = {}  # Store successfully mapped {input_id: result_details}
        processed_ids = set() # Track IDs processed in any successful step (cache hit or execution)
        final_results = {} # Initialize final results
        
        # Initialize progress tracking variables
        total_ids = len(original_input_ids_set)
        current_progress = 0
        
        # Report initial progress if callback provided
        if progress_callback:
            progress_callback(current_progress, total_ids, "Starting mapping process")

        # Set default parameter values from class attributes if not provided
        if max_concurrent_batches is None:
            max_concurrent_batches = getattr(self, "max_concurrent_batches", 5)
        
        if enable_metrics is None:
            enable_metrics = getattr(self, "enable_metrics", True)
            
        # Start overall execution performance tracking
        overall_start_time = time.time()
        self.logger.info(f"TIMING: execute_mapping started for {len(original_input_ids_set)} identifiers")
        
        # --- 0. Initial Setup --- Create a mapping session for logging ---
        setup_start = time.time()
        mapping_session_id = await self._create_mapping_session_log(
            source_endpoint_name, target_endpoint_name, source_property_name,
            target_property_name, use_cache, try_reverse_mapping, len(original_input_ids_set),
            max_cache_age_days=max_cache_age_days
        )
        self.logger.info(f"TIMING: mapping session setup took {time.time() - setup_start:.3f}s")

        try:
            # --- 1. Get Endpoint Config and Primary Ontologies ---
            config_start = time.time()
            async with self.async_metamapper_session() as meta_session:
                self.logger.info(
                    f"Executing mapping: {source_endpoint_name}.{source_property_name} -> {target_endpoint_name}.{target_property_name}"
                )
                
                # --- Check for composite identifiers and handle if needed ---
                # Skip composite handling for this optimization test
                self._composite_initialized = True
                # if not self._composite_initialized:
                #     await self._initialize_composite_handler(meta_session)
                
                # Get the primary source ontology type (needed to check for composite patterns)
                primary_source_ontology = await self._get_ontology_type(
                    meta_session, source_endpoint_name, source_property_name
                )
                
                # Check if composite identifier handling is needed for this ontology type
                if self._composite_handler.has_patterns_for_ontology(primary_source_ontology):
                    self.logger.info(f"Detected potential composite identifiers for ontology type '{primary_source_ontology}'")
                    
                    # Check if we should use composite handling
                    use_composite_handling = True
                    for input_id in input_identifiers:
                        if self._composite_handler.is_composite(input_id, primary_source_ontology):
                            self.logger.info(f"Found composite identifier pattern in '{input_id}'. Using composite identifier handling.")
                            break
                    else:
                        # No composite identifiers found in input
                        use_composite_handling = False
                    
                    if use_composite_handling:
                        # Use the specialized method that handles composite identifiers
                        return await self.execute_mapping_with_composite_handling(
                            meta_session,
                            input_identifiers,
                            source_endpoint_name,
                            target_endpoint_name,
                            primary_source_ontology,
                            # We don't have target_ontology yet, so get it now
                            await self._get_ontology_type(meta_session, target_endpoint_name, target_property_name),
                            mapping_session_id=mapping_session_id,
                            source_property_name=source_property_name,
                            target_property_name=target_property_name,
                            use_cache=use_cache,
                            max_cache_age_days=max_cache_age_days,
                            mapping_direction=mapping_direction,
                            try_reverse_mapping=try_reverse_mapping
                        )

                # Fetch endpoints and primary ontology types
                source_endpoint = await self._get_endpoint(meta_session, source_endpoint_name)
                target_endpoint = await self._get_endpoint(meta_session, target_endpoint_name)
                # We already have primary_source_ontology from the composite identifier check
                primary_target_ontology = await self._get_ontology_type(
                    meta_session, target_endpoint_name, target_property_name
                )

                # --- Debug Logging ---
                src_prop_name = getattr(source_endpoint, 'primary_property_name', 'NOT_FOUND') if source_endpoint else 'ENDPOINT_NONE'
                tgt_prop_name = getattr(target_endpoint, 'primary_property_name', 'NOT_FOUND') if target_endpoint else 'ENDPOINT_NONE'
                self.logger.info(f"DEBUG: SrcEP PrimaryProp: {src_prop_name}")
                self.logger.info(f"DEBUG: TgtEP PrimaryProp: {tgt_prop_name}")
                # --- End Debug Logging ---

                # Validate configuration
                if not all([source_endpoint, target_endpoint, primary_source_ontology, primary_target_ontology]):
                    error_message = "Configuration Error: Could not determine endpoints or primary ontologies."
                    # Log specific missing items if needed
                    self.logger.error(f"{error_message} SourceEndpoint: {source_endpoint}, TargetEndpoint: {target_endpoint}, SourceOntology: {primary_source_ontology}, TargetOntology: {primary_target_ontology}")
                    raise ConfigurationError(error_message) # Use ConfigurationError directly

                self.logger.info(f"Primary mapping ontologies: {primary_source_ontology} -> {primary_target_ontology}")
                self.logger.info(f"TIMING: endpoint configuration took {time.time() - config_start:.3f}s")

                # --- 2. Attempt Direct Primary Mapping (Source Ontology -> Target Ontology) ---
                self.logger.info("--- Step 2: Attempting Direct Primary Mapping ---")
                path_find_start = time.time()
                primary_path = await self._find_best_path(
                    meta_session,
                    primary_source_ontology,
                    primary_target_ontology,
                    preferred_direction=mapping_direction,
                    allow_reverse=try_reverse_mapping,
                    source_endpoint=source_endpoint,
                    target_endpoint=target_endpoint,
                )
                self.logger.info(f"TIMING: _find_best_path took {time.time() - path_find_start:.3f}s")

                if not primary_path:
                    self.logger.warning(
                        f"No direct primary mapping path found from {primary_source_ontology} to {primary_target_ontology}."
                    )
                else:
                    self.logger.info(f"Found direct primary path: {primary_path.name} (ID: {primary_path.id})")
                    # Determine which IDs need processing (not found in cache)
                    ids_to_process_step2 = list(original_input_ids_set - processed_ids)
                    if not ids_to_process_step2:
                         self.logger.info("All relevant identifiers already processed via cache. Skipping Step 2 execution.")
                    else:
                        self.logger.info(f"Executing direct primary path for {len(ids_to_process_step2)} identifiers.")
                        path_exec_start = time.time()
                        primary_results_details = await self._execute_path(
                            meta_session,
                            primary_path,
                            ids_to_process_step2, # Process only those not found in cache yet
                            primary_source_ontology,
                            primary_target_ontology,
                            mapping_session_id=mapping_session_id,
                            batch_size=batch_size,
                            max_hop_count=max_hop_count,
                            filter_confidence=min_confidence,
                            max_concurrent_batches=max_concurrent_batches
                        )
                        self.logger.info(f"TIMING: _execute_path took {time.time() - path_exec_start:.3f}s")

                        # Process results from direct path
                        if primary_results_details:
                            num_newly_mapped = 0
                            for source_id, result_data in primary_results_details.items():
                                # Ensure result_data is not None and contains target_identifiers
                                if result_data and result_data.get("target_identifiers") is not None:
                                    if source_id not in successful_mappings:
                                        successful_mappings[source_id] = result_data
                                        processed_ids.add(source_id)
                                        num_newly_mapped += 1
                                    else:
                                        # Handle potential updates or conflicts if needed, though cache should prevent this
                                        self.logger.debug(f"Identifier {source_id} already mapped, skipping update from direct path.")
                            self.logger.info(f"Direct primary path execution mapped {num_newly_mapped} additional identifiers.")
                        else:
                            self.logger.info("Direct primary path execution yielded no new mappings.")

                # --- 3 & 4. Identify Unmapped Entities & Attempt Secondary -> Primary Conversion ---
                self.logger.info("--- Steps 3 & 4: Identifying Unmapped Entities & Attempting Secondary -> Primary Conversion ---")
                secondary_start = time.time()
                unmapped_ids_step3 = list(original_input_ids_set - processed_ids) # IDs not mapped by cache or Step 2
                
                # Initialize tracking for derived primary IDs - needed regardless of whether step 3 & 4 are executed
                derived_primary_ids = {}  # Will store {source_id: {'primary_id': derived_id, 'provenance': details}}

                if not unmapped_ids_step3:
                    self.logger.info("All input identifiers successfully mapped or handled in previous steps. Skipping Steps 3 & 4.")
                else:
                    self.logger.info(f"Found {len(unmapped_ids_step3)} identifiers remaining for Steps 3 & 4: {unmapped_ids_step3[:10]}...")

                    # --- 3a. Find and prioritize available secondary ontology types ---
                    # Get all available secondary properties for the source endpoint
                    all_properties = await self._get_endpoint_properties(meta_session, source_endpoint_name)
                    
                    # Filter to only secondary properties (those with different ontology than primary)
                    secondary_properties = [prop for prop in all_properties 
                                           if prop.property_name != source_property_name 
                                           and prop.ontology_type 
                                           and prop.ontology_type != primary_source_ontology]
                    
                    if not secondary_properties:
                        self.logger.warning(f"No suitable secondary properties/ontologies found for source endpoint '{source_endpoint_name}' (excluding primary '{source_property_name}' / '{primary_source_ontology}'). Skipping Steps 3 & 4.")
                    else:
                        # Get ontology preferences for the source endpoint to prioritize secondary types
                        preferences = await self._get_ontology_preferences(meta_session, source_endpoint_name)
                        
                        # Sort secondary properties by preference priority (or use order by ID if no preference found)
                        if preferences:
                            # Create a mapping of ontology_type to priority from preferences
                            priority_map = {pref.ontology_name: pref.priority for pref in preferences}
                            # Sort secondary properties by priority (lower number = higher priority)
                            secondary_properties.sort(key=lambda prop: priority_map.get(prop.ontology_type, 999))
                            self.logger.info(f"Sorted {len(secondary_properties)} secondary properties by endpoint preference priority.")
                        else:
                            self.logger.info(f"No ontology preferences found for '{source_endpoint_name}'. Using default property order.")
                            
                        # Initialize tracking for derived primary IDs
                        derived_primary_ids = {}  # Will store {source_id: {'primary_id': derived_id, 'provenance': details}}
                        
                        # --- 4. Iterate through secondary types for each unmapped entity ---
                        for secondary_prop in secondary_properties:
                            # Skip processing if all IDs now have derived primaries
                            unmapped_ids_without_derived = [uid for uid in unmapped_ids_step3 if uid not in derived_primary_ids]
                            if not unmapped_ids_without_derived:
                                self.logger.info("All unmapped identifiers now have derived primary IDs. Skipping remaining secondary properties.")
                                break
                                
                            secondary_source_ontology = secondary_prop.ontology_type
                            secondary_source_property_name = secondary_prop.property_name
                            
                            self.logger.info(f"Processing secondary property '{secondary_source_property_name}' with ontology type '{secondary_source_ontology}'")
                            self.logger.info(f"Remaining unmapped entities without derived primaries: {len(unmapped_ids_without_derived)}")
                            
                            # Find a path that converts this secondary ontology to primary source ontology
                            # This is different from before - we're looking for Secondary -> PRIMARY SOURCE (not target)
                            secondary_to_primary_path = await self._find_best_path(
                                meta_session,
                                secondary_source_ontology,  # From secondary source ontology
                                primary_source_ontology,    # To primary SOURCE ontology (not target)
                                preferred_direction=mapping_direction,
                                allow_reverse=try_reverse_mapping,
                            )
                            
                            if not secondary_to_primary_path:
                                self.logger.warning(f"No mapping path found from secondary ontology {secondary_source_ontology} to primary source ontology {primary_source_ontology}. Trying next secondary property.")
                                continue  # Try next secondary property
                                
                            self.logger.info(f"Found secondary-to-primary path: {secondary_to_primary_path.name} (ID: {secondary_to_primary_path.id})")
                            self.logger.info(f"Executing secondary-to-primary conversion for {len(unmapped_ids_without_derived)} identifiers.")
                            
                            # Execute this path to convert secondary -> primary source
                            conversion_results = await self._execute_path(
                                meta_session,
                                secondary_to_primary_path,
                                unmapped_ids_without_derived,
                                secondary_source_ontology,  # Start with secondary
                                primary_source_ontology,    # Convert to primary source
                                mapping_session_id=mapping_session_id,
                                batch_size=batch_size,
                                max_hop_count=max_hop_count,
                                filter_confidence=min_confidence,
                                max_concurrent_batches=max_concurrent_batches
                            )
                            
                            # Process results - for each successfully converted ID, store the derived primary
                            if conversion_results:
                                num_newly_derived = 0
                                for source_id, result_data in conversion_results.items():
                                    if result_data and result_data.get("target_identifiers"):
                                        # Store the derived primary ID(s) for this source ID
                                        derived_primary_ids[source_id] = {
                                            "primary_ids": result_data["target_identifiers"],
                                            "provenance": {
                                                "derived_from": secondary_source_ontology,
                                                "via_path": secondary_to_primary_path.name,
                                                "path_id": secondary_to_primary_path.id,
                                                "confidence": result_data.get("confidence_score", 0.0),
                                            }
                                        }
                                        num_newly_derived += 1
                                        
                                self.logger.info(f"Derived primary IDs for {num_newly_derived} entities using {secondary_source_ontology} -> {primary_source_ontology} conversion.")
                            else:
                                self.logger.info(f"No primary IDs derived from {secondary_source_ontology} -> {primary_source_ontology} conversion.")
                                
                        self.logger.info(f"Secondary-to-primary conversion complete. Derived primary IDs for {len(derived_primary_ids)}/{len(unmapped_ids_step3)} unmapped entities.")

                # --- 5. Re-attempt Direct Primary Mapping using derived primary IDs ---
                self.logger.info("--- Step 5: Re-attempting Direct Primary Mapping using derived primary IDs ---")
                
                # Check if we have any derived primary IDs to process
                if not derived_primary_ids:
                    self.logger.info("No derived primary IDs available. Skipping Step 5.")
                else:
                    self.logger.info(f"Re-attempting primary mapping using derived IDs for {len(derived_primary_ids)} entities.")
                    
                    # Check if we have a primary path to execute
                    if not primary_path:
                        self.logger.warning(f"No direct mapping path from {primary_source_ontology} to {primary_target_ontology} available for Step 5.")
                    else:
                        # Process each derived ID separately as they may have different primary IDs
                        for source_id, derived_data in derived_primary_ids.items():
                            if source_id in processed_ids:
                                # Skip if this ID was already successfully mapped somewhere
                                continue
                                
                            derived_primary_id_list = derived_data["primary_ids"]
                            provenance_info = derived_data["provenance"]
                            
                            # For each derived primary ID, attempt the mapping to target
                            for derived_primary_id in derived_primary_id_list:
                                self.logger.debug(f"Attempting mapping for {source_id} using derived primary ID {derived_primary_id}")
                                
                                # --- CORRECTED CACHE CHECK for the derived_primary_id ---
                                cached_derived_mapping = None
                                if use_cache:
                                    self.logger.debug(f"Checking cache for derived ID: {derived_primary_id} ({primary_source_ontology}) -> {primary_target_ontology}")
                                    # Calculate expiry time if max_cache_age_days is specified
                                    expiry_time = None
                                    if max_cache_age_days is not None:
                                        expiry_time = datetime.now(timezone.utc) - timedelta(days=max_cache_age_days)
                                    
                                    cache_results_for_derived, _ = await self.cache_manager.check_cache(
                                        input_identifiers=[derived_primary_id],
                                        source_ontology=primary_source_ontology,
                                        target_ontology=primary_target_ontology,
                                        expiry_time=expiry_time
                                    )
                                    if cache_results_for_derived and derived_primary_id in cache_results_for_derived:
                                        cached_derived_mapping = cache_results_for_derived[derived_primary_id]
                                        self.logger.info(f"Cache hit for derived ID {derived_primary_id} -> {cached_derived_mapping.get('target_identifiers')}")

                                # Initialize derived_mapping_results_for_current_id
                                derived_mapping_results_for_current_id = None

                                if cached_derived_mapping:
                                    # Use the cached result directly
                                    derived_mapping_results_for_current_id = {derived_primary_id: cached_derived_mapping}
                                elif primary_path: # Only execute path if no cache hit and primary_path exists
                                    self.logger.debug(f"Cache miss or not used for derived ID {derived_primary_id}. Executing primary_path.")
                                    derived_mapping_results_for_current_id = await self._execute_path(
                                        meta_session,
                                        primary_path,
                                        [derived_primary_id],  # Just the single derived ID
                                        primary_source_ontology,
                                        primary_target_ontology,
                                        mapping_session_id=mapping_session_id,
                                        batch_size=batch_size, 
                                        max_hop_count=max_hop_count,
                                        filter_confidence=min_confidence,
                                        max_concurrent_batches=max_concurrent_batches
                                    )
                                else:
                                    self.logger.debug(f"No primary_path available to execute for derived ID {derived_primary_id}. Skipping execution for this ID.")
                                
                                # Process results - connect back to original source ID
                                if derived_mapping_results_for_current_id and derived_primary_id in derived_mapping_results_for_current_id:
                                    result_data = derived_mapping_results_for_current_id[derived_primary_id]
                                    if result_data and result_data.get("target_identifiers"):
                                        source_result = {
                                            "source_identifier": source_id,
                                            "target_identifiers": result_data["target_identifiers"],
                                            "status": PathExecutionStatus.SUCCESS.value,
                                            "message": f"Mapped via derived primary ID {derived_primary_id}" + (" (from cache)" if cached_derived_mapping else ""),
                                            "confidence_score": result_data.get("confidence_score", 0.5) * 0.9,  # Slightly lower confidence for indirect mapping
                                            "hop_count": (result_data.get("hop_count", 0) + 1 if result_data.get("hop_count") is not None else 2), # Add a hop for derivation; ensure hop_count exists
                                            "mapping_direction": result_data.get("mapping_direction", "forward"),
                                            "derived_path": True,
                                            "intermediate_id": derived_primary_id,
                                            "mapping_path_details": result_data.get("mapping_path_details")
                                        }

                                        current_path_details_str = source_result.get("mapping_path_details")
                                        new_path_details = {}
                                        if isinstance(current_path_details_str, str):
                                            try:
                                                new_path_details = json.loads(current_path_details_str)
                                            except json.JSONDecodeError:
                                                self.logger.warning(f"Could not parse path_details JSON from mapping result: {current_path_details_str}")
                                                new_path_details = {"original_mapping_step_details": current_path_details_str}
                                        elif isinstance(current_path_details_str, dict):
                                            new_path_details = current_path_details_str
                                        elif current_path_details_str is None:
                                            new_path_details = {}
                                        else:
                                            self.logger.warning(f"Unexpected type for path_details: {type(current_path_details_str)}. Storing as string.")
                                            new_path_details = {"original_mapping_step_details": str(current_path_details_str)}
                                            
                                        new_path_details["derived_step_provenance"] = provenance_info
                                        source_result["mapping_path_details"] = json.dumps(new_path_details)
                                        
                                        successful_mappings[source_id] = source_result
                                        processed_ids.add(source_id)
                                        self.logger.debug(f"Successfully mapped {source_id} to {source_result['target_identifiers']} via derived ID {derived_primary_id}")
                                        break  # Stop processing additional derived IDs for this source_id once we have a success
                            
                        # Log summary of indirect mapping results
                        newly_mapped = len([sid for sid in derived_primary_ids.keys() if sid in processed_ids])
                        self.logger.info(f"Indirect mapping using derived primary IDs successfully mapped {newly_mapped}/{len(derived_primary_ids)} additional entities.")

                # --- 6. Bidirectional Validation (if requested) ---
                if validate_bidirectional:
                    self.logger.info("--- Step 6: Performing Bidirectional Validation ---")
                    
                    # Skip if no successful mappings to validate
                    if not successful_mappings:
                        self.logger.info("No successful mappings to validate. Skipping bidirectional validation.")
                    else:
                        # Extract all target IDs that need validation
                        target_ids_to_validate = set()
                        for result in successful_mappings.values():
                            if result and result.get("target_identifiers"):
                                target_ids_to_validate.update(result["target_identifiers"])
                        
                        self.logger.info(f"Found {len(target_ids_to_validate)} unique target IDs to validate")
                        
                        # Find a reverse mapping path from target back to source
                        primary_source_ontology = await self._get_ontology_type(
                            meta_session, source_endpoint_name, source_property_name
                        )
                        primary_target_ontology = await self._get_ontology_type(
                            meta_session, target_endpoint_name, target_property_name
                        )
                        
                        self.logger.info(f"Step 1: Finding reverse mapping path from {primary_target_ontology} back to {primary_source_ontology}...")
                        reverse_path = await self._find_best_path(
                            meta_session,
                            primary_target_ontology,  # Using target as source
                            primary_source_ontology,  # Using source as target
                            preferred_direction="forward",  # We want a direct T->S path
                            allow_reverse=True,  # Allow using S->T paths in reverse if needed
                            source_endpoint=target_endpoint,  # Note: swapped for reverse
                            target_endpoint=source_endpoint,  # Note: swapped for reverse
                        )
                        
                        if not reverse_path:
                            self.logger.warning(f"No reverse mapping path found from {primary_target_ontology} to {primary_source_ontology}. Validation incomplete.")
                        else:
                            self.logger.info(f"Step 2: Found reverse path: {reverse_path.name} (id={reverse_path.id})")
                            
                            # Execute reverse mapping
                            self.logger.info("Step 3: Reverse mapping from target to source...")
                            reverse_results = await self._execute_path(
                                meta_session,
                                reverse_path,
                                list(target_ids_to_validate),
                                primary_target_ontology,
                                primary_source_ontology,
                                mapping_session_id=mapping_session_id,
                                batch_size=batch_size,
                                max_concurrent_batches=max_concurrent_batches,
                                filter_confidence=min_confidence
                            )
                            
                            # Now enrich successful_mappings with validation status
                            self.logger.info("Step 4: Reconciling bidirectional mappings...")
                            successful_mappings = await self._reconcile_bidirectional_mappings(
                                successful_mappings,
                                reverse_results
                            )

                # --- 7. Aggregate Results & Finalize ---
                self.logger.info("--- Step 7: Aggregating final results ---")
                final_results = successful_mappings
                
                # Add nulls for any original inputs that were never successfully processed
                unmapped_count = 0
                for input_id in original_input_ids_set:
                    if input_id not in processed_ids:
                        # Use a consistent structure for not found/mapped
                        final_results[input_id] = {
                            "source_identifier": input_id,
                            "target_identifiers": None,
                            "status": PathExecutionStatus.NO_MAPPING_FOUND.value,
                            "message": "No successful mapping found via direct or secondary paths.",
                            "confidence_score": 0.0,
                            "mapping_path_details": None,
                            "hop_count": None,
                            "mapping_direction": None,
                        }
                        unmapped_count += 1
                
                self.logger.info(f"Mapping finished. Successfully processed {len(processed_ids)}/{len(original_input_ids_set)} inputs. ({unmapped_count} unmapped)")
                return final_results
                
        except BiomapperError as e:
            # Logged within specific steps or helpers typically
            self.logger.error(f"Biomapper Error during mapping execution: {e}", exc_info=True)
            # Return partial results + indicate error
            final_results = {**successful_mappings}
            error_count = 0
            for input_id in original_input_ids_set:
                if input_id not in processed_ids:
                    final_results[input_id] = {
                        "source_identifier": input_id,
                        "target_identifiers": None,
                        "status": PathExecutionStatus.ERROR.value,
                        "message": f"Mapping failed due to error: {e}",
                        # Add error details if possible/safe
                        "confidence_score": 0.0,
                        "mapping_direction": None,
                    }
                    error_count += 1
            self.logger.warning(f"Returning partial results due to error. {error_count} inputs potentially affected.")
            return final_results
            
        except Exception as e:
            self.logger.exception("Unhandled exception during mapping execution.")
            # Re-raise as a generic mapping error? Or return error structure?
            # For now, return error structure for all non-processed IDs
            final_results = {**successful_mappings}
            error_count = 0
            for input_id in original_input_ids_set:
                if input_id not in processed_ids:
                    final_results[input_id] = {
                        "source_identifier": input_id,
                        "target_identifiers": None,
                        "status": PathExecutionStatus.ERROR.value,
                        "message": f"Unexpected error during mapping: {e}",
                        "confidence_score": 0.0,
                        "mapping_direction": None,
                    }
                    error_count += 1
            self.logger.error(f"Unhandled exception affected {error_count} inputs.")
            return final_results
            
        finally:
            # Update session log upon completion (success, partial, or handled failure)
            if 'mapping_session_id' in locals() and mapping_session_id:
                status = PathExecutionStatus.SUCCESS
                if 'final_results' in locals():
                    # Check for error status - use string literals since we need to compare with string values
                    # PathExecutionStatus.FAILURE.value is the proper way to check error status
                    if any(r.get("status") == "failure" for r in final_results.values()):
                        status = PathExecutionStatus.PARTIAL_SUCCESS
                elif 'e' in locals():
                    status = PathExecutionStatus.FAILURE
                    
                # Calculate overall execution metrics
                overall_end_time = time.time()
                total_execution_time = overall_end_time - overall_start_time
                
                # Count results
                results_count = len([r for r in final_results.values() if r.get("target_identifiers")])
                
                # Calculate unmapped count here to ensure it's always defined
                unmapped_count = 0
                if 'original_input_ids_set' in locals() and 'processed_ids' in locals():
                    # If both variables are defined, calculate unmapped count properly
                    unmapped_count = len(original_input_ids_set) - len(processed_ids)
                elif 'original_input_ids_set' in locals() and 'final_results' in locals():
                    # Alternative calculation if processed_ids is not available but final_results is
                    unmapped_count = len(original_input_ids_set) - results_count
                
                execution_metrics = {
                    "source_endpoint": source_endpoint_name,
                    "target_endpoint": target_endpoint_name,
                    "input_count": len(original_input_ids_set) if 'original_input_ids_set' in locals() else 0,
                    "result_count": results_count,
                    "unmapped_count": unmapped_count,
                    "success_rate": (results_count / len(original_input_ids_set) * 100) if 'original_input_ids_set' in locals() and original_input_ids_set else 0,
                    "total_execution_time": total_execution_time,
                    "batch_size": batch_size,
                    "max_concurrent_batches": max_concurrent_batches,
                    "try_reverse_mapping": try_reverse_mapping,
                    "mapping_direction": mapping_direction,
                    "start_time": overall_start_time,
                    "end_time": overall_end_time
                }
                
                # Log overall execution metrics
                self.logger.info(
                    f"Mapping execution completed in {total_execution_time:.3f}s: "
                    f"{results_count}/{execution_metrics['input_count']} successful "
                    f"({execution_metrics['success_rate']:.1f}%), "
                    f"{execution_metrics['unmapped_count']} unmapped"
                )
                
                # Track performance metrics if enabled
                if enable_metrics:
                    try:
                        await self.track_mapping_metrics("mapping_execution", execution_metrics)
                        
                        # Also save performance metrics to database
                        if mapping_session_id:
                            await self._save_metrics_to_database(mapping_session_id, "mapping_execution", execution_metrics)
                    except Exception as e:
                        self.logger.warning(f"Error tracking metrics: {str(e)}")
                
                await self._update_mapping_session_log(
                    mapping_session_id, 
                    status=status,
                    end_time=get_current_utc_time(),
                    results_count=results_count,
                    error_message=str(e) if 'e' in locals() else None
                )
            else:
                self.logger.error("mapping_session_id not defined, cannot update session log.")

    async def _execute_path(
        self,
        session: AsyncSession, # Pass meta session
        path: Union[MappingPath, "ReversiblePath"],
        input_identifiers: List[str],
        source_ontology: str,
        target_ontology: str,
        mapping_session_id: Optional[int] = None,
        batch_size: int = 250,
        max_hop_count: Optional[int] = None,
        filter_confidence: float = 0.0,
        max_concurrent_batches: int = 5
    ) -> Dict[str, Optional[Dict[str, Any]]]:
        """
        Execute a mapping path or its reverse, with optimized batched processing.
        
        This method now delegates to MappingPathExecutionService for the actual execution logic.
        
        Args:
            session: Database session
            path: The path to execute
            input_identifiers: List of identifiers to map
            source_ontology: Source ontology type
            target_ontology: Target ontology type
            mapping_session_id: Optional ID for the mapping session
            batch_size: Size of batches for processing large input sets
            max_hop_count: Maximum number of hops to allow (skip longer paths)
            filter_confidence: Minimum confidence threshold for results
            max_concurrent_batches: Maximum number of batches to process concurrently
            
        Returns:
            Dictionary mapping input identifiers to their results
        """
        # Delegate to MappingPathExecutionService
        return await self.path_execution_service.execute_path(
            path=path,
            input_identifiers=input_identifiers,
            source_ontology=source_ontology,
            target_ontology=target_ontology,
            mapping_session_id=mapping_session_id,
            execution_context=None,
            batch_size=batch_size,
            max_hop_count=max_hop_count,
            filter_confidence=filter_confidence,
            max_concurrent_batches=max_concurrent_batches
        )

    async def _reconcile_bidirectional_mappings(
        self,
        forward_mappings: Dict[str, Dict[str, Any]],
        reverse_results: Dict[str, Dict[str, Any]]
    ) -> Dict[str, Dict[str, Any]]:
        """
        Enrich forward mappings with bidirectional validation status.
        
        Instead of filtering, this adds validation status information to each mapping
        that succeeded in the primary S->T direction.
        
        Args:
            forward_mappings: Dictionary of source_id -> mapping_result from forward mapping
            reverse_results: Dictionary of target_id -> reverse_mapping_result from reverse mapping
            
        Returns:
            Dictionary of enriched source_id -> mapping_result with validation status added
        """
        validated_count = 0
        unidirectional_count = 0
        
        target_to_sources = {} # Stores target_id -> set of all source_ids it can reverse map to
        for target_id, rev_res_item in reverse_results.items():
            if rev_res_item and rev_res_item.get("target_identifiers"):
                all_reverse_mapped_to_source_ids = set(rev_res_item["target_identifiers"])
                
                # Handle Arivale ID components in reverse mapped IDs
                # If client returns "INF_P12345", ensure "P12345" is also considered.
                current_set_copy = set(all_reverse_mapped_to_source_ids) # Iterate over a copy
                for rs_id in current_set_copy:
                    if any(rs_id.startswith(p) for p in ('INF_', 'CAM_', 'CVD_', 'CVD2_', 'DEV_')):
                        parts = rs_id.split('_', 1)
                        if len(parts) > 1:
                            all_reverse_mapped_to_source_ids.add(parts[1]) # Add the UniProt part
            
                target_to_sources[target_id] = all_reverse_mapped_to_source_ids
    
        enriched_mappings = {}
        for source_id, fwd_res_item in forward_mappings.items():
            enriched_result = fwd_res_item.copy()
            
            if not fwd_res_item or not fwd_res_item.get("target_identifiers"):
                enriched_result["validation_status"] = "Successful (NoFwdTarget)"
                unidirectional_count += 1
            else:
                forward_mapped_target_ids = fwd_res_item["target_identifiers"]
                current_status_for_source = None

                for target_id_from_fwd_map in forward_mapped_target_ids:
                    if target_id_from_fwd_map in target_to_sources: # This forward target has reverse mapping data
                        all_possible_reverse_sources_for_target = target_to_sources[target_id_from_fwd_map]
                        
                        if source_id in all_possible_reverse_sources_for_target: # Original source_id is among them
                            primary_reverse_mapped_id = reverse_results.get(target_id_from_fwd_map, {}).get("mapped_value")
                            
                            # Normalize primary_reverse_mapped_id if it's an Arivale ID
                            normalized_primary_reverse_id = primary_reverse_mapped_id
                            if primary_reverse_mapped_id and any(primary_reverse_mapped_id.startswith(p) for p in ('INF_', 'CAM_', 'CVD_', 'CVD2_', 'DEV_')):
                                parts = primary_reverse_mapped_id.split('_', 1)
                                if len(parts) > 1:
                                    normalized_primary_reverse_id = parts[1]

                            if normalized_primary_reverse_id == source_id:
                                current_status_for_source = "Validated"
                            else:
                                current_status_for_source = "Validated (Ambiguous)"
                            break # Found validation status for this source_id
            
                if current_status_for_source:
                    enriched_result["validation_status"] = current_status_for_source
                    validated_count += 1
                else: # No validation path found to the original source_id
                    any_fwd_target_had_reverse_data = any(tid in target_to_sources for tid in forward_mapped_target_ids)
                    if any_fwd_target_had_reverse_data:
                        enriched_result["validation_status"] = "Successful"
                    else:
                        enriched_result["validation_status"] = "Successful (NoReversePath)"
                    unidirectional_count += 1
            
            # Add this entry to the enriched_mappings dictionary
            enriched_mappings[source_id] = enriched_result
    
        self.logger.info(
            f"Validation status: {validated_count} validated (bidirectional), "
            f"{unidirectional_count} successful (one-directional only)"
        )
        return enriched_mappings

    async def execute_strategy(
        self,
        strategy_name: str,
        initial_identifiers: List[str],
        source_ontology_type: Optional[str] = None,
        target_ontology_type: Optional[str] = None,
        entity_type: Optional[str] = None,
    ) -> MappingResultBundle:
        """
        Execute a named mapping strategy from the database (delegates to StrategyExecutionService).
        
        This method delegates to the StrategyExecutionService for executing database-stored
        mapping strategies. This is the legacy method maintained for backward compatibility.
        
        Args:
            strategy_name: Name of the strategy to execute
            initial_identifiers: List of identifiers to start with
            source_ontology_type: Optional override for source ontology type
            target_ontology_type: Optional override for target ontology type
            entity_type: Optional entity type if not implicitly available
            
        Returns:
            MappingResultBundle containing comprehensive results and provenance
            
        Raises:
            StrategyNotFoundError: If the strategy is not found in the database
            InactiveStrategyError: If the strategy is not active
            MappingExecutionError: If an error occurs during execution
        """
        return await self.strategy_execution_service.execute_strategy(
            strategy_name=strategy_name,
            initial_identifiers=initial_identifiers,
            source_ontology_type=source_ontology_type,
            target_ontology_type=target_ontology_type,
            entity_type=entity_type,
        )

    async def execute_yaml_strategy(
        self,
        strategy_name: str,
        source_endpoint_name: str,
        target_endpoint_name: str,
        input_identifiers: List[str],
        source_ontology_type: Optional[str] = None,
        target_ontology_type: Optional[str] = None,
        use_cache: bool = True,
        max_cache_age_days: Optional[int] = None,
        progress_callback: Optional[callable] = None,
        batch_size: int = 250,
        min_confidence: float = 0.0,
    ) -> Dict[str, Any]:
        """
        Execute a YAML-defined mapping strategy using dedicated strategy action classes.
        
        This method executes a multi-step mapping strategy defined in YAML configuration.
        Each step in the strategy is executed sequentially using dedicated action classes
        (ConvertIdentifiersLocalAction, ExecuteMappingPathAction, FilterByTargetPresenceAction),
        with the output of one step becoming the input for the next. The `is_required` field 
        on each step controls whether step failures halt execution or allow it to continue.
        
        Args:
            strategy_name: Name of the strategy defined in YAML configuration
            source_endpoint_name: Name of the source endpoint
            target_endpoint_name: Name of the target endpoint
            input_identifiers: List of identifiers to map
            source_ontology_type: Optional override for source ontology type
            target_ontology_type: Optional override for target ontology type
            use_cache: Whether to use caching (default: True)
            max_cache_age_days: Maximum cache age in days
            progress_callback: Optional callback function(current_step, total_steps, status)
            batch_size: Size of batches for processing (default: 250)
            min_confidence: Minimum confidence threshold (default: 0.0)
            
        Returns:
            Dict[str, Any]: A MappingResultBundle-structured dictionary containing:
                - 'results': Dict[str, Dict] mapping source IDs to their mapped values
                - 'metadata': Dict with execution metadata including step-by-step provenance
                - 'step_results': List[Dict] with detailed results from each step
                - 'statistics': Dict with mapping statistics
                - 'final_identifiers': List of identifiers after all steps
                - 'final_ontology_type': Final ontology type after all conversions
                
        Raises:
            ConfigurationError: If the strategy doesn't exist, is inactive, has no steps,
                               or if source/target endpoints are not found
            MappingExecutionError: If a required step fails during execution
            
        Example:
            >>> executor = MappingExecutor()
            >>> result = await executor.execute_yaml_strategy(
            ...     strategy_name="ukbb_to_hpa_protein",
            ...     source_endpoint_name="UKBB",
            ...     target_endpoint_name="HPA",
            ...     input_identifiers=["ADAMTS13", "ALB"],
            ...     use_cache=True
            ... )
            >>> print(f"Final identifiers: {result['final_identifiers']}")
            >>> print(f"Step results: {len(result['step_results'])}")
        """
        # Delegate to StrategyOrchestrator
        return await self.strategy_orchestrator.execute_strategy(
            strategy_name=strategy_name,
            input_identifiers=input_identifiers,
            source_endpoint_name=source_endpoint_name,
            target_endpoint_name=target_endpoint_name,
            source_ontology_type=source_ontology_type,
            target_ontology_type=target_ontology_type,
            use_cache=use_cache,
            max_cache_age_days=max_cache_age_days,
            progress_callback=progress_callback,
            batch_size=batch_size,
            min_confidence=min_confidence,
        )
    async def _get_endpoint_by_name(self, session: AsyncSession, endpoint_name: str) -> Optional[Endpoint]:
        """
        Retrieve an endpoint configuration by name from the metamapper database.
        
        Args:
            session: Active database session
            endpoint_name: Name of the endpoint to retrieve
            
        Returns:
            Endpoint object if found, None otherwise
        """
        return await self.metadata_query_service.get_endpoint(session, endpoint_name)

    async def async_dispose(self):
        """Asynchronously dispose of underlying database engines."""
        self.logger.info("Disposing of MappingExecutor engines...")
        
        # Dispose metamapper engine
        if hasattr(self, 'async_metamapper_engine') and self.async_metamapper_engine:
            await self.async_metamapper_engine.dispose()
            self.logger.info("Metamapper engine disposed.")
            
        # Dispose cache engine  
        if hasattr(self, 'async_cache_engine') and self.async_cache_engine:
            await self.async_cache_engine.dispose()
            self.logger.info("Cache engine disposed.")
            
        # Clear client cache
        if hasattr(self, 'client_manager'):
            self.client_manager.clear_cache()
            
        self.logger.info("MappingExecutor engines disposed.")

    async def track_mapping_metrics(self, event_type: str, metrics: Dict[str, Any]) -> None:
        """
        Track mapping metrics for performance monitoring.
        
        This method integrates with external monitoring systems like Langfuse, Prometheus, etc.
        It can be overridden in subclasses to provide different implementations.
        
        Args:
            event_type: The type of event being tracked (e.g., path_execution, batch_processing)
            metrics: A dictionary containing metrics to track
        """
        # If Langfuse tracking is enabled, send metrics there
        if hasattr(self, "_langfuse_tracker") and self._langfuse_tracker:
            try:
                # If this is a path execution event, create a trace
                if event_type == "path_execution":
                    trace_id = f"path_{metrics['path_id']}_{int(metrics['start_time'])}"
                    
                    # Create a trace for the entire path execution
                    trace = self._langfuse_tracker.trace(
                        name="path_execution",
                        id=trace_id,
                        metadata={
                            "path_id": metrics.get("path_id"),
                            "is_reverse": metrics.get("is_reverse", False),
                            "input_count": metrics.get("input_count", 0),
                            "batch_size": metrics.get("batch_size", 0),
                            "max_concurrent_batches": metrics.get("max_concurrent_batches", 1)
                        }
                    )
                    
                    # Add spans for each batch
                    for batch_key, batch_metrics in metrics.get("processing_times", {}).items():
                        batch_span = trace.span(
                            name=f"batch_{batch_key}",
                            start_time=datetime.fromtimestamp(batch_metrics.get("start_time", 0)),
                            end_time=datetime.fromtimestamp(batch_metrics.get("start_time", 0) + batch_metrics.get("total_time", 0)),
                            metadata={
                                "batch_size": batch_metrics.get("batch_size", 0),
                                "success_count": batch_metrics.get("success_count", 0),
                                "error_count": batch_metrics.get("error_count", 0),
                                "filtered_count": batch_metrics.get("filtered_count", 0)
                            }
                        )
                        
                        if "error" in batch_metrics:
                            batch_span.add_observation(
                                name="error",
                                value=batch_metrics["error"],
                                metadata={"error_type": batch_metrics.get("error_type", "unknown")}
                            )
                            
                    # Add summary metrics
                    trace.update(
                        metadata={
                            "total_execution_time": metrics.get("total_execution_time", 0),
                            "success_count": metrics.get("success_count", 0),
                            "error_count": metrics.get("error_count", 0),
                            "filtered_count": metrics.get("filtered_count", 0),
                            "missing_ids": metrics.get("missing_ids", 0),
                            "result_count": metrics.get("result_count", 0)
                        }
                    )
                    
                self.logger.debug(f"Sent '{event_type}' metrics to monitoring system")
            except Exception as e:
                self.logger.warning(f"Failed to send metrics to monitoring system: {str(e)}")
                
        # Additional monitoring systems could be integrated here
        
    async def _save_metrics_to_database(self, session_id: int, metric_type: str, metrics: Dict[str, Any]) -> None:
        """
        Save performance metrics to the database for analysis and reporting.
        
        Args:
            session_id: ID of the MappingSession
            metric_type: Type of metrics being saved
            metrics: Dictionary of metrics to save
        """
        try:
            async with self.async_cache_session() as session:
                # Update session-level metrics if appropriate
                if metric_type == "mapping_execution":
                    mapping_session = await session.get(MappingSession, session_id)
                    if mapping_session:
                        mapping_session.batch_size = metrics.get("batch_size")
                        mapping_session.max_concurrent_batches = metrics.get("max_concurrent_batches")
                        mapping_session.total_execution_time = metrics.get("total_execution_time")
                        mapping_session.success_rate = metrics.get("success_rate")
                
                # Save detailed metrics
                for metric_name, metric_value in metrics.items():
                    # Skip non-numeric metrics or complex objects
                    if isinstance(metric_value, (dict, list)):
                        continue
                        
                    metric_entry = ExecutionMetric(
                        mapping_session_id=session_id,
                        metric_type=metric_type,
                        metric_name=metric_name,
                        timestamp=datetime.utcnow()
                    )
                    
                    # Set the appropriate value field based on type
                    if isinstance(metric_value, (int, float)):
                        metric_entry.metric_value = float(metric_value)
                    elif metric_value is not None:
                        metric_entry.string_value = str(metric_value)
                        
                    session.add(metric_entry)
                    
                await session.commit()
                self.logger.debug(f"Saved {len(metrics)} metrics to database for session {session_id}")
                
        except Exception as e:
            self.logger.warning(f"Failed to save metrics to database: {str(e)}")
            # Don't raise the exception - we don't want to fail the mapping process due to metrics errors

    async def _create_mapping_session_log(
        self,
        source_endpoint_name: str,
        target_endpoint_name: str,
        source_property_name: str,
        target_property_name: str,
        use_cache: bool,
        try_reverse_mapping: bool,
        input_count: int,
        max_cache_age_days: Optional[int] = None,
    ) -> int:
        """Create a new mapping session log entry."""
        try:
            async with self.async_cache_session() as cache_session:
                now = get_current_utc_time()
                
                # Create parameters JSON
                parameters = json.dumps({
                    "source_property_name": source_property_name,
                    "target_property_name": target_property_name,
                    "use_cache": use_cache,
                    "try_reverse_mapping": try_reverse_mapping,
                    "input_count": input_count,
                    "max_cache_age_days": max_cache_age_days,
                })
                
                log_entry = MappingSession(
                    source_endpoint=source_endpoint_name,
                    target_endpoint=target_endpoint_name,
                    parameters=parameters,
                    start_time=now,
                    status="running"
                )
                cache_session.add(log_entry)
                await cache_session.flush()  # Ensure ID is generated
                await cache_session.commit() # Commit to make it visible to other sessions
                return log_entry.id
        except SQLAlchemyError as e:
            self.logger.error(f"[{ErrorCode.CACHE_STORAGE_ERROR.name}] Cache storage error creating mapping session log. (original_exception={type(e).__name__}: {e})", exc_info=True)
            raise CacheStorageError(
                f"[{ErrorCode.CACHE_STORAGE_ERROR.name}] Failed to create mapping session log entry. (original_exception={type(e).__name__}: {e})",
                details={
                    "source_endpoint": source_endpoint_name,
                    "target_endpoint": target_endpoint_name,
                    "input_count": input_count,
                },
            ) from e

    async def _update_mapping_session_log(
        self,
        session_id: int,
        status: PathExecutionStatus,
        end_time: datetime,
        results_count: int = 0,
        error_message: Optional[str] = None,
    ):
        """Update the status and end time of a mapping session log."""
        try:
            async with self.async_cache_session() as cache_session:
                log_entry = await cache_session.get(MappingSession, session_id)
                if log_entry:
                    log_entry.status = status.value if isinstance(status, PathExecutionStatus) else status
                    log_entry.end_time = end_time
                    log_entry.results_count = results_count
                    if error_message:
                        log_entry.error_message = error_message
                    await cache_session.commit()
                    self.logger.info(f"Updated mapping session log ID {session_id} with status {status}")
                else:
                    self.logger.warning(f"Mapping session log ID {session_id} not found for update.")
        except SQLAlchemyError as e:
            self.logger.error(f"[{ErrorCode.CACHE_STORAGE_ERROR.name}] Cache storage error updating mapping session log. (original_exception={type(e).__name__}: {e})", exc_info=True)
            raise CacheStorageError(
                f"[{ErrorCode.CACHE_STORAGE_ERROR.name}] Failed to update mapping session log entry. (original_exception={type(e).__name__}: {e})",
                details={"session_id": session_id},
            ) from e
            
    
    # Legacy Handler Methods (Placeholder Implementations)
    # These methods are referenced by the legacy execute_strategy method but are not implemented.
    # They are maintained for backward compatibility but will raise NotImplementedError when called.
    
    async def _handle_convert_identifiers_local(
        self,
        current_identifiers: List[str],
        action_parameters: Dict[str, Any],
        current_source_ontology_type: str,
        target_ontology_type: str,
        step_id: str,
        step_description: str,
        **kwargs
    ) -> Dict[str, Any]:
        """
        Legacy handler for CONVERT_IDENTIFIERS_LOCAL action type.
        
        This method has been refactored to use the newer ConvertIdentifiersLocalAction
        class while maintaining backward compatibility with the legacy execute_strategy
        method.
        
        Args:
            current_identifiers: List of identifiers to convert
            action_parameters: Action configuration parameters
            current_source_ontology_type: Current ontology type of identifiers
            target_ontology_type: Target ontology type for the overall strategy
            step_id: Step identifier for logging
            step_description: Step description for logging
            **kwargs: Additional parameters from the legacy execution context
            
        Returns:
            Dict[str, Any]: Mapping results with converted identifiers
        """
        try:
            # Extract parameters from action_parameters
            endpoint_context = action_parameters.get('endpoint_context', 'SOURCE')
            output_ontology_type = action_parameters.get('output_ontology_type')
            input_ontology_type = action_parameters.get('input_ontology_type', current_source_ontology_type)
            
            if not output_ontology_type:
                return {
                    "output_identifiers": current_identifiers,
                    "output_ontology_type": current_source_ontology_type,
                    "status": "failed",
                    "error": "output_ontology_type is required in action_parameters",
                    "details": {"action_parameters": action_parameters}
                }
            
            # For legacy compatibility with ConvertIdentifiersLocalAction,
            # we'll provide a basic implementation that performs ontology type
            # conversion without requiring full endpoint database configurations.
            # This maintains backward compatibility while using the StrategyAction framework.
            
            self.logger.info(f"Legacy convert identifiers: {input_ontology_type} -> {output_ontology_type}")
            
            try:
                # Import the StrategyAction class
                from biomapper.core.strategy_actions.convert_identifiers_local import ConvertIdentifiersLocalAction
                
                async with self.async_metamapper_session() as session:
                    # Create the action instance
                    action = ConvertIdentifiersLocalAction(session)
                    
                    # Create minimal mock endpoints
                    from unittest.mock import MagicMock
                    from biomapper.db.models import Endpoint
                    
                    mock_endpoint = MagicMock(spec=Endpoint)
                    mock_endpoint.id = 1
                    mock_endpoint.name = "LEGACY_ENDPOINT"
                    
                    # Create action parameters
                    action_params = {
                        'endpoint_context': endpoint_context,
                        'output_ontology_type': output_ontology_type,
                        'input_ontology_type': input_ontology_type
                    }
                    
                    # Create context
                    context = {
                        "db_session": session,
                        "mapping_executor": self,
                        "legacy_mode": True
                    }
                    
                    # Try to execute the action
                    result = await action.execute(
                        current_identifiers=current_identifiers,
                        current_ontology_type=current_source_ontology_type,
                        action_params=action_params,
                        source_endpoint=mock_endpoint,
                        target_endpoint=mock_endpoint,
                        context=context
                    )
                    
                    # Convert result to legacy format
                    return {
                        "output_identifiers": result.get('output_identifiers', current_identifiers),
                        "output_ontology_type": result.get('output_ontology_type', output_ontology_type),
                        "status": "success",
                        "details": result.get('details', {})
                    }
                    
            except Exception as action_error:
                # If the StrategyAction fails (e.g., due to missing endpoint configurations),
                # fall back to a basic implementation that just changes the ontology type
                self.logger.warning(
                    f"StrategyAction failed in legacy mode, using basic fallback: {str(action_error)}"
                )
                
                # Basic fallback: just update the ontology type without actual conversion
                return {
                    "output_identifiers": current_identifiers,  # Keep same identifiers
                    "output_ontology_type": output_ontology_type,  # Update ontology type
                    "status": "success",
                    "details": {
                        "fallback_mode": True,
                        "conversion_type": "ontology_type_only",
                        "input_ontology_type": input_ontology_type,
                        "output_ontology_type": output_ontology_type,
                        "strategy_action_error": str(action_error)
                    }
                }
                
        except Exception as e:
            self.logger.error(f"Error in _handle_convert_identifiers_local: {str(e)}", exc_info=True)
            return {
                "output_identifiers": current_identifiers,
                "output_ontology_type": current_source_ontology_type,
                "status": "failed",
                "error": f"Action execution failed: {str(e)}",
                "details": {"exception_type": type(e).__name__}
            }
    
    async def _handle_execute_mapping_path(
        self,
        current_identifiers: List[str],
        action_parameters: Dict[str, Any],
        current_source_ontology_type: str,
        target_ontology_type: str,
        step_id: str,
        step_description: str,
        **kwargs
    ) -> Dict[str, Any]:
        """
        Legacy handler for EXECUTE_MAPPING_PATH action type.
        
        This method has been refactored to use the newer ExecuteMappingPathAction
        class while maintaining backward compatibility with the legacy execute_strategy
        method.
        
        Args:
            current_identifiers: List of identifiers to map
            action_parameters: Action configuration parameters
            current_source_ontology_type: Current ontology type of identifiers
            target_ontology_type: Target ontology type for the overall strategy
            step_id: Step identifier for logging
            step_description: Step description for logging
            **kwargs: Additional parameters from the legacy execution context
            
        Returns:
            Dict[str, Any]: Mapping results with mapped identifiers
        """
        try:
            # Extract parameters from action_parameters
            mapping_path_name = action_parameters.get('mapping_path_name')
            resource_name = action_parameters.get('resource_name')
            
            if not mapping_path_name and not resource_name:
                return {
                    "output_identifiers": current_identifiers,
                    "output_ontology_type": current_source_ontology_type,
                    "status": "failed",
                    "error": "Either mapping_path_name or resource_name is required in action_parameters",
                    "details": {"action_parameters": action_parameters}
                }
            
            self.logger.info(f"Legacy execute mapping path: {mapping_path_name or resource_name}")
            
            try:
                # Import the StrategyAction class
                from biomapper.core.strategy_actions.execute_mapping_path import ExecuteMappingPathAction
                
                async with self.async_metamapper_session() as session:
                    # Create the action instance
                    action = ExecuteMappingPathAction(session)
                    
                    # Create minimal mock endpoints
                    from unittest.mock import MagicMock
                    from biomapper.db.models import Endpoint
                    
                    mock_source_endpoint = MagicMock(spec=Endpoint)
                    mock_source_endpoint.id = 1
                    mock_source_endpoint.name = "LEGACY_SOURCE_ENDPOINT"
                    
                    mock_target_endpoint = MagicMock(spec=Endpoint)
                    mock_target_endpoint.id = 2
                    mock_target_endpoint.name = "LEGACY_TARGET_ENDPOINT"
                    
                    # Create context with legacy settings
                    context = {
                        "db_session": session,
                        "cache_settings": {
                            "use_cache": True,
                            "max_cache_age_days": None
                        },
                        "mapping_executor": self,
                        "batch_size": 250,
                        "min_confidence": 0.0,
                        "legacy_mode": True
                    }
                    
                    # Try to execute the action
                    result = await action.execute(
                        current_identifiers=current_identifiers,
                        current_ontology_type=current_source_ontology_type,
                        action_params=action_parameters,
                        source_endpoint=mock_source_endpoint,
                        target_endpoint=mock_target_endpoint,
                        context=context
                    )
                    
                    # Convert result to legacy format
                    return {
                        "output_identifiers": result.get('output_identifiers', current_identifiers),
                        "output_ontology_type": result.get('output_ontology_type', current_source_ontology_type),
                        "status": "success",
                        "details": result.get('details', {})
                    }
                    
            except Exception as action_error:
                # If the StrategyAction fails, provide a basic fallback
                self.logger.warning(
                    f"StrategyAction failed in legacy mode, using basic fallback: {str(action_error)}"
                )
                
                # Basic fallback: return identifiers unchanged
                return {
                    "output_identifiers": current_identifiers,
                    "output_ontology_type": current_source_ontology_type,
                    "status": "success",
                    "details": {
                        "fallback_mode": True,
                        "mapping_type": "no_change",
                        "mapping_path_name": mapping_path_name,
                        "resource_name": resource_name,
                        "strategy_action_error": str(action_error)
                    }
                }
                
        except Exception as e:
            self.logger.error(f"Error in _handle_execute_mapping_path: {str(e)}", exc_info=True)
            return {
                "output_identifiers": current_identifiers,
                "output_ontology_type": current_source_ontology_type,
                "status": "failed",
                "error": f"Action execution failed: {str(e)}",
                "details": {"exception_type": type(e).__name__}
            }
    
    async def _handle_filter_identifiers_by_target_presence(
        self,
        current_identifiers: List[str],
        action_parameters: Dict[str, Any],
        current_source_ontology_type: str,
        target_ontology_type: str,
        step_id: str,
        step_description: str,
        **kwargs
    ) -> Dict[str, Any]:
        """
        Legacy handler for FILTER_IDENTIFIERS_BY_TARGET_PRESENCE action type.
        
        This method has been refactored to use the newer FilterByTargetPresenceAction
        class while maintaining backward compatibility with the legacy execute_strategy
        method.
        
        Args:
            current_identifiers: List of identifiers to filter
            action_parameters: Action configuration parameters
            current_source_ontology_type: Current ontology type of identifiers
            target_ontology_type: Target ontology type for the overall strategy
            step_id: Step identifier for logging
            step_description: Step description for logging
            **kwargs: Additional parameters from the legacy execution context
            
        Returns:
            Dict[str, Any]: Filtered identifiers based on target presence
        """
        try:
            # Extract parameters from action_parameters
            endpoint_context = action_parameters.get('endpoint_context', 'TARGET')
            ontology_type_to_match = action_parameters.get('ontology_type_to_match', current_source_ontology_type)
            
            self.logger.info(f"Legacy filter by target presence: {ontology_type_to_match}")
            
            try:
                # Import the StrategyAction class
                from biomapper.core.strategy_actions.filter_by_target_presence import FilterByTargetPresenceAction
                
                async with self.async_metamapper_session() as session:
                    # Create the action instance
                    action = FilterByTargetPresenceAction(session)
                    
                    # Create minimal mock endpoints
                    from unittest.mock import MagicMock
                    from biomapper.db.models import Endpoint
                    
                    mock_source_endpoint = MagicMock(spec=Endpoint)
                    mock_source_endpoint.id = 1
                    mock_source_endpoint.name = "LEGACY_SOURCE_ENDPOINT"
                    
                    mock_target_endpoint = MagicMock(spec=Endpoint)
                    mock_target_endpoint.id = 2
                    mock_target_endpoint.name = "LEGACY_TARGET_ENDPOINT"
                    
                    # Create action parameters in the format expected by the action class
                    action_params = {
                        'endpoint_context': endpoint_context,
                        'ontology_type_to_match': ontology_type_to_match
                    }
                    action_params.update(action_parameters)  # Include any additional parameters
                    
                    # Create context
                    context = {
                        "db_session": session,
                        "mapping_executor": self,
                        "legacy_mode": True
                    }
                    
                    # Try to execute the action
                    result = await action.execute(
                        current_identifiers=current_identifiers,
                        current_ontology_type=current_source_ontology_type,
                        action_params=action_params,
                        source_endpoint=mock_source_endpoint,
                        target_endpoint=mock_target_endpoint,
                        context=context
                    )
                    
                    # Convert result to legacy format
                    return {
                        "output_identifiers": result.get('output_identifiers', current_identifiers),
                        "output_ontology_type": result.get('output_ontology_type', current_source_ontology_type),
                        "status": "success",
                        "details": result.get('details', {})
                    }
                    
            except Exception as action_error:
                # If the StrategyAction fails, provide a basic fallback
                self.logger.warning(
                    f"StrategyAction failed in legacy mode, using basic fallback: {str(action_error)}"
                )
                
                # Basic fallback: return all identifiers (no filtering)
                return {
                    "output_identifiers": current_identifiers,
                    "output_ontology_type": current_source_ontology_type,
                    "status": "success",
                    "details": {
                        "fallback_mode": True,
                        "filter_type": "no_filtering",
                        "endpoint_context": endpoint_context,
                        "ontology_type_to_match": ontology_type_to_match,
                        "strategy_action_error": str(action_error)
                    }
                }
                
        except Exception as e:
            self.logger.error(f"Error in _handle_filter_identifiers_by_target_presence: {str(e)}", exc_info=True)
            return {
                "output_identifiers": current_identifiers,
                "output_ontology_type": current_source_ontology_type,
                "status": "failed",
                "error": f"Action execution failed: {str(e)}",
                "details": {"exception_type": type(e).__name__}
            }

    
    # ============================================================================
    # UTILITY API METHODS - Refactored from scripts
    # ============================================================================
    
    
    async def get_ontology_column(self, endpoint_name: str, ontology_type: str) -> str:
        """
        Get the column name for a given ontology type from an endpoint's property configuration.
        
        This method delegates to the IdentifierLoader for backward compatibility.
        
        Args:
            endpoint_name: Name of the endpoint
            ontology_type: Ontology type to look up (e.g., 'UniProt', 'Gene')
            
        Returns:
            Column name for the ontology type
            
        Raises:
            ConfigurationError: If endpoint, property config, or extraction config not found
            DatabaseQueryError: If there's an error querying the database
        """
        return await self.identifier_loader.get_ontology_column(endpoint_name, ontology_type)
    
    async def load_endpoint_identifiers(
        self, 
        endpoint_name: str, 
        ontology_type: str,
        return_dataframe: bool = False
    ) -> Union[List[str], 'pd.DataFrame']:
        """
        Load identifiers from an endpoint using its configuration in metamapper.db.
        
        This method delegates to the IdentifierLoader to maintain separation of concerns.
        
        Args:
            endpoint_name: Name of the endpoint to load from
            ontology_type: Ontology type of the identifiers to load
            return_dataframe: If True, return the full dataframe instead of just identifiers
            
        Returns:
            List of unique identifiers (default) or full DataFrame if return_dataframe=True
            
        Raises:
            ConfigurationError: If endpoint not found or file path issues
            FileNotFoundError: If the data file doesn't exist
            KeyError: If the specified column doesn't exist in the data
            DatabaseQueryError: If there's an error querying the database
        """
        return await self.identifier_loader.load_endpoint_identifiers(
            endpoint_name=endpoint_name,
            ontology_type=ontology_type,
            return_dataframe=return_dataframe
        )
    
    async def get_strategy_info(self, strategy_name: str) -> Dict[str, Any]:
        """
        Get detailed information about a strategy including its steps and metadata.
        
        Args:
            strategy_name: Name of the strategy
            
        Returns:
            Dictionary containing strategy information including:
            - name: Strategy name
            - description: Strategy description
            - is_active: Whether the strategy is active
            - source_ontology_type: Default source ontology type
            - target_ontology_type: Default target ontology type
            - steps: List of step configurations
            
        Raises:
            StrategyNotFoundError: If strategy doesn't exist
            DatabaseQueryError: If there's an error querying the database
        """
        try:
            async with self.async_metamapper_session() as session:
                # Get strategy with its steps
                stmt = (
                    select(MappingStrategy)
                    .where(MappingStrategy.name == strategy_name)
                    .options(selectinload(MappingStrategy.steps))
                )
                result = await session.execute(stmt)
                strategy = result.scalar_one_or_none()
                
                if not strategy:
                    raise StrategyNotFoundError(f"Strategy '{strategy_name}' not found")
                
                # Build strategy info
                strategy_info = {
                    "name": strategy.name,
                    "description": strategy.description,
                    "is_active": strategy.is_active,
                    "source_ontology_type": strategy.default_source_ontology_type,
                    "target_ontology_type": strategy.default_target_ontology_type,
                    "version": strategy.version,
                    "steps": []
                }
                
                # Add step information
                for step in sorted(strategy.steps, key=lambda s: s.step_order):
                    step_info = {
                        "step_id": step.step_id,
                        "step_order": step.step_order,
                        "action_type": step.action_type,
                        "description": step.description,
                        "parameters": json.loads(step.parameters) if step.parameters else {}
                    }
                    strategy_info["steps"].append(step_info)
                
                return strategy_info
                
        except StrategyNotFoundError:
            raise
        except Exception as e:
            self.logger.error(f"Error getting strategy info for {strategy_name}: {e}")
            raise DatabaseQueryError(f"Failed to get strategy info: {e}")
    
    async def validate_strategy_prerequisites(
        self, 
        strategy_name: str, 
        source_endpoint: str, 
        target_endpoint: str
    ) -> Dict[str, Any]:
        """
        Validate that all prerequisites are met for executing a strategy.
        
        This method performs pre-flight checks to ensure:
        - Strategy exists and is active
        - Source and target endpoints exist
        - Required ontology types are configured
        - Data files are accessible
        
        Args:
            strategy_name: Name of the strategy to validate
            source_endpoint: Name of the source endpoint
            target_endpoint: Name of the target endpoint
            
        Returns:
            Dictionary with validation results:
            - valid: Boolean indicating if all checks passed
            - errors: List of error messages if any
            - warnings: List of warning messages if any
            - strategy_info: Basic strategy information
            
        Raises:
            DatabaseQueryError: If there's an error querying the database
        """
        errors = []
        warnings = []
        strategy_info = None
        
        try:
            # Check strategy exists and get info
            # NOTE: Strategy validation removed as get_strategy was refactored to ConfigLoader
            # which handles YAML-based strategies instead of database strategies
            strategy_info = {
                "name": strategy_name,
                "source_ontology": "UNKNOWN",  # Would be loaded from YAML
                "target_ontology": "UNKNOWN"   # Would be loaded from YAML
            }
            
            # Check endpoints exist
            async with self.async_metamapper_session() as session:
                # Check source endpoint
                source = await self._get_endpoint_by_name(session, source_endpoint)
                if not source:
                    errors.append(f"Source endpoint '{source_endpoint}' not found")
                else:
                    # Check if source file exists (for file-based endpoints)
                    if source.type in ['file_csv', 'file_tsv']:
                        conn_details = json.loads(source.connection_details)
                        file_path = conn_details.get('file_path', '')
                        file_path = resolve_placeholders(file_path, {})
                        if not os.path.exists(file_path):
                            errors.append(f"Source data file not found: {file_path}")
                
                # Check target endpoint
                target = await self._get_endpoint_by_name(session, target_endpoint)
                if not target:
                    errors.append(f"Target endpoint '{target_endpoint}' not found")
                else:
                    # Check if target file exists (for file-based endpoints)
                    if target.type in ['file_csv', 'file_tsv']:
                        conn_details = json.loads(target.connection_details)
                        file_path = conn_details.get('file_path', '')
                        file_path = resolve_placeholders(file_path, {})
                        if not os.path.exists(file_path):
                            errors.append(f"Target data file not found: {file_path}")
                
                # Check ontology configurations if we have strategy info
                if strategy_info and source:
                    try:
                        await self.get_ontology_column(source_endpoint, 
                                                     strategy_info['source_ontology'])
                    except ConfigurationError as e:
                        errors.append(f"Source ontology configuration error: {e}")
                
                if strategy_info and target:
                    # Note: Target might use different ontology types, so we check if any exist
                    stmt = select(EndpointPropertyConfig).where(
                        EndpointPropertyConfig.endpoint_id == target.id
                    )
                    result = await session.execute(stmt)
                    configs = result.scalars().all()
                    if not configs:
                        warnings.append("No property configurations found for target endpoint")
            
            return {
                "valid": len(errors) == 0,
                "errors": errors,
                "warnings": warnings,
                "strategy_info": strategy_info
            }
            
        except Exception as e:
            self.logger.error(f"Error validating strategy prerequisites: {e}")
            raise DatabaseQueryError(f"Failed to validate prerequisites: {e}")
    
    async def execute_strategy_with_comprehensive_results(
        self,
        strategy_name: str,
        source_endpoint: str,
        target_endpoint: str,
        input_identifiers: List[str],
        use_cache: bool = True,
        progress_callback: Optional[callable] = None,
        **kwargs
    ) -> Dict[str, Any]:
        """
        Execute a strategy with enhanced result processing and comprehensive output.
        
        This is a high-level convenience method that wraps execute_yaml_strategy
        with additional result processing and formatting.
        
        Args:
            strategy_name: Name of the strategy to execute
            source_endpoint: Name of the source endpoint
            target_endpoint: Name of the target endpoint
            input_identifiers: List of input identifiers to map
            use_cache: Whether to use cached mappings (default: True)
            progress_callback: Optional callback for progress updates
            **kwargs: Additional keyword arguments passed to execute_yaml_strategy
            
        Returns:
            Dictionary with comprehensive results including:
            - results: Mapping results by identifier
            - final_identifiers: List of successfully mapped identifiers
            - summary: Execution summary with statistics
            - context: Any context data from bidirectional strategies
            - metrics: Performance metrics
            - provenance: Detailed provenance information
            
        Raises:
            Various exceptions from execute_yaml_strategy
        """
        start_time = time.time()
        
        # Execute the strategy
        result = await self.execute_yaml_strategy(
            strategy_name=strategy_name,
            source_endpoint_name=source_endpoint,
            target_endpoint_name=target_endpoint,
            input_identifiers=input_identifiers,
            use_cache=use_cache,
            progress_callback=progress_callback,
            **kwargs
        )
        
        # Add execution time to metrics
        execution_time = time.time() - start_time
        if 'metrics' not in result:
            result['metrics'] = {}
        result['metrics']['total_execution_time'] = execution_time
        
        # Enhance summary with additional statistics
        if 'summary' in result:
            summary = result['summary']
            
            # Calculate success rate
            total_input = summary.get('total_input', 0)
            successful = summary.get('successful_mappings', 0)
            if total_input > 0:
                summary['success_rate'] = (successful / total_input) * 100
            else:
                summary['success_rate'] = 0
            
            # Add timing information
            summary['execution_time_seconds'] = execution_time
            
            # Categorize results by mapping status
            if 'results' in result:
                status_counts = {}
                for identifier, mapping in result['results'].items():
                    status = mapping.get('status', 'unknown')
                    status_counts[status] = status_counts.get(status, 0) + 1
                summary['status_breakdown'] = status_counts
        
        # Log comprehensive summary
        self.logger.info(f"Strategy execution completed in {execution_time:.2f} seconds")
        if 'summary' in result:
            self.logger.info(f"Success rate: {result['summary']['success_rate']:.1f}%")
            self.logger.info(f"Status breakdown: {result['summary'].get('status_breakdown', {})}")
        
        return result

    # Robust execution methods (integrated from RobustExecutionMixin)
    
    def add_progress_callback(self, callback: Callable[[Dict[str, Any]], None]):
        """
        Add a callback function to be called on progress updates.
        
        Args:
            callback: Function that takes a progress dict as argument
        """
        self.progress_reporter.add_callback(callback)
        self.checkpoint_manager.add_progress_callback(callback)
    
    
    async def execute_with_retry(
        self,
        operation: Callable,
        operation_args: Dict[str, Any],
        operation_name: str,
        retry_exceptions: Tuple[type, ...] = (Exception,)
    ) -> Any:
        """
        Execute an operation with retry logic.
        
        Args:
            operation: Async callable to execute
            operation_args: Arguments to pass to the operation
            operation_name: Name for logging purposes
            retry_exceptions: Tuple of exception types to retry on
            
        Returns:
            Result of the operation
        """
        last_error = None
        
        for attempt in range(self.max_retries):
            try:
                # Report attempt
                self.progress_reporter.report({
                    'type': 'retry_attempt',
                    'operation': operation_name,
                    'attempt': attempt + 1,
                    'max_attempts': self.max_retries
                })
                
                # Execute operation
                result = await operation(**operation_args)
                
                # Success - report and return
                if attempt > 0:
                    self.logger.info(f"{operation_name} succeeded on attempt {attempt + 1}")
                    
                return result
                
            except retry_exceptions as e:
                last_error = e
                self.logger.warning(
                    f"{operation_name} failed on attempt {attempt + 1}/{self.max_retries}: {e}"
                )
                
                if attempt < self.max_retries - 1:
                    # Wait before retry
                    await asyncio.sleep(self.retry_delay)
                    
        # All retries exhausted
        error_msg = f"{operation_name} failed after {self.max_retries} attempts"
        self.logger.error(f"{error_msg}: {last_error}")
        
        # Report failure
        self.progress_reporter.report({
            'type': 'retry_exhausted',
            'operation': operation_name,
            'attempts': self.max_retries,
            'last_error': str(last_error)
        })
        
        raise MappingExecutionError(
            error_msg,
            details={
                'operation': operation_name,
                'attempts': self.max_retries,
                'last_error': str(last_error)
            }
        )
    
    async def process_in_batches(
        self,
        items: List[Any],
        processor: Callable,
        processor_name: str,
        checkpoint_key: str,
        execution_id: str,
        checkpoint_state: Optional[Dict[str, Any]] = None
    ) -> List[Any]:
        """
        Process items in batches with checkpointing.
        
        Args:
            items: List of items to process
            processor: Async callable that processes a batch
            processor_name: Name for logging purposes
            checkpoint_key: Key to store results in checkpoint
            execution_id: Unique identifier for checkpointing
            checkpoint_state: Existing checkpoint state to resume from
            
        Returns:
            List of all results
        """
        # Initialize or restore state
        if checkpoint_state and checkpoint_key in checkpoint_state:
            results = checkpoint_state[checkpoint_key]
            processed_count = checkpoint_state.get('processed_count', 0)
            remaining_items = items[processed_count:]
            self.logger.info(
                f"Resuming {processor_name} from checkpoint: "
                f"{processed_count}/{len(items)} already processed"
            )
        else:
            results = []
            processed_count = 0
            remaining_items = items
            
        total_count = len(items)
        
        # Process in batches
        for i in range(0, len(remaining_items), self.batch_size):
            batch = remaining_items[i:i + self.batch_size]
            batch_num = (processed_count + i) // self.batch_size + 1
            total_batches = (total_count + self.batch_size - 1) // self.batch_size
            
            self.logger.info(
                f"Processing batch {batch_num}/{total_batches} "
                f"({len(batch)} items) for {processor_name}"
            )
            
            # Report batch start
            self.progress_reporter.report({
                'type': 'batch_start',
                'processor': processor_name,
                'batch_num': batch_num,
                'total_batches': total_batches,
                'batch_size': len(batch),
                'total_processed': processed_count + i,
                'total_count': total_count
            })
            
            try:
                # Process batch with retry
                batch_results = await self.execute_with_retry(
                    operation=processor,
                    operation_args={'batch': batch},
                    operation_name=f"{processor_name}_batch_{batch_num}",
                    retry_exceptions=(asyncio.TimeoutError, Exception)
                )
                
                # Append results
                results.extend(batch_results)
                
                # Update processed count
                current_processed = processed_count + i + len(batch)
                
                # Save checkpoint
                if self.checkpoint_enabled:
                    checkpoint_data = {
                        checkpoint_key: results,
                        'processed_count': current_processed,
                        'total_count': total_count,
                        'processor': processor_name
                    }
                    
                    # Preserve other checkpoint data
                    if checkpoint_state:
                        for key, value in checkpoint_state.items():
                            if key not in checkpoint_data:
                                checkpoint_data[key] = value
                                
                    await self.checkpoint_manager.save_checkpoint(execution_id, checkpoint_data)
                
                # Report batch completion
                self.progress_reporter.report({
                    'type': 'batch_complete',
                    'processor': processor_name,
                    'batch_num': batch_num,
                    'total_batches': total_batches,
                    'batch_results': len(batch_results),
                    'total_processed': current_processed,
                    'total_count': total_count,
                    'progress_percent': (current_processed / total_count * 100)
                })
                
            except Exception as e:
                self.logger.error(
                    f"Batch {batch_num} failed for {processor_name}: {e}"
                )
                
                # Report batch failure
                self.progress_reporter.report({
                    'type': 'batch_failed',
                    'processor': processor_name,
                    'batch_num': batch_num,
                    'total_batches': total_batches,
                    'error': str(e)
                })
                
                # Re-raise to trigger retry or abort
                raise
                
        return results
    
    async def execute_yaml_strategy_robust(
        self,
        strategy_name: str,
        input_identifiers: List[str],
        source_endpoint_name: Optional[str] = None,
        target_endpoint_name: Optional[str] = None,
        execution_id: Optional[str] = None,
        resume_from_checkpoint: bool = True,
        **kwargs
    ) -> Dict[str, Any]:
        """
        Execute a YAML strategy with robust error handling and checkpointing.
        
        This wraps the standard execute_yaml_strategy method with additional
        robustness features via the RobustExecutionCoordinator.
        
        Args:
            strategy_name: Name of the strategy to execute
            input_identifiers: List of input identifiers
            source_endpoint_name: Source endpoint name (optional, can be auto-detected)
            target_endpoint_name: Target endpoint name (optional, can be auto-detected)
            execution_id: Unique ID for this execution (for checkpointing)
            resume_from_checkpoint: Whether to resume from checkpoint if available
            **kwargs: Additional arguments to pass to execute_yaml_strategy
            
        Returns:
            Strategy execution results with additional robustness metadata
        """
        # Delegate to the RobustExecutionCoordinator
        return await self.robust_execution_coordinator.execute_strategy_robustly(
            strategy_name=strategy_name,
            input_identifiers=input_identifiers,
            source_endpoint_name=source_endpoint_name,
            target_endpoint_name=target_endpoint_name,
            execution_id=execution_id,
            resume_from_checkpoint=resume_from_checkpoint,
            **kwargs
        )<|MERGE_RESOLUTION|>--- conflicted
+++ resolved
@@ -31,10 +31,8 @@
 from biomapper.core.engine_components.checkpoint_manager import CheckpointManager
 from biomapper.core.engine_components.progress_reporter import ProgressReporter
 from biomapper.core.services.metadata_query_service import MetadataQueryService
-<<<<<<< HEAD
+from biomapper.core.services.mapping_path_execution_service import MappingPathExecutionService
 from biomapper.core.services.strategy_execution_service import StrategyExecutionService
-=======
->>>>>>> ca4e8730
 from biomapper.core.services.mapping_path_execution_service import MappingPathExecutionService
 from biomapper.core.engine_components.mapping_executor_initializer import MappingExecutorInitializer
 from biomapper.core.engine_components.robust_execution_coordinator import RobustExecutionCoordinator
@@ -220,6 +218,15 @@
         
         # Initialize MetadataQueryService
         self.metadata_query_service = MetadataQueryService(self.session_manager)
+        
+        # Initialize MappingPathExecutionService
+        self.path_execution_service = MappingPathExecutionService(
+            logger=self.logger,
+            client_manager=self.client_manager,
+            cache_manager=self.cache_manager
+        )
+        # Set executor reference for delegation
+        self.path_execution_service.set_executor(self)
         
         # Initialize MappingPathExecutionService
         self.path_execution_service = MappingPathExecutionService(
