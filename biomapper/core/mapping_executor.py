<<<<<<< HEAD
# biomapper/core/mapping_executor.py

import logging
from typing import List, Dict, Any, Optional, Union, Callable
from sqlalchemy.ext.asyncio import AsyncSession

# Core components
from biomapper.core.mapping_executor_composite import CompositeIdentifierMixin
from biomapper.core.engine_components.strategy_coordinator_service import StrategyCoordinatorService
from biomapper.core.engine_components.mapping_coordinator_service import MappingCoordinatorService
from biomapper.core.engine_components.lifecycle_coordinator import LifecycleCoordinator
from biomapper.core.engine_components.session_manager import SessionManager
from biomapper.core.services.metadata_query_service import MetadataQueryService

# Models
from biomapper.core.models.result_bundle import MappingResultBundle
from biomapper.db.models import MappingStrategy, MappingPath

class MappingExecutor(CompositeIdentifierMixin):
    """
    High-level facade for BioMapper's service-oriented mapping architecture.

    This class serves as the primary, clean entry point for all mapping operations.
    It follows the Facade design pattern, delegating all complex logic to specialized
    coordinator services. It is constructed by the MappingExecutorBuilder.
=======
"""MappingExecutor - Pure facade for biomapper execution orchestration.

This module provides the main entry point for biomapper operations, delegating
all functionality to specialized coordinator services.
"""

from typing import Any, Dict, List, Optional, Union

from biomapper.core.engine_components.lifecycle_coordinator import LifecycleCoordinator
from biomapper.core.engine_components.mapping_coordinator_service import MappingCoordinatorService
from biomapper.core.engine_components.session_manager import SessionManager
from biomapper.core.engine_components.strategy_coordinator_service import StrategyCoordinatorService
from biomapper.core.mapping_executor_composite import CompositeIdentifierMixin
from biomapper.core.services.metadata_query_service import MetadataQueryService


class MappingExecutor(CompositeIdentifierMixin):
    """Pure facade for biomapper execution operations.
    
    This class serves as the main entry point for biomapper functionality,
    delegating all operations to specialized coordinator services.
>>>>>>> cf3f7892
    """
    
    def __init__(
        self,
        lifecycle_coordinator: LifecycleCoordinator,
        mapping_coordinator: MappingCoordinatorService,
        strategy_coordinator: StrategyCoordinatorService,
        session_manager: SessionManager,
<<<<<<< HEAD
        metadata_query_service: MetadataQueryService,
    ):
        self.logger = logging.getLogger(__name__)

        # Use InitializationService to initialize all components
        initialization_service = InitializationService()
        components = initialization_service.initialize_components(
            self,
            metamapper_db_url=metamapper_db_url,
            mapping_cache_db_url=mapping_cache_db_url,
            echo_sql=echo_sql,
            path_cache_size=path_cache_size,
            path_cache_expiry_seconds=path_cache_expiry_seconds,
            max_concurrent_batches=max_concurrent_batches,
            enable_metrics=enable_metrics,
            checkpoint_enabled=checkpoint_enabled,
            checkpoint_dir=checkpoint_dir,
            batch_size=batch_size,
            max_retries=max_retries,
            retry_delay=retry_delay,
            session_manager=session_manager,
            client_manager=client_manager,
            config_loader=config_loader,
            strategy_handler=strategy_handler,
            path_finder=path_finder,
            path_execution_manager=path_execution_manager,
            cache_manager=cache_manager,
            identifier_loader=identifier_loader,
            strategy_orchestrator=strategy_orchestrator,
            checkpoint_manager=checkpoint_manager,
            progress_reporter=progress_reporter,
            langfuse_tracker=langfuse_tracker,
        )

        # Assign all components from the initialization service to self
        for key, value in components.items():
            setattr(self, key, value)

        # Initialize the execution services first, as coordinators depend on them.
        self.result_aggregation_service = ResultAggregationService(logger=self.logger)
        
        self.iterative_execution_service = IterativeExecutionService(
            direct_mapping_service=self.direct_mapping_service,
            iterative_mapping_service=self.iterative_mapping_service,
            bidirectional_validation_service=self.bidirectional_validation_service,
            result_aggregation_service=self.result_aggregation_service,
            path_finder=self.path_finder,
            composite_handler=self._composite_handler,
            async_metamapper_session=self.async_metamapper_session,
            async_cache_session=self.async_cache_session,
            metadata_query_service=self.metadata_query_service,
            session_metrics_service=self.session_metrics_service,
            logger=self.logger,
        )
        
        self.db_strategy_execution_service = DbStrategyExecutionService(
            strategy_execution_service=self.strategy_execution_service,
            logger=self.logger,
        )
        
        self.yaml_strategy_execution_service = YamlStrategyExecutionService(
            strategy_orchestrator=self.strategy_orchestrator,
            logger=self.logger,
        )

        # Now, initialize Coordinator and Manager services that compose other services
        self.strategy_coordinator = StrategyCoordinatorService(
            db_strategy_execution_service=self.db_strategy_execution_service,
            yaml_strategy_execution_service=self.yaml_strategy_execution_service,
            robust_execution_coordinator=self.robust_execution_coordinator,
            logger=self.logger
        )

        self.mapping_coordinator = MappingCoordinatorService(
            iterative_execution_service=self.iterative_execution_service,
            path_execution_service=self.path_execution_service,
            logger=self.logger
        )

        # Create the specialized lifecycle services
        self.execution_session_service = ExecutionSessionService(
            execution_lifecycle_service=self.lifecycle_service,
            logger=self.logger
        )
        
        self.checkpoint_service = CheckpointService(
            execution_lifecycle_service=self.lifecycle_service,
            checkpoint_dir=checkpoint_dir,
            logger=self.logger
        )
        
        self.resource_disposal_service = ResourceDisposalService(
            session_manager=self.session_manager,
            client_manager=self.client_manager,
            logger=self.logger
        )
        
        # Create the lifecycle coordinator that delegates to these services
        self.lifecycle_manager = LifecycleCoordinator(
            execution_session_service=self.execution_session_service,
            checkpoint_service=self.checkpoint_service,
            resource_disposal_service=self.resource_disposal_service,
            logger=self.logger,
            client_manager=self.client_manager
            logger=self.logger
        )

        # Set executor reference for services that need it for callbacks/delegation
        self.path_execution_service.set_executor(self)
        self.iterative_execution_service.set_executor(self)

        self.logger.info("MappingExecutor initialization complete")

    
    @classmethod
    async def create(
        cls,
        metamapper_db_url: Optional[str] = None,
        mapping_cache_db_url: Optional[str] = None,
        echo_sql: bool = False,
        path_cache_size: int = 100,
        path_cache_expiry_seconds: int = 300,
        max_concurrent_batches: int = 5,
        enable_metrics: bool = True,
        # Robust execution parameters
        checkpoint_enabled: bool = False,
        checkpoint_dir: Optional[str] = None,
        batch_size: int = 100,
        max_retries: int = 3,
        retry_delay: int = 5,
    ):
        """Asynchronously create and initialize a MappingExecutor instance.
        
        This factory method uses MappingExecutorInitializer to create all components
        and initializes the database tables for both metamapper and cache databases.
        
        Args:
            metamapper_db_url: URL for the metamapper database. If None, uses settings.metamapper_db_url.
            mapping_cache_db_url: URL for the mapping cache database. If None, uses settings.cache_db_url.
            echo_sql: Boolean flag to enable SQL echoing for debugging purposes.
            path_cache_size: Maximum number of paths to cache in memory
            path_cache_expiry_seconds: Cache expiry time in seconds
            max_concurrent_batches: Maximum number of batches to process concurrently
            enable_metrics: Whether to enable metrics tracking
            checkpoint_enabled: Enable checkpointing for resumable execution
            checkpoint_dir: Directory for checkpoint files
            batch_size: Number of items to process per batch
            max_retries: Maximum retry attempts for failed operations
            retry_delay: Delay in seconds between retry attempts
            
        Returns:
            An initialized MappingExecutor instance with database tables created
        """
        # Create initializer with all configuration parameters
        initializer = MappingExecutorInitializer(
            metamapper_db_url=metamapper_db_url,
            mapping_cache_db_url=mapping_cache_db_url,
            echo_sql=echo_sql,
            path_cache_size=path_cache_size,
            path_cache_expiry_seconds=path_cache_expiry_seconds,
            max_concurrent_batches=max_concurrent_batches,
            enable_metrics=enable_metrics,
            checkpoint_enabled=checkpoint_enabled,
            checkpoint_dir=checkpoint_dir,
            batch_size=batch_size,
            max_retries=max_retries,
            retry_delay=retry_delay,
        )
        
        # Use the initializer to create the executor
        # The initializer now handles both metamapper and cache database table initialization
        executor = await initializer.create_executor()
        
        return executor

    def get_cache_session(self):
        """Get a cache database session."""
        return self.async_cache_session()


=======
        metadata_query_service: MetadataQueryService
    ) -> None:
        """Initialize the MappingExecutor with pre-built coordinators.
        
        Args:
            lifecycle_coordinator: Handles resource lifecycle operations
            mapping_coordinator: Handles mapping execution operations
            strategy_coordinator: Handles strategy execution operations
            session_manager: Manages database sessions
            metadata_query_service: Handles metadata queries
        """
        super().__init__()
>>>>>>> cf3f7892
        self.lifecycle_coordinator = lifecycle_coordinator
        self.mapping_coordinator = mapping_coordinator
        self.strategy_coordinator = strategy_coordinator
        self.session_manager = session_manager
        self.metadata_query_service = metadata_query_service
<<<<<<< HEAD

    async def execute_mapping(
        self, *args, **kwargs
    ) -> Dict[str, Any]:
        """Delegates mapping execution to the MappingCoordinatorService."""
        return await self.mapping_coordinator.execute_mapping(*args, **kwargs)

    async def _execute_path(
        self, *args, **kwargs
    ) -> Dict[str, Optional[Dict[str, Any]]]:
        """Delegates path execution to the MappingCoordinatorService."""
        return await self.mapping_coordinator.execute_path(*args, **kwargs)

    async def execute_strategy(
        self, *args, **kwargs
    ) -> MappingResultBundle:
        """Delegates DB strategy execution to the StrategyCoordinatorService."""
        return await self.strategy_coordinator.execute_strategy(*args, **kwargs)

    async def execute_yaml_strategy(
        self, *args, **kwargs
    ) -> MappingResultBundle:
        """Delegates YAML strategy execution to the StrategyCoordinatorService."""
        return await self.strategy_coordinator.execute_yaml_strategy(*args, **kwargs)

    async def execute_robust_yaml_strategy(
        self, *args, **kwargs
    ) -> Dict[str, Any]:
        """Delegates robust YAML strategy execution to the StrategyCoordinatorService."""
        return await self.strategy_coordinator.execute_robust_yaml_strategy(*args, **kwargs)

    async def get_strategy(self, strategy_name: str) -> Optional[MappingStrategy]:
        """Delegates strategy retrieval to the MetadataQueryService."""
        async with self.session_manager.get_async_metamapper_session() as session:
            return await self.metadata_query_service.get_strategy(session, strategy_name)

    def get_cache_session(self) -> AsyncSession:
        """Provides a session to the cache database."""
        return self.session_manager.get_async_cache_session()

    async def async_dispose(self):
        """Delegates resource disposal to the LifecycleCoordinator."""
        await self.lifecycle_coordinator.dispose_resources()

    async def save_checkpoint(self, execution_id: str, checkpoint_data: Dict[str, Any]):
        """Delegates checkpoint saving to the LifecycleCoordinator."""
        await self.lifecycle_coordinator.save_checkpoint(execution_id, checkpoint_data)

    async def load_checkpoint(self, execution_id: str) -> Optional[Dict[str, Any]]:
        """Delegates checkpoint loading to the LifecycleCoordinator."""
        return await self.lifecycle_coordinator.load_checkpoint(execution_id)

    async def start_session(self, *args, **kwargs) -> int:
        """Delegates session start to the LifecycleCoordinator."""
        return await self.lifecycle_coordinator.start_session(*args, **kwargs)

    async def end_session(self, *args, **kwargs):
        """Delegates session end to the LifecycleCoordinator."""
        await self.lifecycle_coordinator.end_session(*args, **kwargs)
=======
    
    # Lifecycle Methods
    
    async def async_dispose(self) -> None:
        """Dispose of all resources."""
        await self.lifecycle_coordinator.dispose_resources()
    
    async def save_checkpoint(
        self,
        checkpoint_id: str,
        state_data: Dict[str, Any]
    ) -> None:
        """Save a checkpoint of the current state.
        
        Args:
            checkpoint_id: Unique identifier for the checkpoint
            state_data: State data to save
        """
        await self.lifecycle_coordinator.save_checkpoint(checkpoint_id, state_data)
    
    async def load_checkpoint(self, checkpoint_id: str) -> Dict[str, Any]:
        """Load a previously saved checkpoint.
        
        Args:
            checkpoint_id: Unique identifier for the checkpoint
            
        Returns:
            The loaded state data
        """
        return await self.lifecycle_coordinator.load_checkpoint(checkpoint_id)
    
    async def start_session(
        self,
        session_id: str,
        metadata: Optional[Dict[str, Any]] = None
    ) -> None:
        """Start a new execution session.
        
        Args:
            session_id: Unique identifier for the session
            metadata: Optional metadata for the session
        """
        await self.lifecycle_coordinator.start_session(session_id, metadata)
    
    async def end_session(self, session_id: str) -> None:
        """End an execution session.
        
        Args:
            session_id: Unique identifier for the session
        """
        await self.lifecycle_coordinator.end_session(session_id)
    
    # Mapping Execution Methods
    
    async def execute_mapping(
        self,
        identifiers: Union[str, List[str]],
        source_ontology: str,
        target_ontology: str,
        mapping_type: Optional[str] = None,
        options: Optional[Dict[str, Any]] = None
    ) -> Dict[str, Any]:
        """Execute a mapping between ontologies.
        
        Args:
            identifiers: Identifier(s) to map
            source_ontology: Source ontology name
            target_ontology: Target ontology name
            mapping_type: Optional mapping type
            options: Optional execution options
            
        Returns:
            Mapping results
        """
        return await self.mapping_coordinator.execute_mapping(
            identifiers, source_ontology, target_ontology, mapping_type, options
        )
    
    async def _execute_path(
        self,
        identifiers: List[str],
        path: List[str],
        options: Optional[Dict[str, Any]] = None
    ) -> Dict[str, Any]:
        """Execute a mapping along a specific path.
        
        Args:
            identifiers: Identifiers to map
            path: Sequence of ontologies defining the mapping path
            options: Optional execution options
            
        Returns:
            Path execution results
        """
        return await self.mapping_coordinator.execute_path(identifiers, path, options)
    
    # Strategy Execution Methods
    
    async def execute_strategy(
        self,
        strategy_name: str,
        identifiers: Union[str, List[str]],
        parameters: Optional[Dict[str, Any]] = None
    ) -> Dict[str, Any]:
        """Execute a named mapping strategy.
        
        Args:
            strategy_name: Name of the strategy to execute
            identifiers: Identifier(s) to process
            parameters: Optional strategy parameters
            
        Returns:
            Strategy execution results
        """
        return await self.strategy_coordinator.execute_strategy(
            strategy_name, identifiers, parameters
        )
    
    async def execute_yaml_strategy(
        self,
        yaml_content: str,
        identifiers: Union[str, List[str]],
        parameters: Optional[Dict[str, Any]] = None
    ) -> Dict[str, Any]:
        """Execute a strategy defined in YAML format.
        
        Args:
            yaml_content: YAML strategy definition
            identifiers: Identifier(s) to process
            parameters: Optional strategy parameters
            
        Returns:
            Strategy execution results
        """
        return await self.strategy_coordinator.execute_yaml_strategy(
            yaml_content, identifiers, parameters
        )
    
    async def execute_robust_yaml_strategy(
        self,
        yaml_content: str,
        identifiers: Union[str, List[str]],
        parameters: Optional[Dict[str, Any]] = None
    ) -> Dict[str, Any]:
        """Execute a YAML strategy with robust error handling.
        
        Args:
            yaml_content: YAML strategy definition
            identifiers: Identifier(s) to process
            parameters: Optional strategy parameters
            
        Returns:
            Strategy execution results with error details
        """
        return await self.strategy_coordinator.execute_robust_yaml_strategy(
            yaml_content, identifiers, parameters
        )
    
    # Utility Methods
    
    async def get_strategy(self, strategy_name: str) -> Optional[Dict[str, Any]]:
        """Retrieve a strategy definition by name.
        
        Args:
            strategy_name: Name of the strategy
            
        Returns:
            Strategy definition or None if not found
        """
        return await self.metadata_query_service.get_strategy(strategy_name)
    
    def get_cache_session(self):
        """Get an async cache session.
        
        Returns:
            Async cache session instance
        """
        return self.session_manager.get_async_cache_session()
>>>>>>> cf3f7892
<|MERGE_RESOLUTION|>--- conflicted
+++ resolved
@@ -1,4 +1,14 @@
-<<<<<<< HEAD
+"""MappingExecutor - Pure facade for biomapper execution orchestration.
+
+This module provides the main entry point for biomapper operations, delegating
+all functionality to specialized coordinator services.
+"""
+
+from typing import Any, Dict, List, Optional, Union
+
+from biomapper.core.engine_components.lifecycle_coordinator import LifecycleCoordinator
+from biomapper.core.engine_components.mapping_coordinator_service import MappingCoordinatorService
+from biomapper.core.engine_components.session_manager import SessionManager
 # biomapper/core/mapping_executor.py
 
 import logging
@@ -8,6 +18,9 @@
 # Core components
 from biomapper.core.mapping_executor_composite import CompositeIdentifierMixin
 from biomapper.core.engine_components.strategy_coordinator_service import StrategyCoordinatorService
+from biomapper.core.mapping_executor_composite import CompositeIdentifierMixin
+from biomapper.core.services.metadata_query_service import MetadataQueryService
+
 from biomapper.core.engine_components.mapping_coordinator_service import MappingCoordinatorService
 from biomapper.core.engine_components.lifecycle_coordinator import LifecycleCoordinator
 from biomapper.core.engine_components.session_manager import SessionManager
@@ -18,35 +31,16 @@
 from biomapper.db.models import MappingStrategy, MappingPath
 
 class MappingExecutor(CompositeIdentifierMixin):
+    """Pure facade for biomapper execution operations.
+    
+    This class serves as the main entry point for biomapper functionality,
+    delegating all operations to specialized coordinator services.
     """
     High-level facade for BioMapper's service-oriented mapping architecture.
 
     This class serves as the primary, clean entry point for all mapping operations.
     It follows the Facade design pattern, delegating all complex logic to specialized
     coordinator services. It is constructed by the MappingExecutorBuilder.
-=======
-"""MappingExecutor - Pure facade for biomapper execution orchestration.
-
-This module provides the main entry point for biomapper operations, delegating
-all functionality to specialized coordinator services.
-"""
-
-from typing import Any, Dict, List, Optional, Union
-
-from biomapper.core.engine_components.lifecycle_coordinator import LifecycleCoordinator
-from biomapper.core.engine_components.mapping_coordinator_service import MappingCoordinatorService
-from biomapper.core.engine_components.session_manager import SessionManager
-from biomapper.core.engine_components.strategy_coordinator_service import StrategyCoordinatorService
-from biomapper.core.mapping_executor_composite import CompositeIdentifierMixin
-from biomapper.core.services.metadata_query_service import MetadataQueryService
-
-
-class MappingExecutor(CompositeIdentifierMixin):
-    """Pure facade for biomapper execution operations.
-    
-    This class serves as the main entry point for biomapper functionality,
-    delegating all operations to specialized coordinator services.
->>>>>>> cf3f7892
     """
     
     def __init__(
@@ -55,7 +49,49 @@
         mapping_coordinator: MappingCoordinatorService,
         strategy_coordinator: StrategyCoordinatorService,
         session_manager: SessionManager,
-<<<<<<< HEAD
+        metadata_query_service: MetadataQueryService
+    ) -> None:
+        """Initialize the MappingExecutor with pre-built coordinators.
+        
+        Args:
+            lifecycle_coordinator: Handles resource lifecycle operations
+            mapping_coordinator: Handles mapping execution operations
+            strategy_coordinator: Handles strategy execution operations
+            session_manager: Manages database sessions
+            metadata_query_service: Handles metadata queries
+        """
+        super().__init__()
+        self.lifecycle_coordinator = lifecycle_coordinator
+        self.mapping_coordinator = mapping_coordinator
+        self.strategy_coordinator = strategy_coordinator
+        self.session_manager = session_manager
+        self.metadata_query_service = metadata_query_service
+    
+    # Lifecycle Methods
+    
+    async def async_dispose(self) -> None:
+        """Dispose of all resources."""
+        await self.lifecycle_coordinator.dispose_resources()
+    
+    async def save_checkpoint(
+        self,
+        checkpoint_id: str,
+        state_data: Dict[str, Any]
+    ) -> None:
+        """Save a checkpoint of the current state.
+        
+        Args:
+            checkpoint_id: Unique identifier for the checkpoint
+            state_data: State data to save
+        """
+        await self.lifecycle_coordinator.save_checkpoint(checkpoint_id, state_data)
+    
+    async def load_checkpoint(self, checkpoint_id: str) -> Dict[str, Any]:
+        """Load a previously saved checkpoint.
+        lifecycle_coordinator: LifecycleCoordinator,
+        mapping_coordinator: MappingCoordinatorService,
+        strategy_coordinator: StrategyCoordinatorService,
+        session_manager: SessionManager,
         metadata_query_service: MetadataQueryService,
     ):
         self.logger = logging.getLogger(__name__)
@@ -193,20 +229,36 @@
         and initializes the database tables for both metamapper and cache databases.
         
         Args:
-            metamapper_db_url: URL for the metamapper database. If None, uses settings.metamapper_db_url.
-            mapping_cache_db_url: URL for the mapping cache database. If None, uses settings.cache_db_url.
-            echo_sql: Boolean flag to enable SQL echoing for debugging purposes.
-            path_cache_size: Maximum number of paths to cache in memory
-            path_cache_expiry_seconds: Cache expiry time in seconds
-            max_concurrent_batches: Maximum number of batches to process concurrently
-            enable_metrics: Whether to enable metrics tracking
-            checkpoint_enabled: Enable checkpointing for resumable execution
-            checkpoint_dir: Directory for checkpoint files
-            batch_size: Number of items to process per batch
-            max_retries: Maximum retry attempts for failed operations
-            retry_delay: Delay in seconds between retry attempts
-            
-        Returns:
+            checkpoint_id: Unique identifier for the checkpoint
+            
+        Returns:
+            The loaded state data
+        """
+        return await self.lifecycle_coordinator.load_checkpoint(checkpoint_id)
+    
+    async def start_session(
+        self,
+        session_id: str,
+        metadata: Optional[Dict[str, Any]] = None
+    ) -> None:
+        """Start a new execution session.
+        
+        Args:
+            session_id: Unique identifier for the session
+            metadata: Optional metadata for the session
+        """
+        await self.lifecycle_coordinator.start_session(session_id, metadata)
+    
+    async def end_session(self, session_id: str) -> None:
+        """End an execution session.
+        
+        Args:
+            session_id: Unique identifier for the session
+        """
+        await self.lifecycle_coordinator.end_session(session_id)
+    
+    # Mapping Execution Methods
+    
             An initialized MappingExecutor instance with database tables created
         """
         # Create initializer with all configuration parameters
@@ -236,140 +288,12 @@
         return self.async_cache_session()
 
 
-=======
-        metadata_query_service: MetadataQueryService
-    ) -> None:
-        """Initialize the MappingExecutor with pre-built coordinators.
-        
-        Args:
-            lifecycle_coordinator: Handles resource lifecycle operations
-            mapping_coordinator: Handles mapping execution operations
-            strategy_coordinator: Handles strategy execution operations
-            session_manager: Manages database sessions
-            metadata_query_service: Handles metadata queries
-        """
-        super().__init__()
->>>>>>> cf3f7892
         self.lifecycle_coordinator = lifecycle_coordinator
         self.mapping_coordinator = mapping_coordinator
         self.strategy_coordinator = strategy_coordinator
         self.session_manager = session_manager
         self.metadata_query_service = metadata_query_service
-<<<<<<< HEAD
-
-    async def execute_mapping(
-        self, *args, **kwargs
-    ) -> Dict[str, Any]:
-        """Delegates mapping execution to the MappingCoordinatorService."""
-        return await self.mapping_coordinator.execute_mapping(*args, **kwargs)
-
-    async def _execute_path(
-        self, *args, **kwargs
-    ) -> Dict[str, Optional[Dict[str, Any]]]:
-        """Delegates path execution to the MappingCoordinatorService."""
-        return await self.mapping_coordinator.execute_path(*args, **kwargs)
-
-    async def execute_strategy(
-        self, *args, **kwargs
-    ) -> MappingResultBundle:
-        """Delegates DB strategy execution to the StrategyCoordinatorService."""
-        return await self.strategy_coordinator.execute_strategy(*args, **kwargs)
-
-    async def execute_yaml_strategy(
-        self, *args, **kwargs
-    ) -> MappingResultBundle:
-        """Delegates YAML strategy execution to the StrategyCoordinatorService."""
-        return await self.strategy_coordinator.execute_yaml_strategy(*args, **kwargs)
-
-    async def execute_robust_yaml_strategy(
-        self, *args, **kwargs
-    ) -> Dict[str, Any]:
-        """Delegates robust YAML strategy execution to the StrategyCoordinatorService."""
-        return await self.strategy_coordinator.execute_robust_yaml_strategy(*args, **kwargs)
-
-    async def get_strategy(self, strategy_name: str) -> Optional[MappingStrategy]:
-        """Delegates strategy retrieval to the MetadataQueryService."""
-        async with self.session_manager.get_async_metamapper_session() as session:
-            return await self.metadata_query_service.get_strategy(session, strategy_name)
-
-    def get_cache_session(self) -> AsyncSession:
-        """Provides a session to the cache database."""
-        return self.session_manager.get_async_cache_session()
-
-    async def async_dispose(self):
-        """Delegates resource disposal to the LifecycleCoordinator."""
-        await self.lifecycle_coordinator.dispose_resources()
-
-    async def save_checkpoint(self, execution_id: str, checkpoint_data: Dict[str, Any]):
-        """Delegates checkpoint saving to the LifecycleCoordinator."""
-        await self.lifecycle_coordinator.save_checkpoint(execution_id, checkpoint_data)
-
-    async def load_checkpoint(self, execution_id: str) -> Optional[Dict[str, Any]]:
-        """Delegates checkpoint loading to the LifecycleCoordinator."""
-        return await self.lifecycle_coordinator.load_checkpoint(execution_id)
-
-    async def start_session(self, *args, **kwargs) -> int:
-        """Delegates session start to the LifecycleCoordinator."""
-        return await self.lifecycle_coordinator.start_session(*args, **kwargs)
-
-    async def end_session(self, *args, **kwargs):
-        """Delegates session end to the LifecycleCoordinator."""
-        await self.lifecycle_coordinator.end_session(*args, **kwargs)
-=======
-    
-    # Lifecycle Methods
-    
-    async def async_dispose(self) -> None:
-        """Dispose of all resources."""
-        await self.lifecycle_coordinator.dispose_resources()
-    
-    async def save_checkpoint(
-        self,
-        checkpoint_id: str,
-        state_data: Dict[str, Any]
-    ) -> None:
-        """Save a checkpoint of the current state.
-        
-        Args:
-            checkpoint_id: Unique identifier for the checkpoint
-            state_data: State data to save
-        """
-        await self.lifecycle_coordinator.save_checkpoint(checkpoint_id, state_data)
-    
-    async def load_checkpoint(self, checkpoint_id: str) -> Dict[str, Any]:
-        """Load a previously saved checkpoint.
-        
-        Args:
-            checkpoint_id: Unique identifier for the checkpoint
-            
-        Returns:
-            The loaded state data
-        """
-        return await self.lifecycle_coordinator.load_checkpoint(checkpoint_id)
-    
-    async def start_session(
-        self,
-        session_id: str,
-        metadata: Optional[Dict[str, Any]] = None
-    ) -> None:
-        """Start a new execution session.
-        
-        Args:
-            session_id: Unique identifier for the session
-            metadata: Optional metadata for the session
-        """
-        await self.lifecycle_coordinator.start_session(session_id, metadata)
-    
-    async def end_session(self, session_id: str) -> None:
-        """End an execution session.
-        
-        Args:
-            session_id: Unique identifier for the session
-        """
-        await self.lifecycle_coordinator.end_session(session_id)
-    
-    # Mapping Execution Methods
-    
+
     async def execute_mapping(
         self,
         identifiers: Union[str, List[str]],
@@ -377,6 +301,7 @@
         target_ontology: str,
         mapping_type: Optional[str] = None,
         options: Optional[Dict[str, Any]] = None
+        self, *args, **kwargs
     ) -> Dict[str, Any]:
         """Execute a mapping between ontologies.
         
@@ -394,6 +319,9 @@
             identifiers, source_ontology, target_ontology, mapping_type, options
         )
     
+        """Delegates mapping execution to the MappingCoordinatorService."""
+        return await self.mapping_coordinator.execute_mapping(*args, **kwargs)
+
     async def _execute_path(
         self,
         identifiers: List[str],
@@ -414,6 +342,11 @@
     
     # Strategy Execution Methods
     
+        self, *args, **kwargs
+    ) -> Dict[str, Optional[Dict[str, Any]]]:
+        """Delegates path execution to the MappingCoordinatorService."""
+        return await self.mapping_coordinator.execute_path(*args, **kwargs)
+
     async def execute_strategy(
         self,
         strategy_name: str,
@@ -434,6 +367,11 @@
             strategy_name, identifiers, parameters
         )
     
+        self, *args, **kwargs
+    ) -> MappingResultBundle:
+        """Delegates DB strategy execution to the StrategyCoordinatorService."""
+        return await self.strategy_coordinator.execute_strategy(*args, **kwargs)
+
     async def execute_yaml_strategy(
         self,
         yaml_content: str,
@@ -494,4 +432,42 @@
             Async cache session instance
         """
         return self.session_manager.get_async_cache_session()
->>>>>>> cf3f7892
+        self, *args, **kwargs
+    ) -> MappingResultBundle:
+        """Delegates YAML strategy execution to the StrategyCoordinatorService."""
+        return await self.strategy_coordinator.execute_yaml_strategy(*args, **kwargs)
+
+    async def execute_robust_yaml_strategy(
+        self, *args, **kwargs
+    ) -> Dict[str, Any]:
+        """Delegates robust YAML strategy execution to the StrategyCoordinatorService."""
+        return await self.strategy_coordinator.execute_robust_yaml_strategy(*args, **kwargs)
+
+    async def get_strategy(self, strategy_name: str) -> Optional[MappingStrategy]:
+        """Delegates strategy retrieval to the MetadataQueryService."""
+        async with self.session_manager.get_async_metamapper_session() as session:
+            return await self.metadata_query_service.get_strategy(session, strategy_name)
+
+    def get_cache_session(self) -> AsyncSession:
+        """Provides a session to the cache database."""
+        return self.session_manager.get_async_cache_session()
+
+    async def async_dispose(self):
+        """Delegates resource disposal to the LifecycleCoordinator."""
+        await self.lifecycle_coordinator.dispose_resources()
+
+    async def save_checkpoint(self, execution_id: str, checkpoint_data: Dict[str, Any]):
+        """Delegates checkpoint saving to the LifecycleCoordinator."""
+        await self.lifecycle_coordinator.save_checkpoint(execution_id, checkpoint_data)
+
+    async def load_checkpoint(self, execution_id: str) -> Optional[Dict[str, Any]]:
+        """Delegates checkpoint loading to the LifecycleCoordinator."""
+        return await self.lifecycle_coordinator.load_checkpoint(execution_id)
+
+    async def start_session(self, *args, **kwargs) -> int:
+        """Delegates session start to the LifecycleCoordinator."""
+        return await self.lifecycle_coordinator.start_session(*args, **kwargs)
+
+    async def end_session(self, *args, **kwargs):
+        """Delegates session end to the LifecycleCoordinator."""
+        await self.lifecycle_coordinator.end_session(*args, **kwargs)