import asyncio
import json
import os
import time # Add import time
from typing import List, Dict, Any, Optional, Tuple, Union, Callable
from datetime import datetime, timezone, timedelta
from sqlalchemy.ext.asyncio import AsyncSession, create_async_engine
from sqlalchemy.orm import selectinload
from sqlalchemy.future import select
from sqlalchemy import select
from sqlalchemy.exc import SQLAlchemyError

# Import composite identifier handling
from biomapper.core.mapping_executor_composite import CompositeIdentifierMixin
from biomapper.core.exceptions import (
    BiomapperError,
    ClientError,
    ConfigurationError, # Import ConfigurationError
    MappingExecutionError,
    ClientExecutionError,
    ClientInitializationError,
    CacheStorageError,
    ErrorCode, # Import ErrorCode
    DatabaseQueryError, # Import DatabaseQueryError
    StrategyNotFoundError,
    InactiveStrategyError,
)

# Import new strategy handling modules
from biomapper.core.engine_components.reversible_path import ReversiblePath
from biomapper.core.engine_components.checkpoint_manager import CheckpointManager
from biomapper.core.engine_components.progress_reporter import ProgressReporter
from biomapper.core.services.metadata_query_service import MetadataQueryService
from biomapper.core.services.mapping_path_execution_service import MappingPathExecutionService
from biomapper.core.services.mapping_step_execution_service import MappingStepExecutionService
from biomapper.core.services.strategy_execution_service import StrategyExecutionService
from biomapper.core.services.result_aggregation_service import ResultAggregationService
from biomapper.core.services.bidirectional_validation_service import BidirectionalValidationService
from biomapper.core.services.direct_mapping_service import DirectMappingService
from biomapper.core.services.execution_lifecycle_service import ExecutionLifecycleService
from biomapper.core.engine_components.mapping_executor_initializer import MappingExecutorInitializer
from biomapper.core.engine_components.robust_execution_coordinator import RobustExecutionCoordinator

# Import utilities
from biomapper.core.utils.placeholder_resolver import resolve_placeholders
from biomapper.core.utils.time_utils import get_current_utc_time

# Import models
from biomapper.core.models.result_bundle import MappingResultBundle

# Import models for metamapper DB
from ..db.models import (
    Endpoint,
    EndpointPropertyConfig,
    MappingPath,
    MappingPathStep,
    OntologyPreference,
    MappingStrategy,
    MappingStrategyStep,
)

# Import models for cache DB
from ..db.cache_models import (
    PathExecutionStatus,
    MappingSession,  # Add this for session logging
    ExecutionMetric # Added ExecutionMetric
)

# Import models for metamapper DB
from ..db.models import Base as MetamapperBase

# Import database setup service
from .services.database_setup_service import DatabaseSetupService

# Import our centralized configuration settings
from biomapper.config import settings


import logging # Re-added import
import os # Add import os





class MappingExecutor(CompositeIdentifierMixin):
    """
    Main execution engine for biomapper mapping operations.
    
    The MappingExecutor handles the execution of mapping strategies and individual mapping
    paths based on configurations stored in the metamapper database. It supports both
    YAML-defined multi-step mapping strategies and direct path-based mappings.
    
    Key capabilities:
    - Execute YAML-defined mapping strategies with multiple sequential steps
    - Execute individual mapping paths between endpoints  
    - Manage caching of mapping results and path configurations
    - Handle bidirectional mapping validation
    - Support composite identifier processing
    - Track mapping metrics and performance
    
    The executor integrates with dedicated strategy action classes for specific operations
    and provides comprehensive result tracking with provenance information.
    """

    def __init__(
        self,
        metamapper_db_url: Optional[str] = None,
        mapping_cache_db_url: Optional[str] = None,
        echo_sql: bool = False, # Added parameter to control SQL echoing
        path_cache_size: int = 100, # Maximum number of paths to cache
        path_cache_expiry_seconds: int = 300, # Cache expiry time in seconds (5 minutes)
        max_concurrent_batches: int = 5, # Maximum number of batches to process concurrently
        enable_metrics: bool = True, # Whether to enable metrics tracking
        # Robust execution parameters with backward-compatible defaults
        checkpoint_enabled: bool = False,
        checkpoint_dir: Optional[str] = None,
        batch_size: int = 100,
        max_retries: int = 3,
        retry_delay: int = 5,
    ):
        """
        Initializes the MappingExecutor.

        Args:
            metamapper_db_url: URL for the metamapper database. If None, uses settings.metamapper_db_url.
            mapping_cache_db_url: URL for the mapping cache database. If None, uses settings.cache_db_url.
            echo_sql: Boolean flag to enable SQL echoing for debugging purposes.
            path_cache_size: Maximum number of paths to cache in memory
            path_cache_expiry_seconds: Cache expiry time in seconds
            max_concurrent_batches: Maximum number of batches to process concurrently
            enable_metrics: Whether to enable metrics tracking
            checkpoint_enabled: Enable checkpointing for resumable execution
            checkpoint_dir: Directory for checkpoint files
            batch_size: Number of items to process per batch
            max_retries: Maximum retry attempts for failed operations
            retry_delay: Delay in seconds between retry attempts
            
        Returns:
            An initialized MappingExecutor instance with database tables created
        """
        # Initialize the CompositeIdentifierMixin
        super().__init__()

        self.logger = logging.getLogger(__name__)
        
        # Store core parameters for backward compatibility
        self.metamapper_db_url = (
            metamapper_db_url
            if metamapper_db_url is not None
            else settings.metamapper_db_url
        )
        self.mapping_cache_db_url = (
            mapping_cache_db_url
            if mapping_cache_db_url is not None
            else settings.cache_db_url
        )
        self.echo_sql = echo_sql
        self.batch_size = batch_size
        self.max_retries = max_retries
        self.retry_delay = retry_delay
        self.checkpoint_enabled = checkpoint_enabled
        
        # Initialize checkpoint manager
        self.checkpoint_manager = CheckpointManager(
            checkpoint_dir=checkpoint_dir if checkpoint_enabled else None,
            logger=self.logger
        )
        
        # Progress tracking
        self.progress_reporter = ProgressReporter()
        
        # Concurrency settings
        self.max_concurrent_batches = max_concurrent_batches
        self.enable_metrics = enable_metrics
        self._metrics_tracker = None
        
        # Initialize all components using the MappingExecutorInitializer
        self._initializer = MappingExecutorInitializer(
            metamapper_db_url=metamapper_db_url,
            mapping_cache_db_url=mapping_cache_db_url,
            echo_sql=echo_sql,
            path_cache_size=path_cache_size,
            path_cache_expiry_seconds=path_cache_expiry_seconds,
            max_concurrent_batches=max_concurrent_batches,
            enable_metrics=enable_metrics,
            checkpoint_enabled=checkpoint_enabled,
            checkpoint_dir=checkpoint_dir,
            batch_size=batch_size,
            max_retries=max_retries,
            retry_delay=retry_delay
        )
        
        # Initialize all components
        components = self._initializer.initialize_components(self)
        
        # Assign components to self
        self.session_manager = components['session_manager']
        self.client_manager = components['client_manager']
        self.config_loader = components['config_loader']
        self.strategy_handler = components['strategy_handler']
        self.path_finder = components['path_finder']
        self.path_execution_manager = components['path_execution_manager']
        self.cache_manager = components['cache_manager']
        self.identifier_loader = components['identifier_loader']
        self.strategy_orchestrator = components['strategy_orchestrator']
        self.checkpoint_manager = components['checkpoint_manager']
        self.progress_reporter = components['progress_reporter']
        self._langfuse_tracker = components['langfuse_tracker']
        
        # Create convenience references for backward compatibility
        convenience_refs = self._initializer.get_convenience_references()
        self.async_metamapper_engine = convenience_refs['async_metamapper_engine']
        self.MetamapperSessionFactory = convenience_refs['MetamapperSessionFactory']
        self.async_metamapper_session = convenience_refs['async_metamapper_session']
        self.async_cache_engine = convenience_refs['async_cache_engine']
        self.CacheSessionFactory = convenience_refs['CacheSessionFactory']
        self.async_cache_session = convenience_refs['async_cache_session']
        
        # Set function references after MappingExecutor is fully initialized
        self._initializer.set_executor_function_references(self)
        
        # Initialize MetadataQueryService
        self.metadata_query_service = MetadataQueryService(self.session_manager)
        
<<<<<<< HEAD
        # Initialize BidirectionalValidationService
        self.bidirectional_validation_service = BidirectionalValidationService()
        
        # Initialize DirectMappingService
        self.direct_mapping_service = DirectMappingService(logger=self.logger)
        
        # Initialize MappingPathExecutionService with all required arguments
        self.path_execution_service = MappingPathExecutionService(
            session_manager=self.session_manager,
=======
        # Initialize MappingStepExecutionService
        self.step_execution_service = MappingStepExecutionService(
>>>>>>> cab2b3c5
            client_manager=self.client_manager,
            cache_manager=self.cache_manager,
            logger=self.logger
        )
        
        # Initialize MappingPathExecutionService with all required arguments
        self.path_execution_service = MappingPathExecutionService(
            session_manager=self.session_manager,
            client_manager=self.client_manager,
            cache_manager=self.cache_manager,
            path_finder=self.path_finder,
            path_execution_manager=self.path_execution_manager,
            composite_handler=self,  # MappingExecutor implements composite handling
            step_execution_service=self.step_execution_service,
            logger=self.logger
        )
        
        # Set executor reference for delegation
        self.path_execution_service.set_executor(self)
        
        # Initialize ExecutionLifecycleService
        self.lifecycle_service = ExecutionLifecycleService(
            checkpoint_manager=self.checkpoint_manager,
            progress_reporter=self.progress_reporter,
            metrics_manager=self._langfuse_tracker
        )
        
        # Initialize RobustExecutionCoordinator
        self.robust_execution_coordinator = RobustExecutionCoordinator(
            strategy_orchestrator=self.strategy_orchestrator,
            checkpoint_manager=self.checkpoint_manager,
            progress_reporter=self.progress_reporter,
            batch_size=self.batch_size,
            max_retries=self.max_retries,
            retry_delay=self.retry_delay,
            checkpoint_enabled=self.checkpoint_enabled,
            logger=self.logger
        )
        
        # Initialize metrics tracker if needed
        if enable_metrics:
            try:
                from biomapper.monitoring.metrics import MetricsTracker
                self._metrics_tracker = MetricsTracker(
                    langfuse=self._langfuse_tracker
                )
            except ImportError:
                self.logger.warning("MetricsTracker not available - langfuse module not installed")
                self._metrics_tracker = None
        else:
            self._metrics_tracker = None
        
        # Initialize MappingResultBundle (extracted module)
        self.MappingResultBundle = MappingResultBundle
        
        # Initialize StrategyExecutionService
        self.strategy_execution_service = StrategyExecutionService(
            strategy_orchestrator=self.strategy_orchestrator,
            robust_execution_coordinator=self.robust_execution_coordinator,
            logger=self.logger
        )
        
        # Initialize ResultAggregationService
        self.result_aggregation_service = ResultAggregationService(logger=self.logger)
        
        self.logger.info("MappingExecutor initialization complete")

    
    @classmethod
    async def create(
        cls,
        metamapper_db_url: Optional[str] = None,
        mapping_cache_db_url: Optional[str] = None,
        echo_sql: bool = False,
        path_cache_size: int = 100,
        path_cache_expiry_seconds: int = 300,
        max_concurrent_batches: int = 5,
        enable_metrics: bool = True,
        # Robust execution parameters
        checkpoint_enabled: bool = False,
        checkpoint_dir: Optional[str] = None,
        batch_size: int = 100,
        max_retries: int = 3,
        retry_delay: int = 5,
    ):
        """Asynchronously create and initialize a MappingExecutor instance.
        
        This factory method creates a MappingExecutor instance and initializes
        the database tables for both metamapper and cache databases.
        
        Args:
            metamapper_db_url: URL for the metamapper database. If None, uses settings.metamapper_db_url.
            mapping_cache_db_url: URL for the mapping cache database. If None, uses settings.cache_db_url.
            echo_sql: Boolean flag to enable SQL echoing for debugging purposes.
            path_cache_size: Maximum number of paths to cache in memory
            path_cache_expiry_seconds: Cache expiry time in seconds
            max_concurrent_batches: Maximum number of batches to process concurrently
            enable_metrics: Whether to enable metrics tracking
            checkpoint_enabled: Enable checkpointing for resumable execution
            checkpoint_dir: Directory for checkpoint files
            batch_size: Number of items to process per batch
            max_retries: Maximum retry attempts for failed operations
            retry_delay: Delay in seconds between retry attempts
            
        Returns:
            An initialized MappingExecutor instance with database tables created
        """
        # Create instance with standard constructor
        executor = cls(
            metamapper_db_url=metamapper_db_url,
            mapping_cache_db_url=mapping_cache_db_url,
            echo_sql=echo_sql,
            path_cache_size=path_cache_size,
            path_cache_expiry_seconds=path_cache_expiry_seconds,
            max_concurrent_batches=max_concurrent_batches,
            enable_metrics=enable_metrics,
            checkpoint_enabled=checkpoint_enabled,
            checkpoint_dir=checkpoint_dir,
            batch_size=batch_size,
            max_retries=max_retries,
            retry_delay=retry_delay,
        )
        
        # Initialize database tables using DatabaseSetupService
        db_setup_service = DatabaseSetupService(logger=executor.logger)
        await db_setup_service.initialize_tables(executor.async_metamapper_engine, MetamapperBase.metadata)
        await db_setup_service.initialize_tables(executor.async_cache_engine, CacheBase.metadata)
        
        return executor

    def get_cache_session(self):
        """Get a cache database session."""
        return self.async_cache_session()



    async def _find_paths_for_relationship(
        self, 
        session: AsyncSession, 
        source_endpoint_id: int,
        target_endpoint_id: int,
        source_ontology: str, 
        target_ontology: str
    ) -> List[MappingPath]:
        """
        Find mapping paths for a specific endpoint relationship.
        
        Delegates to PathFinder service.
        """
        return await self.path_finder._find_paths_for_relationship(
            session,
            source_endpoint_id,
            target_endpoint_id,
            source_ontology,
            target_ontology
        )

    async def _find_direct_paths(
        self, session: AsyncSession, source_ontology: str, target_ontology: str
    ) -> List[MappingPath]:
        """
        Find direct mapping paths from source to target ontology.
        
        Delegates to PathFinder service.
        """
        return await self.path_finder._find_direct_paths(
            session,
            source_ontology,
            target_ontology
        )

    async def _find_mapping_paths(
        self,
        session: AsyncSession,
        source_ontology: str,
        target_ontology: str,
        bidirectional: bool = False,
        preferred_direction: str = "forward",
        source_endpoint: Optional[Endpoint] = None,
        target_endpoint: Optional[Endpoint] = None,
    ) -> List[Union[MappingPath, ReversiblePath]]:
        """
        Find mapping paths between ontologies.
        
        Delegates to PathFinder service.
        """
        return await self.path_finder.find_mapping_paths(
            session,
            source_ontology,
            target_ontology,
            bidirectional=bidirectional,
            preferred_direction=preferred_direction,
            source_endpoint=source_endpoint,
            target_endpoint=target_endpoint
        )

    async def _find_best_path(
        self,
        session: AsyncSession,
        source_type: str,
        target_type: str,
        bidirectional: bool = False,
        preferred_direction: str = "forward",
        allow_reverse: bool = False,
        source_endpoint: Optional[Endpoint] = None,
        target_endpoint: Optional[Endpoint] = None,
    ) -> Optional[Union[MappingPath, ReversiblePath]]:
        """
        Find the highest priority mapping path.
        
        Delegates to PathFinder service.
        """
        # For compatibility: if allow_reverse is True, make sure bidirectional is too
        if allow_reverse and not bidirectional:
            bidirectional = True
            
        return await self.path_finder.find_best_path(
            session,
            source_type,
            target_type,
            bidirectional=bidirectional,
            source_endpoint=source_endpoint,
            target_endpoint=target_endpoint
        )

    async def _get_endpoint_properties(self, session: AsyncSession, endpoint_name: str) -> List[EndpointPropertyConfig]:
        """Get all property configurations for an endpoint."""
        return await self.metadata_query_service.get_endpoint_properties(session, endpoint_name)

    async def _get_ontology_preferences(self, session: AsyncSession, endpoint_name: str) -> List[OntologyPreference]:
        """Get ontology preferences for an endpoint."""
        return await self.metadata_query_service.get_ontology_preferences(session, endpoint_name)

    async def _get_endpoint(self, session: AsyncSession, endpoint_name: str) -> Optional[Endpoint]:
        """Retrieves an endpoint by name.
        
        Args:
            session: SQLAlchemy session
            endpoint_name: Name of the endpoint to retrieve
            
        Returns:
            The Endpoint if found, None otherwise
        """
        return await self.metadata_query_service.get_endpoint(session, endpoint_name)
    
    async def _get_ontology_type(self, session: AsyncSession, endpoint_name: str, property_name: str) -> Optional[str]:
        """Retrieves the primary ontology type for a given endpoint and property name."""
        return await self.metadata_query_service.get_ontology_type(session, endpoint_name, property_name)


    async def _execute_mapping_step(
        self, step: MappingPathStep, input_values: List[str], is_reverse: bool = False
    ) -> Dict[str, Tuple[Optional[List[str]], Optional[str]]]:
        """
        Execute a single mapping step, handling reverse execution if needed.

        Args:
            step: The mapping step to execute
            input_values: List of input identifiers
            is_reverse: If True, execute in reverse direction (output→input)

        Returns:
            Dictionary mapping input IDs to tuples: (list of output IDs, successful source component ID or None)
        """
        # Delegate to the dedicated service
        return await self.step_execution_service.execute_step(step, input_values, is_reverse)




    async def execute_mapping(
        self,
        source_endpoint_name: str,
        target_endpoint_name: str,
        input_identifiers: List[str] = None,
        input_data: List[str] = None, # Preferred input parameter
        source_property_name: str = "PrimaryIdentifier",
        target_property_name: str = "PrimaryIdentifier",
        source_ontology_type: str = None,  # Optional: provide source ontology directly
        target_ontology_type: str = None,  # Optional: provide target ontology directly
        use_cache: bool = True,
        max_cache_age_days: Optional[int] = None,
        mapping_direction: str = "forward", # Primarily for initial path finding bias
        try_reverse_mapping: bool = False, # Allows using reversed path if no forward found
        validate_bidirectional: bool = False, # Validates forward mappings by testing reverse mapping
        progress_callback: Optional[callable] = None, # Callback function for reporting progress
        batch_size: int = 250,  # Number of identifiers to process in each batch
        max_concurrent_batches: Optional[int] = None,  # Maximum number of batches to process concurrently
        max_hop_count: Optional[int] = None,  # Maximum number of hops to allow in paths
        min_confidence: float = 0.0,  # Minimum confidence score to accept
        enable_metrics: Optional[bool] = None,  # Whether to enable metrics tracking
    ) -> Dict[str, Any]:
        """
        Execute a mapping process based on endpoint configurations, using an iterative strategy.

        Steps:
        1. Attempt direct mapping using the primary shared ontology.
        2. Identify unmapped entities.
        3. For unmapped entities, attempt to convert secondary identifiers to the primary shared ontology based on priority. (To be implemented next)
        4. Re-attempt direct mapping using derived primary identifiers. (To be implemented next)
        5. Aggregate results.

        :param source_endpoint_name: Source endpoint name
        :param target_endpoint_name: Target endpoint name
        :param input_identifiers: List of identifiers to map (deprecated, use input_data instead)
        :param input_data: List of identifiers to map (preferred parameter)
        :param source_property_name: Property name defining the primary ontology type for the source endpoint
        :param target_property_name: Property name defining the primary ontology type for the target endpoint
        :param use_cache: Whether to check the cache before executing mapping steps
        :param max_cache_age_days: Maximum age of cached results to use (None = no limit)
        :param mapping_direction: The preferred direction ('forward' or 'reverse') - influences path selection but strategy remains the same.
        :param try_reverse_mapping: Allows using a reversed path if no forward path found in direct/indirect steps.
        :param validate_bidirectional: If True, validates forward mappings by running a reverse mapping and checking if target IDs map back to their source.
        :param progress_callback: Optional callback function for reporting progress (signature: callback(current: int, total: int, status: str))
        :return: Dictionary with mapping results, including provenance and validation status when bidirectional validation is enabled.
        """
        # --- Input Handling ---
        if input_data is not None and input_identifiers is None:
            input_identifiers = input_data
        elif input_identifiers is None and input_data is None:
            self.logger.warning("No input identifiers provided for mapping.")
            return {} # Return empty if no input
        # Ensure it's a list even if None was passed initially
        input_identifiers = input_identifiers if input_identifiers is not None else []

        # Use a set for efficient lookup and to handle potential duplicates in input
        original_input_ids_set = set(input_identifiers)
        successful_mappings = {}  # Store successfully mapped {input_id: result_details}
        processed_ids = set() # Track IDs processed in any successful step (cache hit or execution)
        final_results = {} # Initialize final results
        
        # Initialize progress tracking variables
        total_ids = len(original_input_ids_set)
        current_progress = 0
        
        # Report initial progress if callback provided
        if progress_callback:
            progress_callback(current_progress, total_ids, "Starting mapping process")

        # Set default parameter values from class attributes if not provided
        if max_concurrent_batches is None:
            max_concurrent_batches = getattr(self, "max_concurrent_batches", 5)
        
        if enable_metrics is None:
            enable_metrics = getattr(self, "enable_metrics", True)
            
        # Start overall execution performance tracking
        overall_start_time = time.time()
        self.logger.info(f"TIMING: execute_mapping started for {len(original_input_ids_set)} identifiers")
        
        # --- 0. Initial Setup --- Create a mapping session for logging ---
        setup_start = time.time()
        mapping_session_id = await self._create_mapping_session_log(
            source_endpoint_name, target_endpoint_name, source_property_name,
            target_property_name, use_cache, try_reverse_mapping, len(original_input_ids_set),
            max_cache_age_days=max_cache_age_days
        )
        self.logger.info(f"TIMING: mapping session setup took {time.time() - setup_start:.3f}s")

        try:
            # --- 1. Get Endpoint Config and Primary Ontologies ---
            config_start = time.time()
            async with self.async_metamapper_session() as meta_session:
                self.logger.info(
                    f"Executing mapping: {source_endpoint_name}.{source_property_name} -> {target_endpoint_name}.{target_property_name}"
                )
                
                # --- Check for composite identifiers and handle if needed ---
                # Skip composite handling for this optimization test
                self._composite_initialized = True
                # if not self._composite_initialized:
                #     await self._initialize_composite_handler(meta_session)
                
                # Get the primary source ontology type (needed to check for composite patterns)
                primary_source_ontology = await self._get_ontology_type(
                    meta_session, source_endpoint_name, source_property_name
                )
                
                # Check if composite identifier handling is needed for this ontology type
                if self._composite_handler.has_patterns_for_ontology(primary_source_ontology):
                    self.logger.info(f"Detected potential composite identifiers for ontology type '{primary_source_ontology}'")
                    
                    # Check if we should use composite handling
                    use_composite_handling = True
                    for input_id in input_identifiers:
                        if self._composite_handler.is_composite(input_id, primary_source_ontology):
                            self.logger.info(f"Found composite identifier pattern in '{input_id}'. Using composite identifier handling.")
                            break
                    else:
                        # No composite identifiers found in input
                        use_composite_handling = False
                    
                    if use_composite_handling:
                        # Use the specialized method that handles composite identifiers
                        return await self.execute_mapping_with_composite_handling(
                            meta_session,
                            input_identifiers,
                            source_endpoint_name,
                            target_endpoint_name,
                            primary_source_ontology,
                            # We don't have target_ontology yet, so get it now
                            await self._get_ontology_type(meta_session, target_endpoint_name, target_property_name),
                            mapping_session_id=mapping_session_id,
                            source_property_name=source_property_name,
                            target_property_name=target_property_name,
                            use_cache=use_cache,
                            max_cache_age_days=max_cache_age_days,
                            mapping_direction=mapping_direction,
                            try_reverse_mapping=try_reverse_mapping
                        )

                # Fetch endpoints and primary ontology types
                source_endpoint = await self._get_endpoint(meta_session, source_endpoint_name)
                target_endpoint = await self._get_endpoint(meta_session, target_endpoint_name)
                # We already have primary_source_ontology from the composite identifier check
                primary_target_ontology = await self._get_ontology_type(
                    meta_session, target_endpoint_name, target_property_name
                )

                # --- Debug Logging ---
                src_prop_name = getattr(source_endpoint, 'primary_property_name', 'NOT_FOUND') if source_endpoint else 'ENDPOINT_NONE'
                tgt_prop_name = getattr(target_endpoint, 'primary_property_name', 'NOT_FOUND') if target_endpoint else 'ENDPOINT_NONE'
                self.logger.info(f"DEBUG: SrcEP PrimaryProp: {src_prop_name}")
                self.logger.info(f"DEBUG: TgtEP PrimaryProp: {tgt_prop_name}")
                # --- End Debug Logging ---

                # Validate configuration
                if not all([source_endpoint, target_endpoint, primary_source_ontology, primary_target_ontology]):
                    error_message = "Configuration Error: Could not determine endpoints or primary ontologies."
                    # Log specific missing items if needed
                    self.logger.error(f"{error_message} SourceEndpoint: {source_endpoint}, TargetEndpoint: {target_endpoint}, SourceOntology: {primary_source_ontology}, TargetOntology: {primary_target_ontology}")
                    raise ConfigurationError(error_message) # Use ConfigurationError directly

                self.logger.info(f"Primary mapping ontologies: {primary_source_ontology} -> {primary_target_ontology}")
                self.logger.info(f"TIMING: endpoint configuration took {time.time() - config_start:.3f}s")

                # --- 2. Attempt Direct Primary Mapping (Source Ontology -> Target Ontology) ---
                # Use the DirectMappingService to handle this step
                direct_mapping_result = await self.direct_mapping_service.execute_direct_mapping(
                    meta_session=meta_session,
                    path_finder=self.path_finder,
                    path_executor=self,
                    primary_source_ontology=primary_source_ontology,
                    primary_target_ontology=primary_target_ontology,
                    original_input_ids_set=original_input_ids_set,
                    processed_ids=processed_ids,
                    successful_mappings=successful_mappings,
                    mapping_direction=mapping_direction,
                    try_reverse_mapping=try_reverse_mapping,
                    source_endpoint=source_endpoint,
                    target_endpoint=target_endpoint,
                    mapping_session_id=mapping_session_id,
                    batch_size=batch_size,
                    max_hop_count=max_hop_count,
                    min_confidence=min_confidence,
                    max_concurrent_batches=max_concurrent_batches
                )
                
                # Store the primary path reference for potential use in step 5
                primary_path = None
                if direct_mapping_result["path_found"]:
                    # We need to retrieve the path object for later use in step 5
                    primary_path = await self._find_best_path(
                        meta_session,
                        primary_source_ontology,
                        primary_target_ontology,
                        preferred_direction=mapping_direction,
                        allow_reverse=try_reverse_mapping,
                        source_endpoint=source_endpoint,
                        target_endpoint=target_endpoint,
                    )

                # --- 3 & 4. Identify Unmapped Entities & Attempt Secondary -> Primary Conversion ---
                self.logger.info("--- Steps 3 & 4: Identifying Unmapped Entities & Attempting Secondary -> Primary Conversion ---")
                secondary_start = time.time()
                unmapped_ids_step3 = list(original_input_ids_set - processed_ids) # IDs not mapped by cache or Step 2
                
                # Initialize tracking for derived primary IDs - needed regardless of whether step 3 & 4 are executed
                derived_primary_ids = {}  # Will store {source_id: {'primary_id': derived_id, 'provenance': details}}

                if not unmapped_ids_step3:
                    self.logger.info("All input identifiers successfully mapped or handled in previous steps. Skipping Steps 3 & 4.")
                else:
                    self.logger.info(f"Found {len(unmapped_ids_step3)} identifiers remaining for Steps 3 & 4: {unmapped_ids_step3[:10]}...")

                    # --- 3a. Find and prioritize available secondary ontology types ---
                    # Get all available secondary properties for the source endpoint
                    all_properties = await self._get_endpoint_properties(meta_session, source_endpoint_name)
                    
                    # Filter to only secondary properties (those with different ontology than primary)
                    secondary_properties = [prop for prop in all_properties 
                                           if prop.property_name != source_property_name 
                                           and prop.ontology_type 
                                           and prop.ontology_type != primary_source_ontology]
                    
                    if not secondary_properties:
                        self.logger.warning(f"No suitable secondary properties/ontologies found for source endpoint '{source_endpoint_name}' (excluding primary '{source_property_name}' / '{primary_source_ontology}'). Skipping Steps 3 & 4.")
                    else:
                        # Get ontology preferences for the source endpoint to prioritize secondary types
                        preferences = await self._get_ontology_preferences(meta_session, source_endpoint_name)
                        
                        # Sort secondary properties by preference priority (or use order by ID if no preference found)
                        if preferences:
                            # Create a mapping of ontology_type to priority from preferences
                            priority_map = {pref.ontology_name: pref.priority for pref in preferences}
                            # Sort secondary properties by priority (lower number = higher priority)
                            secondary_properties.sort(key=lambda prop: priority_map.get(prop.ontology_type, 999))
                            self.logger.info(f"Sorted {len(secondary_properties)} secondary properties by endpoint preference priority.")
                        else:
                            self.logger.info(f"No ontology preferences found for '{source_endpoint_name}'. Using default property order.")
                            
                        # Initialize tracking for derived primary IDs
                        derived_primary_ids = {}  # Will store {source_id: {'primary_id': derived_id, 'provenance': details}}
                        
                        # --- 4. Iterate through secondary types for each unmapped entity ---
                        for secondary_prop in secondary_properties:
                            # Skip processing if all IDs now have derived primaries
                            unmapped_ids_without_derived = [uid for uid in unmapped_ids_step3 if uid not in derived_primary_ids]
                            if not unmapped_ids_without_derived:
                                self.logger.info("All unmapped identifiers now have derived primary IDs. Skipping remaining secondary properties.")
                                break
                                
                            secondary_source_ontology = secondary_prop.ontology_type
                            secondary_source_property_name = secondary_prop.property_name
                            
                            self.logger.info(f"Processing secondary property '{secondary_source_property_name}' with ontology type '{secondary_source_ontology}'")
                            self.logger.info(f"Remaining unmapped entities without derived primaries: {len(unmapped_ids_without_derived)}")
                            
                            # Find a path that converts this secondary ontology to primary source ontology
                            # This is different from before - we're looking for Secondary -> PRIMARY SOURCE (not target)
                            secondary_to_primary_path = await self._find_best_path(
                                meta_session,
                                secondary_source_ontology,  # From secondary source ontology
                                primary_source_ontology,    # To primary SOURCE ontology (not target)
                                preferred_direction=mapping_direction,
                                allow_reverse=try_reverse_mapping,
                            )
                            
                            if not secondary_to_primary_path:
                                self.logger.warning(f"No mapping path found from secondary ontology {secondary_source_ontology} to primary source ontology {primary_source_ontology}. Trying next secondary property.")
                                continue  # Try next secondary property
                                
                            self.logger.info(f"Found secondary-to-primary path: {secondary_to_primary_path.name} (ID: {secondary_to_primary_path.id})")
                            self.logger.info(f"Executing secondary-to-primary conversion for {len(unmapped_ids_without_derived)} identifiers.")
                            
                            # Execute this path to convert secondary -> primary source
                            conversion_results = await self._execute_path(
                                meta_session,
                                secondary_to_primary_path,
                                unmapped_ids_without_derived,
                                secondary_source_ontology,  # Start with secondary
                                primary_source_ontology,    # Convert to primary source
                                mapping_session_id=mapping_session_id,
                                batch_size=batch_size,
                                max_hop_count=max_hop_count,
                                filter_confidence=min_confidence,
                                max_concurrent_batches=max_concurrent_batches
                            )
                            
                            # Process results - for each successfully converted ID, store the derived primary
                            if conversion_results:
                                num_newly_derived = 0
                                for source_id, result_data in conversion_results.items():
                                    if result_data and result_data.get("target_identifiers"):
                                        # Store the derived primary ID(s) for this source ID
                                        derived_primary_ids[source_id] = {
                                            "primary_ids": result_data["target_identifiers"],
                                            "provenance": {
                                                "derived_from": secondary_source_ontology,
                                                "via_path": secondary_to_primary_path.name,
                                                "path_id": secondary_to_primary_path.id,
                                                "confidence": result_data.get("confidence_score", 0.0),
                                            }
                                        }
                                        num_newly_derived += 1
                                        
                                self.logger.info(f"Derived primary IDs for {num_newly_derived} entities using {secondary_source_ontology} -> {primary_source_ontology} conversion.")
                            else:
                                self.logger.info(f"No primary IDs derived from {secondary_source_ontology} -> {primary_source_ontology} conversion.")
                                
                        self.logger.info(f"Secondary-to-primary conversion complete. Derived primary IDs for {len(derived_primary_ids)}/{len(unmapped_ids_step3)} unmapped entities.")

                # --- 5. Re-attempt Direct Primary Mapping using derived primary IDs ---
                self.logger.info("--- Step 5: Re-attempting Direct Primary Mapping using derived primary IDs ---")
                
                # Check if we have any derived primary IDs to process
                if not derived_primary_ids:
                    self.logger.info("No derived primary IDs available. Skipping Step 5.")
                else:
                    self.logger.info(f"Re-attempting primary mapping using derived IDs for {len(derived_primary_ids)} entities.")
                    
                    # Check if we have a primary path to execute
                    if not primary_path:
                        self.logger.warning(f"No direct mapping path from {primary_source_ontology} to {primary_target_ontology} available for Step 5.")
                    else:
                        # Process each derived ID separately as they may have different primary IDs
                        for source_id, derived_data in derived_primary_ids.items():
                            if source_id in processed_ids:
                                # Skip if this ID was already successfully mapped somewhere
                                continue
                                
                            derived_primary_id_list = derived_data["primary_ids"]
                            provenance_info = derived_data["provenance"]
                            
                            # For each derived primary ID, attempt the mapping to target
                            for derived_primary_id in derived_primary_id_list:
                                self.logger.debug(f"Attempting mapping for {source_id} using derived primary ID {derived_primary_id}")
                                
                                # --- CORRECTED CACHE CHECK for the derived_primary_id ---
                                cached_derived_mapping = None
                                if use_cache:
                                    self.logger.debug(f"Checking cache for derived ID: {derived_primary_id} ({primary_source_ontology}) -> {primary_target_ontology}")
                                    # Calculate expiry time if max_cache_age_days is specified
                                    expiry_time = None
                                    if max_cache_age_days is not None:
                                        expiry_time = datetime.now(timezone.utc) - timedelta(days=max_cache_age_days)
                                    
                                    cache_results_for_derived, _ = await self.cache_manager.check_cache(
                                        input_identifiers=[derived_primary_id],
                                        source_ontology=primary_source_ontology,
                                        target_ontology=primary_target_ontology,
                                        expiry_time=expiry_time
                                    )
                                    if cache_results_for_derived and derived_primary_id in cache_results_for_derived:
                                        cached_derived_mapping = cache_results_for_derived[derived_primary_id]
                                        self.logger.info(f"Cache hit for derived ID {derived_primary_id} -> {cached_derived_mapping.get('target_identifiers')}")

                                # Initialize derived_mapping_results_for_current_id
                                derived_mapping_results_for_current_id = None

                                if cached_derived_mapping:
                                    # Use the cached result directly
                                    derived_mapping_results_for_current_id = {derived_primary_id: cached_derived_mapping}
                                elif primary_path: # Only execute path if no cache hit and primary_path exists
                                    self.logger.debug(f"Cache miss or not used for derived ID {derived_primary_id}. Executing primary_path.")
                                    derived_mapping_results_for_current_id = await self._execute_path(
                                        meta_session,
                                        primary_path,
                                        [derived_primary_id],  # Just the single derived ID
                                        primary_source_ontology,
                                        primary_target_ontology,
                                        mapping_session_id=mapping_session_id,
                                        batch_size=batch_size, 
                                        max_hop_count=max_hop_count,
                                        filter_confidence=min_confidence,
                                        max_concurrent_batches=max_concurrent_batches
                                    )
                                else:
                                    self.logger.debug(f"No primary_path available to execute for derived ID {derived_primary_id}. Skipping execution for this ID.")
                                
                                # Process results - connect back to original source ID
                                if derived_mapping_results_for_current_id and derived_primary_id in derived_mapping_results_for_current_id:
                                    result_data = derived_mapping_results_for_current_id[derived_primary_id]
                                    if result_data and result_data.get("target_identifiers"):
                                        source_result = {
                                            "source_identifier": source_id,
                                            "target_identifiers": result_data["target_identifiers"],
                                            "status": PathExecutionStatus.SUCCESS.value,
                                            "message": f"Mapped via derived primary ID {derived_primary_id}" + (" (from cache)" if cached_derived_mapping else ""),
                                            "confidence_score": result_data.get("confidence_score", 0.5) * 0.9,  # Slightly lower confidence for indirect mapping
                                            "hop_count": (result_data.get("hop_count", 0) + 1 if result_data.get("hop_count") is not None else 2), # Add a hop for derivation; ensure hop_count exists
                                            "mapping_direction": result_data.get("mapping_direction", "forward"),
                                            "derived_path": True,
                                            "intermediate_id": derived_primary_id,
                                            "mapping_path_details": result_data.get("mapping_path_details")
                                        }

                                        current_path_details_str = source_result.get("mapping_path_details")
                                        new_path_details = {}
                                        if isinstance(current_path_details_str, str):
                                            try:
                                                new_path_details = json.loads(current_path_details_str)
                                            except json.JSONDecodeError:
                                                self.logger.warning(f"Could not parse path_details JSON from mapping result: {current_path_details_str}")
                                                new_path_details = {"original_mapping_step_details": current_path_details_str}
                                        elif isinstance(current_path_details_str, dict):
                                            new_path_details = current_path_details_str
                                        elif current_path_details_str is None:
                                            new_path_details = {}
                                        else:
                                            self.logger.warning(f"Unexpected type for path_details: {type(current_path_details_str)}. Storing as string.")
                                            new_path_details = {"original_mapping_step_details": str(current_path_details_str)}
                                            
                                        new_path_details["derived_step_provenance"] = provenance_info
                                        source_result["mapping_path_details"] = json.dumps(new_path_details)
                                        
                                        successful_mappings[source_id] = source_result
                                        processed_ids.add(source_id)
                                        self.logger.debug(f"Successfully mapped {source_id} to {source_result['target_identifiers']} via derived ID {derived_primary_id}")
                                        break  # Stop processing additional derived IDs for this source_id once we have a success
                            
                        # Log summary of indirect mapping results
                        newly_mapped = len([sid for sid in derived_primary_ids.keys() if sid in processed_ids])
                        self.logger.info(f"Indirect mapping using derived primary IDs successfully mapped {newly_mapped}/{len(derived_primary_ids)} additional entities.")

                # --- 6. Bidirectional Validation (if requested) ---
                if validate_bidirectional:
                    # Delegate to the BidirectionalValidationService
                    successful_mappings = await self.bidirectional_validation_service.validate_mappings(
                        mapping_executor=self,
                        meta_session=meta_session,
                        successful_mappings=successful_mappings,
                        source_endpoint_name=source_endpoint_name,
                        target_endpoint_name=target_endpoint_name,
                        source_property_name=source_property_name,
                        target_property_name=target_property_name,
                        source_endpoint=source_endpoint,
                        target_endpoint=target_endpoint,
                        mapping_session_id=mapping_session_id,
                        batch_size=batch_size,
                        max_concurrent_batches=max_concurrent_batches,
                        min_confidence=min_confidence
                    )

                # --- 7. Aggregate Results & Finalize ---
                self.logger.info("--- Step 7: Aggregating final results ---")
                
                # Use ResultAggregationService to aggregate results
                final_results = self.result_aggregation_service.aggregate_mapping_results(
                    successful_mappings=successful_mappings,
                    original_input_ids=input_identifiers,
                    processed_ids=processed_ids,
                    strategy_name="execute_mapping",
                    source_ontology_type=source_endpoint_name,
                    target_ontology_type=target_endpoint_name,
                )
                
                return final_results
                
        except BiomapperError as e:
            # Logged within specific steps or helpers typically
            self.logger.error(f"Biomapper Error during mapping execution: {e}", exc_info=True)
            
            # Use ResultAggregationService to aggregate error results
            final_results = self.result_aggregation_service.aggregate_error_results(
                successful_mappings=successful_mappings,
                original_input_ids=input_identifiers,
                processed_ids=processed_ids,
                error=e,
                error_status=PathExecutionStatus.ERROR,
            )
            
            return final_results
            
        except Exception as e:
            self.logger.exception("Unhandled exception during mapping execution.")
            
            # Use ResultAggregationService to aggregate error results
            final_results = self.result_aggregation_service.aggregate_error_results(
                successful_mappings=successful_mappings,
                original_input_ids=input_identifiers,
                processed_ids=processed_ids,
                error=e,
                error_status=PathExecutionStatus.ERROR,
            )
            
            return final_results
            
        finally:
            # Update session log upon completion (success, partial, or handled failure)
            if 'mapping_session_id' in locals() and mapping_session_id:
                status = PathExecutionStatus.SUCCESS
                if 'final_results' in locals():
                    # Check for error status - use string literals since we need to compare with string values
                    # PathExecutionStatus.FAILURE.value is the proper way to check error status
                    if any(r.get("status") == "failure" for r in final_results.values()):
                        status = PathExecutionStatus.PARTIAL_SUCCESS
                elif 'e' in locals():
                    status = PathExecutionStatus.FAILURE
                    
                # Calculate overall execution metrics
                overall_end_time = time.time()
                total_execution_time = overall_end_time - overall_start_time
                
                # Count results
                results_count = len([r for r in final_results.values() if r.get("target_identifiers")])
                
                # Calculate unmapped count here to ensure it's always defined
                unmapped_count = 0
                if 'original_input_ids_set' in locals() and 'processed_ids' in locals():
                    # If both variables are defined, calculate unmapped count properly
                    unmapped_count = len(original_input_ids_set) - len(processed_ids)
                elif 'original_input_ids_set' in locals() and 'final_results' in locals():
                    # Alternative calculation if processed_ids is not available but final_results is
                    unmapped_count = len(original_input_ids_set) - results_count
                
                execution_metrics = {
                    "source_endpoint": source_endpoint_name,
                    "target_endpoint": target_endpoint_name,
                    "input_count": len(original_input_ids_set) if 'original_input_ids_set' in locals() else 0,
                    "result_count": results_count,
                    "unmapped_count": unmapped_count,
                    "success_rate": (results_count / len(original_input_ids_set) * 100) if 'original_input_ids_set' in locals() and original_input_ids_set else 0,
                    "total_execution_time": total_execution_time,
                    "batch_size": batch_size,
                    "max_concurrent_batches": max_concurrent_batches,
                    "try_reverse_mapping": try_reverse_mapping,
                    "mapping_direction": mapping_direction,
                    "start_time": overall_start_time,
                    "end_time": overall_end_time
                }
                
                # Log overall execution metrics
                self.logger.info(
                    f"Mapping execution completed in {total_execution_time:.3f}s: "
                    f"{results_count}/{execution_metrics['input_count']} successful "
                    f"({execution_metrics['success_rate']:.1f}%), "
                    f"{execution_metrics['unmapped_count']} unmapped"
                )
                
                # Track performance metrics if enabled
                if enable_metrics:
                    try:
                        await self.track_mapping_metrics("mapping_execution", execution_metrics)
                        
                        # Also save performance metrics to database
                        if mapping_session_id:
                            await self._save_metrics_to_database(mapping_session_id, "mapping_execution", execution_metrics)
                    except Exception as e:
                        self.logger.warning(f"Error tracking metrics: {str(e)}")
                
                await self._update_mapping_session_log(
                    mapping_session_id, 
                    status=status,
                    end_time=get_current_utc_time(),
                    results_count=results_count,
                    error_message=str(e) if 'e' in locals() else None
                )
            else:
                self.logger.error("mapping_session_id not defined, cannot update session log.")

    async def _execute_path(
        self,
        session: AsyncSession, # Pass meta session
        path: Union[MappingPath, "ReversiblePath"],
        input_identifiers: List[str],
        source_ontology: str,
        target_ontology: str,
        mapping_session_id: Optional[int] = None,
        batch_size: int = 250,
        max_hop_count: Optional[int] = None,
        filter_confidence: float = 0.0,
        max_concurrent_batches: int = 5
    ) -> Dict[str, Optional[Dict[str, Any]]]:
        """
        Execute a mapping path or its reverse, with optimized batched processing.
        
        This method now delegates to MappingPathExecutionService for the actual execution logic.
        
        Args:
            session: Database session
            path: The path to execute
            input_identifiers: List of identifiers to map
            source_ontology: Source ontology type
            target_ontology: Target ontology type
            mapping_session_id: Optional ID for the mapping session
            batch_size: Size of batches for processing large input sets
            max_hop_count: Maximum number of hops to allow (skip longer paths)
            filter_confidence: Minimum confidence threshold for results
            max_concurrent_batches: Maximum number of batches to process concurrently
            
        Returns:
            Dictionary mapping input identifiers to their results
        """
        # Delegate to MappingPathExecutionService
        return await self.path_execution_service.execute_path(
            path=path,
            input_identifiers=input_identifiers,
            source_ontology=source_ontology,
            target_ontology=target_ontology,
            mapping_session_id=mapping_session_id,
            execution_context=None,
            batch_size=batch_size,
            max_hop_count=max_hop_count,
            filter_confidence=filter_confidence,
            max_concurrent_batches=max_concurrent_batches
        )


    async def execute_strategy(
        self,
        strategy_name: str,
        initial_identifiers: List[str],
        source_ontology_type: Optional[str] = None,
        target_ontology_type: Optional[str] = None,
        entity_type: Optional[str] = None,
    ) -> MappingResultBundle:
        """
        Execute a named mapping strategy from the database (delegates to StrategyExecutionService).
        
        This method delegates to the StrategyExecutionService for executing database-stored
        mapping strategies. This is the legacy method maintained for backward compatibility.
        
        Args:
            strategy_name: Name of the strategy to execute
            initial_identifiers: List of identifiers to start with
            source_ontology_type: Optional override for source ontology type
            target_ontology_type: Optional override for target ontology type
            entity_type: Optional entity type if not implicitly available
            
        Returns:
            MappingResultBundle containing comprehensive results and provenance
            
        Raises:
            StrategyNotFoundError: If the strategy is not found in the database
            InactiveStrategyError: If the strategy is not active
            MappingExecutionError: If an error occurs during execution
        """
        return await self.strategy_execution_service.execute_strategy(
            strategy_name=strategy_name,
            initial_identifiers=initial_identifiers,
            source_ontology_type=source_ontology_type,
            target_ontology_type=target_ontology_type,
            entity_type=entity_type,
        )

    async def execute_yaml_strategy(
        self,
        strategy_name: str,
        source_endpoint_name: str,
        target_endpoint_name: str,
        input_identifiers: List[str],
        source_ontology_type: Optional[str] = None,
        target_ontology_type: Optional[str] = None,
        use_cache: bool = True,
        max_cache_age_days: Optional[int] = None,
        progress_callback: Optional[callable] = None,
        batch_size: int = 250,
        min_confidence: float = 0.0,
    ) -> Dict[str, Any]:
        """
        Execute a YAML-defined mapping strategy using dedicated strategy action classes.
        
        This method executes a multi-step mapping strategy defined in YAML configuration.
        Each step in the strategy is executed sequentially using dedicated action classes
        (ConvertIdentifiersLocalAction, ExecuteMappingPathAction, FilterByTargetPresenceAction),
        with the output of one step becoming the input for the next. The `is_required` field 
        on each step controls whether step failures halt execution or allow it to continue.
        
        Args:
            strategy_name: Name of the strategy defined in YAML configuration
            source_endpoint_name: Name of the source endpoint
            target_endpoint_name: Name of the target endpoint
            input_identifiers: List of identifiers to map
            source_ontology_type: Optional override for source ontology type
            target_ontology_type: Optional override for target ontology type
            use_cache: Whether to use caching (default: True)
            max_cache_age_days: Maximum cache age in days
            progress_callback: Optional callback function(current_step, total_steps, status)
            batch_size: Size of batches for processing (default: 250)
            min_confidence: Minimum confidence threshold (default: 0.0)
            
        Returns:
            Dict[str, Any]: A MappingResultBundle-structured dictionary containing:
                - 'results': Dict[str, Dict] mapping source IDs to their mapped values
                - 'metadata': Dict with execution metadata including step-by-step provenance
                - 'step_results': List[Dict] with detailed results from each step
                - 'statistics': Dict with mapping statistics
                - 'final_identifiers': List of identifiers after all steps
                - 'final_ontology_type': Final ontology type after all conversions
                
        Raises:
            ConfigurationError: If the strategy doesn't exist, is inactive, has no steps,
                               or if source/target endpoints are not found
            MappingExecutionError: If a required step fails during execution
            
        Example:
            >>> executor = MappingExecutor()
            >>> result = await executor.execute_yaml_strategy(
            ...     strategy_name="ukbb_to_hpa_protein",
            ...     source_endpoint_name="UKBB",
            ...     target_endpoint_name="HPA",
            ...     input_identifiers=["ADAMTS13", "ALB"],
            ...     use_cache=True
            ... )
            >>> print(f"Final identifiers: {result['final_identifiers']}")
            >>> print(f"Step results: {len(result['step_results'])}")
        """
        # Delegate to StrategyOrchestrator
        return await self.strategy_orchestrator.execute_strategy(
            strategy_name=strategy_name,
            input_identifiers=input_identifiers,
            source_endpoint_name=source_endpoint_name,
            target_endpoint_name=target_endpoint_name,
            source_ontology_type=source_ontology_type,
            target_ontology_type=target_ontology_type,
            use_cache=use_cache,
            max_cache_age_days=max_cache_age_days,
            progress_callback=progress_callback,
            batch_size=batch_size,
            min_confidence=min_confidence,
        )
    async def _get_endpoint_by_name(self, session: AsyncSession, endpoint_name: str) -> Optional[Endpoint]:
        """
        Retrieve an endpoint configuration by name from the metamapper database.
        
        Args:
            session: Active database session
            endpoint_name: Name of the endpoint to retrieve
            
        Returns:
            Endpoint object if found, None otherwise
        """
        return await self.metadata_query_service.get_endpoint(session, endpoint_name)

    async def async_dispose(self):
        """Asynchronously dispose of underlying database engines."""
        self.logger.info("Disposing of MappingExecutor engines...")
        
        # Dispose metamapper engine
        if hasattr(self, 'async_metamapper_engine') and self.async_metamapper_engine:
            await self.async_metamapper_engine.dispose()
            self.logger.info("Metamapper engine disposed.")
            
        # Dispose cache engine  
        if hasattr(self, 'async_cache_engine') and self.async_cache_engine:
            await self.async_cache_engine.dispose()
            self.logger.info("Cache engine disposed.")
            
        # Clear client cache
        if hasattr(self, 'client_manager'):
            self.client_manager.clear_cache()
            
        self.logger.info("MappingExecutor engines disposed.")

    async def track_mapping_metrics(self, event_type: str, metrics: Dict[str, Any]) -> None:
        """
        Track mapping metrics for performance monitoring.
        
        This method integrates with external monitoring systems like Langfuse, Prometheus, etc.
        It can be overridden in subclasses to provide different implementations.
        
        Args:
            event_type: The type of event being tracked (e.g., path_execution, batch_processing)
            metrics: A dictionary containing metrics to track
        """
        # If Langfuse tracking is enabled, send metrics there
        if hasattr(self, "_langfuse_tracker") and self._langfuse_tracker:
            try:
                # If this is a path execution event, create a trace
                if event_type == "path_execution":
                    trace_id = f"path_{metrics['path_id']}_{int(metrics['start_time'])}"
                    
                    # Create a trace for the entire path execution
                    trace = self._langfuse_tracker.trace(
                        name="path_execution",
                        id=trace_id,
                        metadata={
                            "path_id": metrics.get("path_id"),
                            "is_reverse": metrics.get("is_reverse", False),
                            "input_count": metrics.get("input_count", 0),
                            "batch_size": metrics.get("batch_size", 0),
                            "max_concurrent_batches": metrics.get("max_concurrent_batches", 1)
                        }
                    )
                    
                    # Add spans for each batch
                    for batch_key, batch_metrics in metrics.get("processing_times", {}).items():
                        batch_span = trace.span(
                            name=f"batch_{batch_key}",
                            start_time=datetime.fromtimestamp(batch_metrics.get("start_time", 0)),
                            end_time=datetime.fromtimestamp(batch_metrics.get("start_time", 0) + batch_metrics.get("total_time", 0)),
                            metadata={
                                "batch_size": batch_metrics.get("batch_size", 0),
                                "success_count": batch_metrics.get("success_count", 0),
                                "error_count": batch_metrics.get("error_count", 0),
                                "filtered_count": batch_metrics.get("filtered_count", 0)
                            }
                        )
                        
                        if "error" in batch_metrics:
                            batch_span.add_observation(
                                name="error",
                                value=batch_metrics["error"],
                                metadata={"error_type": batch_metrics.get("error_type", "unknown")}
                            )
                            
                    # Add summary metrics
                    trace.update(
                        metadata={
                            "total_execution_time": metrics.get("total_execution_time", 0),
                            "success_count": metrics.get("success_count", 0),
                            "error_count": metrics.get("error_count", 0),
                            "filtered_count": metrics.get("filtered_count", 0),
                            "missing_ids": metrics.get("missing_ids", 0),
                            "result_count": metrics.get("result_count", 0)
                        }
                    )
                    
                self.logger.debug(f"Sent '{event_type}' metrics to monitoring system")
            except Exception as e:
                self.logger.warning(f"Failed to send metrics to monitoring system: {str(e)}")
                
        # Additional monitoring systems could be integrated here
        
    async def _save_metrics_to_database(self, session_id: int, metric_type: str, metrics: Dict[str, Any]) -> None:
        """
        Save performance metrics to the database for analysis and reporting.
        
        Args:
            session_id: ID of the MappingSession
            metric_type: Type of metrics being saved
            metrics: Dictionary of metrics to save
        """
        try:
            async with self.async_cache_session() as session:
                # Update session-level metrics if appropriate
                if metric_type == "mapping_execution":
                    mapping_session = await session.get(MappingSession, session_id)
                    if mapping_session:
                        mapping_session.batch_size = metrics.get("batch_size")
                        mapping_session.max_concurrent_batches = metrics.get("max_concurrent_batches")
                        mapping_session.total_execution_time = metrics.get("total_execution_time")
                        mapping_session.success_rate = metrics.get("success_rate")
                
                # Save detailed metrics
                for metric_name, metric_value in metrics.items():
                    # Skip non-numeric metrics or complex objects
                    if isinstance(metric_value, (dict, list)):
                        continue
                        
                    metric_entry = ExecutionMetric(
                        mapping_session_id=session_id,
                        metric_type=metric_type,
                        metric_name=metric_name,
                        timestamp=datetime.utcnow()
                    )
                    
                    # Set the appropriate value field based on type
                    if isinstance(metric_value, (int, float)):
                        metric_entry.metric_value = float(metric_value)
                    elif metric_value is not None:
                        metric_entry.string_value = str(metric_value)
                        
                    session.add(metric_entry)
                    
                await session.commit()
                self.logger.debug(f"Saved {len(metrics)} metrics to database for session {session_id}")
                
        except Exception as e:
            self.logger.warning(f"Failed to save metrics to database: {str(e)}")
            # Don't raise the exception - we don't want to fail the mapping process due to metrics errors

    async def _create_mapping_session_log(
        self,
        source_endpoint_name: str,
        target_endpoint_name: str,
        source_property_name: str,
        target_property_name: str,
        use_cache: bool,
        try_reverse_mapping: bool,
        input_count: int,
        max_cache_age_days: Optional[int] = None,
    ) -> int:
        """Create a new mapping session log entry."""
        try:
            async with self.async_cache_session() as cache_session:
                now = get_current_utc_time()
                
                # Create parameters JSON
                parameters = json.dumps({
                    "source_property_name": source_property_name,
                    "target_property_name": target_property_name,
                    "use_cache": use_cache,
                    "try_reverse_mapping": try_reverse_mapping,
                    "input_count": input_count,
                    "max_cache_age_days": max_cache_age_days,
                })
                
                log_entry = MappingSession(
                    source_endpoint=source_endpoint_name,
                    target_endpoint=target_endpoint_name,
                    parameters=parameters,
                    start_time=now,
                    status="running"
                )
                cache_session.add(log_entry)
                await cache_session.flush()  # Ensure ID is generated
                await cache_session.commit() # Commit to make it visible to other sessions
                return log_entry.id
        except SQLAlchemyError as e:
            self.logger.error(f"[{ErrorCode.CACHE_STORAGE_ERROR.name}] Cache storage error creating mapping session log. (original_exception={type(e).__name__}: {e})", exc_info=True)
            raise CacheStorageError(
                f"[{ErrorCode.CACHE_STORAGE_ERROR.name}] Failed to create mapping session log entry. (original_exception={type(e).__name__}: {e})",
                details={
                    "source_endpoint": source_endpoint_name,
                    "target_endpoint": target_endpoint_name,
                    "input_count": input_count,
                },
            ) from e

    async def _update_mapping_session_log(
        self,
        session_id: int,
        status: PathExecutionStatus,
        end_time: datetime,
        results_count: int = 0,
        error_message: Optional[str] = None,
    ):
        """Update the status and end time of a mapping session log."""
        try:
            async with self.async_cache_session() as cache_session:
                log_entry = await cache_session.get(MappingSession, session_id)
                if log_entry:
                    log_entry.status = status.value if isinstance(status, PathExecutionStatus) else status
                    log_entry.end_time = end_time
                    log_entry.results_count = results_count
                    if error_message:
                        log_entry.error_message = error_message
                    await cache_session.commit()
                    self.logger.info(f"Updated mapping session log ID {session_id} with status {status}")
                else:
                    self.logger.warning(f"Mapping session log ID {session_id} not found for update.")
        except SQLAlchemyError as e:
            self.logger.error(f"[{ErrorCode.CACHE_STORAGE_ERROR.name}] Cache storage error updating mapping session log. (original_exception={type(e).__name__}: {e})", exc_info=True)
            raise CacheStorageError(
                f"[{ErrorCode.CACHE_STORAGE_ERROR.name}] Failed to update mapping session log entry. (original_exception={type(e).__name__}: {e})",
                details={"session_id": session_id},
            ) from e
            
    
    # Legacy Handler Methods (Placeholder Implementations)
    # These methods are referenced by the legacy execute_strategy method but are not implemented.
    # They are maintained for backward compatibility but will raise NotImplementedError when called.
    
    async def _handle_convert_identifiers_local(
        self,
        current_identifiers: List[str],
        action_parameters: Dict[str, Any],
        current_source_ontology_type: str,
        target_ontology_type: str,
        step_id: str,
        step_description: str,
        **kwargs
    ) -> Dict[str, Any]:
        """
        Legacy handler for CONVERT_IDENTIFIERS_LOCAL action type.
        
        This method has been refactored to use the newer ConvertIdentifiersLocalAction
        class while maintaining backward compatibility with the legacy execute_strategy
        method.
        
        Args:
            current_identifiers: List of identifiers to convert
            action_parameters: Action configuration parameters
            current_source_ontology_type: Current ontology type of identifiers
            target_ontology_type: Target ontology type for the overall strategy
            step_id: Step identifier for logging
            step_description: Step description for logging
            **kwargs: Additional parameters from the legacy execution context
            
        Returns:
            Dict[str, Any]: Mapping results with converted identifiers
        """
        try:
            # Extract parameters from action_parameters
            endpoint_context = action_parameters.get('endpoint_context', 'SOURCE')
            output_ontology_type = action_parameters.get('output_ontology_type')
            input_ontology_type = action_parameters.get('input_ontology_type', current_source_ontology_type)
            
            if not output_ontology_type:
                return {
                    "output_identifiers": current_identifiers,
                    "output_ontology_type": current_source_ontology_type,
                    "status": "failed",
                    "error": "output_ontology_type is required in action_parameters",
                    "details": {"action_parameters": action_parameters}
                }
            
            # For legacy compatibility with ConvertIdentifiersLocalAction,
            # we'll provide a basic implementation that performs ontology type
            # conversion without requiring full endpoint database configurations.
            # This maintains backward compatibility while using the StrategyAction framework.
            
            self.logger.info(f"Legacy convert identifiers: {input_ontology_type} -> {output_ontology_type}")
            
            try:
                # Import the StrategyAction class
                from biomapper.core.strategy_actions.convert_identifiers_local import ConvertIdentifiersLocalAction
                
                async with self.async_metamapper_session() as session:
                    # Create the action instance
                    action = ConvertIdentifiersLocalAction(session)
                    
                    # Create minimal mock endpoints
                    from unittest.mock import MagicMock
                    from biomapper.db.models import Endpoint
                    
                    mock_endpoint = MagicMock(spec=Endpoint)
                    mock_endpoint.id = 1
                    mock_endpoint.name = "LEGACY_ENDPOINT"
                    
                    # Create action parameters
                    action_params = {
                        'endpoint_context': endpoint_context,
                        'output_ontology_type': output_ontology_type,
                        'input_ontology_type': input_ontology_type
                    }
                    
                    # Create context
                    context = {
                        "db_session": session,
                        "mapping_executor": self,
                        "legacy_mode": True
                    }
                    
                    # Try to execute the action
                    result = await action.execute(
                        current_identifiers=current_identifiers,
                        current_ontology_type=current_source_ontology_type,
                        action_params=action_params,
                        source_endpoint=mock_endpoint,
                        target_endpoint=mock_endpoint,
                        context=context
                    )
                    
                    # Convert result to legacy format
                    return {
                        "output_identifiers": result.get('output_identifiers', current_identifiers),
                        "output_ontology_type": result.get('output_ontology_type', output_ontology_type),
                        "status": "success",
                        "details": result.get('details', {})
                    }
                    
            except Exception as action_error:
                # If the StrategyAction fails (e.g., due to missing endpoint configurations),
                # fall back to a basic implementation that just changes the ontology type
                self.logger.warning(
                    f"StrategyAction failed in legacy mode, using basic fallback: {str(action_error)}"
                )
                
                # Basic fallback: just update the ontology type without actual conversion
                return {
                    "output_identifiers": current_identifiers,  # Keep same identifiers
                    "output_ontology_type": output_ontology_type,  # Update ontology type
                    "status": "success",
                    "details": {
                        "fallback_mode": True,
                        "conversion_type": "ontology_type_only",
                        "input_ontology_type": input_ontology_type,
                        "output_ontology_type": output_ontology_type,
                        "strategy_action_error": str(action_error)
                    }
                }
                
        except Exception as e:
            self.logger.error(f"Error in _handle_convert_identifiers_local: {str(e)}", exc_info=True)
            return {
                "output_identifiers": current_identifiers,
                "output_ontology_type": current_source_ontology_type,
                "status": "failed",
                "error": f"Action execution failed: {str(e)}",
                "details": {"exception_type": type(e).__name__}
            }
    
    async def _handle_execute_mapping_path(
        self,
        current_identifiers: List[str],
        action_parameters: Dict[str, Any],
        current_source_ontology_type: str,
        target_ontology_type: str,
        step_id: str,
        step_description: str,
        **kwargs
    ) -> Dict[str, Any]:
        """
        Legacy handler for EXECUTE_MAPPING_PATH action type.
        
        This method has been refactored to use the newer ExecuteMappingPathAction
        class while maintaining backward compatibility with the legacy execute_strategy
        method.
        
        Args:
            current_identifiers: List of identifiers to map
            action_parameters: Action configuration parameters
            current_source_ontology_type: Current ontology type of identifiers
            target_ontology_type: Target ontology type for the overall strategy
            step_id: Step identifier for logging
            step_description: Step description for logging
            **kwargs: Additional parameters from the legacy execution context
            
        Returns:
            Dict[str, Any]: Mapping results with mapped identifiers
        """
        try:
            # Extract parameters from action_parameters
            mapping_path_name = action_parameters.get('mapping_path_name')
            resource_name = action_parameters.get('resource_name')
            
            if not mapping_path_name and not resource_name:
                return {
                    "output_identifiers": current_identifiers,
                    "output_ontology_type": current_source_ontology_type,
                    "status": "failed",
                    "error": "Either mapping_path_name or resource_name is required in action_parameters",
                    "details": {"action_parameters": action_parameters}
                }
            
            self.logger.info(f"Legacy execute mapping path: {mapping_path_name or resource_name}")
            
            try:
                # Import the StrategyAction class
                from biomapper.core.strategy_actions.execute_mapping_path import ExecuteMappingPathAction
                
                async with self.async_metamapper_session() as session:
                    # Create the action instance
                    action = ExecuteMappingPathAction(session)
                    
                    # Create minimal mock endpoints
                    from unittest.mock import MagicMock
                    from biomapper.db.models import Endpoint
                    
                    mock_source_endpoint = MagicMock(spec=Endpoint)
                    mock_source_endpoint.id = 1
                    mock_source_endpoint.name = "LEGACY_SOURCE_ENDPOINT"
                    
                    mock_target_endpoint = MagicMock(spec=Endpoint)
                    mock_target_endpoint.id = 2
                    mock_target_endpoint.name = "LEGACY_TARGET_ENDPOINT"
                    
                    # Create context with legacy settings
                    context = {
                        "db_session": session,
                        "cache_settings": {
                            "use_cache": True,
                            "max_cache_age_days": None
                        },
                        "mapping_executor": self,
                        "batch_size": 250,
                        "min_confidence": 0.0,
                        "legacy_mode": True
                    }
                    
                    # Try to execute the action
                    result = await action.execute(
                        current_identifiers=current_identifiers,
                        current_ontology_type=current_source_ontology_type,
                        action_params=action_parameters,
                        source_endpoint=mock_source_endpoint,
                        target_endpoint=mock_target_endpoint,
                        context=context
                    )
                    
                    # Convert result to legacy format
                    return {
                        "output_identifiers": result.get('output_identifiers', current_identifiers),
                        "output_ontology_type": result.get('output_ontology_type', current_source_ontology_type),
                        "status": "success",
                        "details": result.get('details', {})
                    }
                    
            except Exception as action_error:
                # If the StrategyAction fails, provide a basic fallback
                self.logger.warning(
                    f"StrategyAction failed in legacy mode, using basic fallback: {str(action_error)}"
                )
                
                # Basic fallback: return identifiers unchanged
                return {
                    "output_identifiers": current_identifiers,
                    "output_ontology_type": current_source_ontology_type,
                    "status": "success",
                    "details": {
                        "fallback_mode": True,
                        "mapping_type": "no_change",
                        "mapping_path_name": mapping_path_name,
                        "resource_name": resource_name,
                        "strategy_action_error": str(action_error)
                    }
                }
                
        except Exception as e:
            self.logger.error(f"Error in _handle_execute_mapping_path: {str(e)}", exc_info=True)
            return {
                "output_identifiers": current_identifiers,
                "output_ontology_type": current_source_ontology_type,
                "status": "failed",
                "error": f"Action execution failed: {str(e)}",
                "details": {"exception_type": type(e).__name__}
            }
    
    async def _handle_filter_identifiers_by_target_presence(
        self,
        current_identifiers: List[str],
        action_parameters: Dict[str, Any],
        current_source_ontology_type: str,
        target_ontology_type: str,
        step_id: str,
        step_description: str,
        **kwargs
    ) -> Dict[str, Any]:
        """
        Legacy handler for FILTER_IDENTIFIERS_BY_TARGET_PRESENCE action type.
        
        This method has been refactored to use the newer FilterByTargetPresenceAction
        class while maintaining backward compatibility with the legacy execute_strategy
        method.
        
        Args:
            current_identifiers: List of identifiers to filter
            action_parameters: Action configuration parameters
            current_source_ontology_type: Current ontology type of identifiers
            target_ontology_type: Target ontology type for the overall strategy
            step_id: Step identifier for logging
            step_description: Step description for logging
            **kwargs: Additional parameters from the legacy execution context
            
        Returns:
            Dict[str, Any]: Filtered identifiers based on target presence
        """
        try:
            # Extract parameters from action_parameters
            endpoint_context = action_parameters.get('endpoint_context', 'TARGET')
            ontology_type_to_match = action_parameters.get('ontology_type_to_match', current_source_ontology_type)
            
            self.logger.info(f"Legacy filter by target presence: {ontology_type_to_match}")
            
            try:
                # Import the StrategyAction class
                from biomapper.core.strategy_actions.filter_by_target_presence import FilterByTargetPresenceAction
                
                async with self.async_metamapper_session() as session:
                    # Create the action instance
                    action = FilterByTargetPresenceAction(session)
                    
                    # Create minimal mock endpoints
                    from unittest.mock import MagicMock
                    from biomapper.db.models import Endpoint
                    
                    mock_source_endpoint = MagicMock(spec=Endpoint)
                    mock_source_endpoint.id = 1
                    mock_source_endpoint.name = "LEGACY_SOURCE_ENDPOINT"
                    
                    mock_target_endpoint = MagicMock(spec=Endpoint)
                    mock_target_endpoint.id = 2
                    mock_target_endpoint.name = "LEGACY_TARGET_ENDPOINT"
                    
                    # Create action parameters in the format expected by the action class
                    action_params = {
                        'endpoint_context': endpoint_context,
                        'ontology_type_to_match': ontology_type_to_match
                    }
                    action_params.update(action_parameters)  # Include any additional parameters
                    
                    # Create context
                    context = {
                        "db_session": session,
                        "mapping_executor": self,
                        "legacy_mode": True
                    }
                    
                    # Try to execute the action
                    result = await action.execute(
                        current_identifiers=current_identifiers,
                        current_ontology_type=current_source_ontology_type,
                        action_params=action_params,
                        source_endpoint=mock_source_endpoint,
                        target_endpoint=mock_target_endpoint,
                        context=context
                    )
                    
                    # Convert result to legacy format
                    return {
                        "output_identifiers": result.get('output_identifiers', current_identifiers),
                        "output_ontology_type": result.get('output_ontology_type', current_source_ontology_type),
                        "status": "success",
                        "details": result.get('details', {})
                    }
                    
            except Exception as action_error:
                # If the StrategyAction fails, provide a basic fallback
                self.logger.warning(
                    f"StrategyAction failed in legacy mode, using basic fallback: {str(action_error)}"
                )
                
                # Basic fallback: return all identifiers (no filtering)
                return {
                    "output_identifiers": current_identifiers,
                    "output_ontology_type": current_source_ontology_type,
                    "status": "success",
                    "details": {
                        "fallback_mode": True,
                        "filter_type": "no_filtering",
                        "endpoint_context": endpoint_context,
                        "ontology_type_to_match": ontology_type_to_match,
                        "strategy_action_error": str(action_error)
                    }
                }
                
        except Exception as e:
            self.logger.error(f"Error in _handle_filter_identifiers_by_target_presence: {str(e)}", exc_info=True)
            return {
                "output_identifiers": current_identifiers,
                "output_ontology_type": current_source_ontology_type,
                "status": "failed",
                "error": f"Action execution failed: {str(e)}",
                "details": {"exception_type": type(e).__name__}
            }

    
    # ============================================================================
    # UTILITY API METHODS - Refactored from scripts
    # ============================================================================
    
    
    async def get_ontology_column(self, endpoint_name: str, ontology_type: str) -> str:
        """
        Get the column name for a given ontology type from an endpoint's property configuration.
        
        This method delegates to the IdentifierLoader for backward compatibility.
        
        Args:
            endpoint_name: Name of the endpoint
            ontology_type: Ontology type to look up (e.g., 'UniProt', 'Gene')
            
        Returns:
            Column name for the ontology type
            
        Raises:
            ConfigurationError: If endpoint, property config, or extraction config not found
            DatabaseQueryError: If there's an error querying the database
        """
        return await self.identifier_loader.get_ontology_column(endpoint_name, ontology_type)
    
    async def load_endpoint_identifiers(
        self, 
        endpoint_name: str, 
        ontology_type: str,
        return_dataframe: bool = False
    ) -> Union[List[str], 'pd.DataFrame']:
        """
        Load identifiers from an endpoint using its configuration in metamapper.db.
        
        This method delegates to the IdentifierLoader to maintain separation of concerns.
        
        Args:
            endpoint_name: Name of the endpoint to load from
            ontology_type: Ontology type of the identifiers to load
            return_dataframe: If True, return the full dataframe instead of just identifiers
            
        Returns:
            List of unique identifiers (default) or full DataFrame if return_dataframe=True
            
        Raises:
            ConfigurationError: If endpoint not found or file path issues
            FileNotFoundError: If the data file doesn't exist
            KeyError: If the specified column doesn't exist in the data
            DatabaseQueryError: If there's an error querying the database
        """
        return await self.identifier_loader.load_endpoint_identifiers(
            endpoint_name=endpoint_name,
            ontology_type=ontology_type,
            return_dataframe=return_dataframe
        )
    
    async def get_strategy_info(self, strategy_name: str) -> Dict[str, Any]:
        """
        Get detailed information about a strategy including its steps and metadata.
        
        Args:
            strategy_name: Name of the strategy
            
        Returns:
            Dictionary containing strategy information including:
            - name: Strategy name
            - description: Strategy description
            - is_active: Whether the strategy is active
            - source_ontology_type: Default source ontology type
            - target_ontology_type: Default target ontology type
            - steps: List of step configurations
            
        Raises:
            StrategyNotFoundError: If strategy doesn't exist
            DatabaseQueryError: If there's an error querying the database
        """
        try:
            async with self.async_metamapper_session() as session:
                # Get strategy with its steps
                stmt = (
                    select(MappingStrategy)
                    .where(MappingStrategy.name == strategy_name)
                    .options(selectinload(MappingStrategy.steps))
                )
                result = await session.execute(stmt)
                strategy = result.scalar_one_or_none()
                
                if not strategy:
                    raise StrategyNotFoundError(f"Strategy '{strategy_name}' not found")
                
                # Build strategy info
                strategy_info = {
                    "name": strategy.name,
                    "description": strategy.description,
                    "is_active": strategy.is_active,
                    "source_ontology_type": strategy.default_source_ontology_type,
                    "target_ontology_type": strategy.default_target_ontology_type,
                    "version": strategy.version,
                    "steps": []
                }
                
                # Add step information
                for step in sorted(strategy.steps, key=lambda s: s.step_order):
                    step_info = {
                        "step_id": step.step_id,
                        "step_order": step.step_order,
                        "action_type": step.action_type,
                        "description": step.description,
                        "parameters": json.loads(step.parameters) if step.parameters else {}
                    }
                    strategy_info["steps"].append(step_info)
                
                return strategy_info
                
        except StrategyNotFoundError:
            raise
        except Exception as e:
            self.logger.error(f"Error getting strategy info for {strategy_name}: {e}")
            raise DatabaseQueryError(f"Failed to get strategy info: {e}")
    
    async def validate_strategy_prerequisites(
        self, 
        strategy_name: str, 
        source_endpoint: str, 
        target_endpoint: str
    ) -> Dict[str, Any]:
        """
        Validate that all prerequisites are met for executing a strategy.
        
        This method performs pre-flight checks to ensure:
        - Strategy exists and is active
        - Source and target endpoints exist
        - Required ontology types are configured
        - Data files are accessible
        
        Args:
            strategy_name: Name of the strategy to validate
            source_endpoint: Name of the source endpoint
            target_endpoint: Name of the target endpoint
            
        Returns:
            Dictionary with validation results:
            - valid: Boolean indicating if all checks passed
            - errors: List of error messages if any
            - warnings: List of warning messages if any
            - strategy_info: Basic strategy information
            
        Raises:
            DatabaseQueryError: If there's an error querying the database
        """
        errors = []
        warnings = []
        strategy_info = None
        
        try:
            # Check strategy exists and get info
            # NOTE: Strategy validation removed as get_strategy was refactored to ConfigLoader
            # which handles YAML-based strategies instead of database strategies
            strategy_info = {
                "name": strategy_name,
                "source_ontology": "UNKNOWN",  # Would be loaded from YAML
                "target_ontology": "UNKNOWN"   # Would be loaded from YAML
            }
            
            # Check endpoints exist
            async with self.async_metamapper_session() as session:
                # Check source endpoint
                source = await self._get_endpoint_by_name(session, source_endpoint)
                if not source:
                    errors.append(f"Source endpoint '{source_endpoint}' not found")
                else:
                    # Check if source file exists (for file-based endpoints)
                    if source.type in ['file_csv', 'file_tsv']:
                        conn_details = json.loads(source.connection_details)
                        file_path = conn_details.get('file_path', '')
                        file_path = resolve_placeholders(file_path, {})
                        if not os.path.exists(file_path):
                            errors.append(f"Source data file not found: {file_path}")
                
                # Check target endpoint
                target = await self._get_endpoint_by_name(session, target_endpoint)
                if not target:
                    errors.append(f"Target endpoint '{target_endpoint}' not found")
                else:
                    # Check if target file exists (for file-based endpoints)
                    if target.type in ['file_csv', 'file_tsv']:
                        conn_details = json.loads(target.connection_details)
                        file_path = conn_details.get('file_path', '')
                        file_path = resolve_placeholders(file_path, {})
                        if not os.path.exists(file_path):
                            errors.append(f"Target data file not found: {file_path}")
                
                # Check ontology configurations if we have strategy info
                if strategy_info and source:
                    try:
                        await self.get_ontology_column(source_endpoint, 
                                                     strategy_info['source_ontology'])
                    except ConfigurationError as e:
                        errors.append(f"Source ontology configuration error: {e}")
                
                if strategy_info and target:
                    # Note: Target might use different ontology types, so we check if any exist
                    stmt = select(EndpointPropertyConfig).where(
                        EndpointPropertyConfig.endpoint_id == target.id
                    )
                    result = await session.execute(stmt)
                    configs = result.scalars().all()
                    if not configs:
                        warnings.append("No property configurations found for target endpoint")
            
            return {
                "valid": len(errors) == 0,
                "errors": errors,
                "warnings": warnings,
                "strategy_info": strategy_info
            }
            
        except Exception as e:
            self.logger.error(f"Error validating strategy prerequisites: {e}")
            raise DatabaseQueryError(f"Failed to validate prerequisites: {e}")
    
    async def execute_strategy_with_comprehensive_results(
        self,
        strategy_name: str,
        source_endpoint: str,
        target_endpoint: str,
        input_identifiers: List[str],
        use_cache: bool = True,
        progress_callback: Optional[callable] = None,
        **kwargs
    ) -> Dict[str, Any]:
        """
        Execute a strategy with enhanced result processing and comprehensive output.
        
        This is a high-level convenience method that wraps execute_yaml_strategy
        with additional result processing and formatting.
        
        Args:
            strategy_name: Name of the strategy to execute
            source_endpoint: Name of the source endpoint
            target_endpoint: Name of the target endpoint
            input_identifiers: List of input identifiers to map
            use_cache: Whether to use cached mappings (default: True)
            progress_callback: Optional callback for progress updates
            **kwargs: Additional keyword arguments passed to execute_yaml_strategy
            
        Returns:
            Dictionary with comprehensive results including:
            - results: Mapping results by identifier
            - final_identifiers: List of successfully mapped identifiers
            - summary: Execution summary with statistics
            - context: Any context data from bidirectional strategies
            - metrics: Performance metrics
            - provenance: Detailed provenance information
            
        Raises:
            Various exceptions from execute_yaml_strategy
        """
        start_time = time.time()
        
        # Execute the strategy
        result = await self.execute_yaml_strategy(
            strategy_name=strategy_name,
            source_endpoint_name=source_endpoint,
            target_endpoint_name=target_endpoint,
            input_identifiers=input_identifiers,
            use_cache=use_cache,
            progress_callback=progress_callback,
            **kwargs
        )
        
        # Add execution time to metrics
        execution_time = time.time() - start_time
        if 'metrics' not in result:
            result['metrics'] = {}
        result['metrics']['total_execution_time'] = execution_time
        
        # Enhance summary with additional statistics
        if 'summary' in result:
            summary = result['summary']
            
            # Calculate success rate
            total_input = summary.get('total_input', 0)
            successful = summary.get('successful_mappings', 0)
            if total_input > 0:
                summary['success_rate'] = (successful / total_input) * 100
            else:
                summary['success_rate'] = 0
            
            # Add timing information
            summary['execution_time_seconds'] = execution_time
            
            # Categorize results by mapping status
            if 'results' in result:
                status_counts = {}
                for identifier, mapping in result['results'].items():
                    status = mapping.get('status', 'unknown')
                    status_counts[status] = status_counts.get(status, 0) + 1
                summary['status_breakdown'] = status_counts
        
        # Log comprehensive summary
        self.logger.info(f"Strategy execution completed in {execution_time:.2f} seconds")
        if 'summary' in result:
            self.logger.info(f"Success rate: {result['summary']['success_rate']:.1f}%")
            self.logger.info(f"Status breakdown: {result['summary'].get('status_breakdown', {})}")
        
        return result

    # Robust execution methods (integrated from RobustExecutionMixin)
    
    def add_progress_callback(self, callback: Callable[[Dict[str, Any]], None]):
        """
        Add a callback function to be called on progress updates.
        
        Args:
            callback: Function that takes a progress dict as argument
        """
        self.lifecycle_service.add_progress_callback(callback)
    
    
    async def execute_with_retry(
        self,
        operation: Callable,
        operation_args: Dict[str, Any],
        operation_name: str,
        retry_exceptions: Tuple[type, ...] = (Exception,)
    ) -> Any:
        """
        Execute an operation with retry logic.
        
        Args:
            operation: Async callable to execute
            operation_args: Arguments to pass to the operation
            operation_name: Name for logging purposes
            retry_exceptions: Tuple of exception types to retry on
            
        Returns:
            Result of the operation
        """
        last_error = None
        
        for attempt in range(self.max_retries):
            try:
                # Report attempt
                await self.lifecycle_service.report_progress({
                    'type': 'retry_attempt',
                    'operation': operation_name,
                    'attempt': attempt + 1,
                    'max_attempts': self.max_retries
                })
                
                # Execute operation
                result = await operation(**operation_args)
                
                # Success - report and return
                if attempt > 0:
                    self.logger.info(f"{operation_name} succeeded on attempt {attempt + 1}")
                    
                return result
                
            except retry_exceptions as e:
                last_error = e
                self.logger.warning(
                    f"{operation_name} failed on attempt {attempt + 1}/{self.max_retries}: {e}"
                )
                
                if attempt < self.max_retries - 1:
                    # Wait before retry
                    await asyncio.sleep(self.retry_delay)
                    
        # All retries exhausted
        error_msg = f"{operation_name} failed after {self.max_retries} attempts"
        self.logger.error(f"{error_msg}: {last_error}")
        
        # Report failure
        await self.lifecycle_service.report_progress({
            'type': 'retry_exhausted',
            'operation': operation_name,
            'attempts': self.max_retries,
            'last_error': str(last_error)
        })
        
        raise MappingExecutionError(
            error_msg,
            details={
                'operation': operation_name,
                'attempts': self.max_retries,
                'last_error': str(last_error)
            }
        )
    
    async def process_in_batches(
        self,
        items: List[Any],
        processor: Callable,
        processor_name: str,
        checkpoint_key: str,
        execution_id: str,
        checkpoint_state: Optional[Dict[str, Any]] = None
    ) -> List[Any]:
        """
        Process items in batches with checkpointing.
        
        Args:
            items: List of items to process
            processor: Async callable that processes a batch
            processor_name: Name for logging purposes
            checkpoint_key: Key to store results in checkpoint
            execution_id: Unique identifier for checkpointing
            checkpoint_state: Existing checkpoint state to resume from
            
        Returns:
            List of all results
        """
        # Initialize or restore state
        if checkpoint_state and checkpoint_key in checkpoint_state:
            results = checkpoint_state[checkpoint_key]
            processed_count = checkpoint_state.get('processed_count', 0)
            remaining_items = items[processed_count:]
            self.logger.info(
                f"Resuming {processor_name} from checkpoint: "
                f"{processed_count}/{len(items)} already processed"
            )
        else:
            results = []
            processed_count = 0
            remaining_items = items
            
        total_count = len(items)
        
        # Process in batches
        for i in range(0, len(remaining_items), self.batch_size):
            batch = remaining_items[i:i + self.batch_size]
            batch_num = (processed_count + i) // self.batch_size + 1
            total_batches = (total_count + self.batch_size - 1) // self.batch_size
            
            self.logger.info(
                f"Processing batch {batch_num}/{total_batches} "
                f"({len(batch)} items) for {processor_name}"
            )
            
            # Report batch start
            await self.lifecycle_service.report_batch_progress(
                batch_number=batch_num,
                total_batches=total_batches,
                items_processed=processed_count + i,
                total_items=total_count,
                batch_metadata={
                    'type': 'batch_start',
                    'processor': processor_name,
                    'batch_size': len(batch)
                }
            )
            
            try:
                # Process batch with retry
                batch_results = await self.execute_with_retry(
                    operation=processor,
                    operation_args={'batch': batch},
                    operation_name=f"{processor_name}_batch_{batch_num}",
                    retry_exceptions=(asyncio.TimeoutError, Exception)
                )
                
                # Append results
                results.extend(batch_results)
                
                # Update processed count
                current_processed = processed_count + i + len(batch)
                
                # Save checkpoint
                if self.checkpoint_enabled:
                    checkpoint_data = {
                        checkpoint_key: results,
                        'processed_count': current_processed,
                        'total_count': total_count,
                        'processor': processor_name
                    }
                    
                    # Preserve other checkpoint data
                    if checkpoint_state:
                        for key, value in checkpoint_state.items():
                            if key not in checkpoint_data:
                                checkpoint_data[key] = value
                                
                    await self.lifecycle_service.save_batch_checkpoint(
                        execution_id=execution_id,
                        batch_number=batch_num,
                        batch_state=checkpoint_data,
                        checkpoint_metadata={'processor': processor_name}
                    )
                
                # Report batch completion
                await self.lifecycle_service.report_batch_progress(
                    batch_number=batch_num,
                    total_batches=total_batches,
                    items_processed=current_processed,
                    total_items=total_count,
                    batch_metadata={
                        'type': 'batch_complete',
                        'processor': processor_name,
                        'batch_results': len(batch_results)
                    }
                )
                
            except Exception as e:
                self.logger.error(
                    f"Batch {batch_num} failed for {processor_name}: {e}"
                )
                
                # Report batch failure
                await self.lifecycle_service.report_progress({
                    'type': 'batch_failed',
                    'processor': processor_name,
                    'batch_num': batch_num,
                    'total_batches': total_batches,
                    'error': str(e)
                })
                
                # Re-raise to trigger retry or abort
                raise
                
        return results
    
    async def execute_yaml_strategy_robust(
        self,
        strategy_name: str,
        input_identifiers: List[str],
        source_endpoint_name: Optional[str] = None,
        target_endpoint_name: Optional[str] = None,
        execution_id: Optional[str] = None,
        resume_from_checkpoint: bool = True,
        **kwargs
    ) -> Dict[str, Any]:
        """
        Execute a YAML strategy with robust error handling and checkpointing.
        
        This wraps the standard execute_yaml_strategy method with additional
        robustness features via the RobustExecutionCoordinator.
        
        Args:
            strategy_name: Name of the strategy to execute
            input_identifiers: List of input identifiers
            source_endpoint_name: Source endpoint name (optional, can be auto-detected)
            target_endpoint_name: Target endpoint name (optional, can be auto-detected)
            execution_id: Unique ID for this execution (for checkpointing)
            resume_from_checkpoint: Whether to resume from checkpoint if available
            **kwargs: Additional arguments to pass to execute_yaml_strategy
            
        Returns:
            Strategy execution results with additional robustness metadata
        """
        # Delegate to the RobustExecutionCoordinator
        return await self.robust_execution_coordinator.execute_strategy_robustly(
            strategy_name=strategy_name,
            input_identifiers=input_identifiers,
            source_endpoint_name=source_endpoint_name,
            target_endpoint_name=target_endpoint_name,
            execution_id=execution_id,
            resume_from_checkpoint=resume_from_checkpoint,
            **kwargs
        )

    async def get_strategy(self, strategy_name: str) -> Optional[MappingStrategy]:
        """
        Get a strategy by name from the database.
        
        Args:
            strategy_name: Name of the strategy to retrieve
            
        Returns:
            MappingStrategy object if found, None otherwise
        """
        try:
            async with self.async_metamapper_session() as session:
                query = select(MappingStrategy).where(MappingStrategy.name == strategy_name)
                result = await session.execute(query)
                return result.scalar_one_or_none()
        except SQLAlchemyError as e:
            self.logger.error(f"Database error getting strategy {strategy_name}: {e}")
            return None

    def save_checkpoint(self, execution_id: str, checkpoint_data: Dict[str, Any]):
        """
        Save checkpoint data for an execution.
        
        Args:
            execution_id: Unique identifier for the execution
            checkpoint_data: Data to save in the checkpoint
        """
        # Create an async task to save checkpoint
        loop = asyncio.get_event_loop()
        if loop.is_running():
            # If we're already in an async context, create a task
            asyncio.create_task(self.lifecycle_service.save_checkpoint(execution_id, checkpoint_data))
        else:
            # Otherwise, run it synchronously
            loop.run_until_complete(self.lifecycle_service.save_checkpoint(execution_id, checkpoint_data))

    def load_checkpoint(self, execution_id: str) -> Optional[Dict[str, Any]]:
        """
        Load checkpoint data for an execution.
        
        Args:
            execution_id: Unique identifier for the execution
            
        Returns:
            Checkpoint data if found, None otherwise
        """
        # Create an async task to load checkpoint
        loop = asyncio.get_event_loop()
        if loop.is_running():
            # Can't await in sync context when loop is running
            # Return None for now, async version should be used
            return None
        else:
            return loop.run_until_complete(self.lifecycle_service.load_checkpoint(execution_id))

    def _report_progress(self, progress_data: Dict[str, Any]):
        """
        Report progress to registered callbacks.
        
        Args:
            progress_data: Progress information to report
        """
        # Create an async task to report progress
        loop = asyncio.get_event_loop()
        if loop.is_running():
            asyncio.create_task(self.lifecycle_service.report_progress(progress_data))
        else:
            loop.run_until_complete(self.lifecycle_service.report_progress(progress_data))
    
    # Checkpoint-related delegate methods for backward compatibility
    
    async def save_checkpoint(self, execution_id: str, checkpoint_data: Dict[str, Any]):
        """
        Save checkpoint data for the given execution ID.
        
        Args:
            execution_id: Unique identifier for the execution
            checkpoint_data: Data to save in the checkpoint
        """
        await self.lifecycle_service.save_checkpoint(execution_id, checkpoint_data)
    
    async def load_checkpoint(self, execution_id: str) -> Optional[Dict[str, Any]]:
        """
        Load checkpoint data for the given execution ID.
        
        Args:
            execution_id: Unique identifier for the execution
            
        Returns:
            Checkpoint data if found, None otherwise
        """
        return await self.lifecycle_service.load_checkpoint(execution_id)
    
    async def _report_progress(self, progress_data: Dict[str, Any]):
        """
        Report progress to registered callbacks.
        
        Args:
            progress_data: Progress information to report
        """
        await self.lifecycle_service.report_progress(progress_data)
    
    # Client delegate methods
    
    def _load_client(self, client_path: str, **kwargs):
        """Load a client instance (delegates to client manager)."""
        return self.client_manager.get_client_instance(client_path, **kwargs)
    
    @property
    def checkpoint_dir(self):
        """Get the checkpoint directory path."""
        return self.lifecycle_service.get_checkpoint_directory()
    
    @checkpoint_dir.setter
    def checkpoint_dir(self, value):
        """Set the checkpoint directory path."""
        from pathlib import Path
        if value is not None:
            self.lifecycle_service.set_checkpoint_directory(Path(value))
            # Ensure directory exists
            Path(value).mkdir(parents=True, exist_ok=True)
            self.checkpoint_enabled = True
        else:
            self.lifecycle_service.set_checkpoint_directory(None)
            self.checkpoint_enabled = False<|MERGE_RESOLUTION|>--- conflicted
+++ resolved
@@ -223,20 +223,14 @@
         # Initialize MetadataQueryService
         self.metadata_query_service = MetadataQueryService(self.session_manager)
         
-<<<<<<< HEAD
         # Initialize BidirectionalValidationService
         self.bidirectional_validation_service = BidirectionalValidationService()
         
         # Initialize DirectMappingService
         self.direct_mapping_service = DirectMappingService(logger=self.logger)
         
-        # Initialize MappingPathExecutionService with all required arguments
-        self.path_execution_service = MappingPathExecutionService(
-            session_manager=self.session_manager,
-=======
         # Initialize MappingStepExecutionService
         self.step_execution_service = MappingStepExecutionService(
->>>>>>> cab2b3c5
             client_manager=self.client_manager,
             cache_manager=self.cache_manager,
             logger=self.logger
