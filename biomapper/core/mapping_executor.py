import asyncio
import json
import os
import time # Add import time
from typing import List, Dict, Any, Optional, Tuple, Union, Callable
from datetime import datetime, timezone, timedelta
from sqlalchemy.ext.asyncio import AsyncSession, create_async_engine
from sqlalchemy.orm import selectinload
from sqlalchemy.future import select
from sqlalchemy import select
from sqlalchemy.exc import SQLAlchemyError

# Import composite identifier handling
from biomapper.core.mapping_executor_composite import CompositeIdentifierMixin
from biomapper.core.exceptions import (
    BiomapperError,
    ClientError,
    ConfigurationError, # Import ConfigurationError
    MappingExecutionError,
    ClientExecutionError,
    ClientInitializationError,
    CacheStorageError,
    ErrorCode, # Import ErrorCode
    DatabaseQueryError, # Import DatabaseQueryError
    StrategyNotFoundError,
    InactiveStrategyError,
)

# Import new strategy handling modules
from biomapper.core.engine_components.reversible_path import ReversiblePath

# Import services
from biomapper.core.services import IterativeMappingService
from biomapper.core.engine_components.checkpoint_manager import CheckpointManager
from biomapper.core.engine_components.progress_reporter import ProgressReporter
from biomapper.core.services.metadata_query_service import MetadataQueryService
from biomapper.core.services.mapping_path_execution_service import MappingPathExecutionService
from biomapper.core.services.mapping_step_execution_service import MappingStepExecutionService
from biomapper.core.services.strategy_execution_service import StrategyExecutionService
from biomapper.core.services.result_aggregation_service import ResultAggregationService
from biomapper.core.services.bidirectional_validation_service import BidirectionalValidationService
from biomapper.core.services.direct_mapping_service import DirectMappingService
from biomapper.core.services.execution_lifecycle_service import ExecutionLifecycleService
from biomapper.core.engine_components.mapping_executor_initializer import MappingExecutorInitializer
from biomapper.core.engine_components.robust_execution_coordinator import RobustExecutionCoordinator

# Import utilities
from biomapper.core.utils.placeholder_resolver import resolve_placeholders
from biomapper.core.utils.time_utils import get_current_utc_time

# Import models
from biomapper.core.models.result_bundle import MappingResultBundle

# Import models for metamapper DB
from ..db.models import (
    Endpoint,
    EndpointPropertyConfig,
    MappingPath,
    MappingPathStep,
    OntologyPreference,
    MappingStrategy,
    MappingStrategyStep,
)

# Import models for cache DB
from ..db.cache_models import (
    PathExecutionStatus,
    MappingSession,  # Add this for session logging
    ExecutionMetric # Added ExecutionMetric
)

# Import models for metamapper DB
from ..db.models import Base as MetamapperBase

# Import database setup service
from .services.database_setup_service import DatabaseSetupService

# Import our centralized configuration settings
from biomapper.config import settings


import logging # Re-added import
import os # Add import os





class MappingExecutor(CompositeIdentifierMixin):
    """
    Main execution engine for biomapper mapping operations.
    
    The MappingExecutor handles the execution of mapping strategies and individual mapping
    paths based on configurations stored in the metamapper database. It supports both
    YAML-defined multi-step mapping strategies and direct path-based mappings.
    
    Key capabilities:
    - Execute YAML-defined mapping strategies with multiple sequential steps
    - Execute individual mapping paths between endpoints  
    - Manage caching of mapping results and path configurations
    - Handle bidirectional mapping validation
    - Support composite identifier processing
    - Track mapping metrics and performance
    
    The executor integrates with dedicated strategy action classes for specific operations
    and provides comprehensive result tracking with provenance information.
    """

    def __init__(
        self,
        metamapper_db_url: Optional[str] = None,
        mapping_cache_db_url: Optional[str] = None,
        echo_sql: bool = False, # Added parameter to control SQL echoing
        path_cache_size: int = 100, # Maximum number of paths to cache
        path_cache_expiry_seconds: int = 300, # Cache expiry time in seconds (5 minutes)
        max_concurrent_batches: int = 5, # Maximum number of batches to process concurrently
        enable_metrics: bool = True, # Whether to enable metrics tracking
        # Robust execution parameters with backward-compatible defaults
        checkpoint_enabled: bool = False,
        checkpoint_dir: Optional[str] = None,
        batch_size: int = 100,
        max_retries: int = 3,
        retry_delay: int = 5,
    ):
        """
        Initializes the MappingExecutor.

        Args:
            metamapper_db_url: URL for the metamapper database. If None, uses settings.metamapper_db_url.
            mapping_cache_db_url: URL for the mapping cache database. If None, uses settings.cache_db_url.
            echo_sql: Boolean flag to enable SQL echoing for debugging purposes.
            path_cache_size: Maximum number of paths to cache in memory
            path_cache_expiry_seconds: Cache expiry time in seconds
            max_concurrent_batches: Maximum number of batches to process concurrently
            enable_metrics: Whether to enable metrics tracking
            checkpoint_enabled: Enable checkpointing for resumable execution
            checkpoint_dir: Directory for checkpoint files
            batch_size: Number of items to process per batch
            max_retries: Maximum retry attempts for failed operations
            retry_delay: Delay in seconds between retry attempts
            
        Returns:
            An initialized MappingExecutor instance with database tables created
        """
        # Initialize the CompositeIdentifierMixin
        super().__init__()

        self.logger = logging.getLogger(__name__)
        
        # Store core parameters for backward compatibility
        self.metamapper_db_url = (
            metamapper_db_url
            if metamapper_db_url is not None
            else settings.metamapper_db_url
        )
        self.mapping_cache_db_url = (
            mapping_cache_db_url
            if mapping_cache_db_url is not None
            else settings.cache_db_url
        )
        self.echo_sql = echo_sql
        self.batch_size = batch_size
        self.max_retries = max_retries
        self.retry_delay = retry_delay
        self.checkpoint_enabled = checkpoint_enabled
        
        # Initialize checkpoint manager
        self.checkpoint_manager = CheckpointManager(
            checkpoint_dir=checkpoint_dir if checkpoint_enabled else None,
            logger=self.logger
        )
        
        # Progress tracking
        self.progress_reporter = ProgressReporter()
        
        # Concurrency settings
        self.max_concurrent_batches = max_concurrent_batches
        self.enable_metrics = enable_metrics
        self._metrics_tracker = None
        
        # Initialize all components using the MappingExecutorInitializer
        self._initializer = MappingExecutorInitializer(
            metamapper_db_url=metamapper_db_url,
            mapping_cache_db_url=mapping_cache_db_url,
            echo_sql=echo_sql,
            path_cache_size=path_cache_size,
            path_cache_expiry_seconds=path_cache_expiry_seconds,
            max_concurrent_batches=max_concurrent_batches,
            enable_metrics=enable_metrics,
            checkpoint_enabled=checkpoint_enabled,
            checkpoint_dir=checkpoint_dir,
            batch_size=batch_size,
            max_retries=max_retries,
            retry_delay=retry_delay
        )
        
        # Initialize all components
        components = self._initializer.initialize_components(self)
        
        # Assign components to self
        self.session_manager = components['session_manager']
        self.client_manager = components['client_manager']
        self.config_loader = components['config_loader']
        self.strategy_handler = components['strategy_handler']
        self.path_finder = components['path_finder']
        self.path_execution_manager = components['path_execution_manager']
        self.cache_manager = components['cache_manager']
        self.identifier_loader = components['identifier_loader']
        self.strategy_orchestrator = components['strategy_orchestrator']
        self.checkpoint_manager = components['checkpoint_manager']
        self.progress_reporter = components['progress_reporter']
        self._langfuse_tracker = components['langfuse_tracker']
        
        # Create convenience references for backward compatibility
        convenience_refs = self._initializer.get_convenience_references()
        self.async_metamapper_engine = convenience_refs['async_metamapper_engine']
        self.MetamapperSessionFactory = convenience_refs['MetamapperSessionFactory']
        self.async_metamapper_session = convenience_refs['async_metamapper_session']
        self.async_cache_engine = convenience_refs['async_cache_engine']
        self.CacheSessionFactory = convenience_refs['CacheSessionFactory']
        self.async_cache_session = convenience_refs['async_cache_session']
        
        # Set function references after MappingExecutor is fully initialized
        self._initializer.set_executor_function_references(self)
        
        # Initialize MetadataQueryService
        self.metadata_query_service = MetadataQueryService(self.session_manager)
        
        # Initialize BidirectionalValidationService
        self.bidirectional_validation_service = BidirectionalValidationService()
        
        # Initialize DirectMappingService
        self.direct_mapping_service = DirectMappingService(logger=self.logger)
        
        # Initialize MappingStepExecutionService
        self.step_execution_service = MappingStepExecutionService(
            client_manager=self.client_manager,
            cache_manager=self.cache_manager,
            logger=self.logger
        )
        
<<<<<<< HEAD
        # Initialize MappingPathExecutionService with all required arguments
        self.path_execution_service = MappingPathExecutionService(
            session_manager=self.session_manager,
            client_manager=self.client_manager,
            cache_manager=self.cache_manager,
            path_finder=self.path_finder,
            path_execution_manager=self.path_execution_manager,
            composite_handler=self,  # MappingExecutor implements composite handling
            step_execution_service=self.step_execution_service,
            logger=self.logger
        )
=======
        # Initialize IterativeMappingService
        self.iterative_mapping_service = IterativeMappingService(logger=self.logger)
>>>>>>> b806d0f1
        
        # Set executor reference for delegation
        self.path_execution_service.set_executor(self)
        
        # Initialize ExecutionLifecycleService
        self.lifecycle_service = ExecutionLifecycleService(
            checkpoint_manager=self.checkpoint_manager,
            progress_reporter=self.progress_reporter,
            metrics_manager=self._langfuse_tracker
        )
        
        # Initialize RobustExecutionCoordinator
        self.robust_execution_coordinator = RobustExecutionCoordinator(
            strategy_orchestrator=self.strategy_orchestrator,
            checkpoint_manager=self.checkpoint_manager,
            progress_reporter=self.progress_reporter,
            batch_size=self.batch_size,
            max_retries=self.max_retries,
            retry_delay=self.retry_delay,
            checkpoint_enabled=self.checkpoint_enabled,
            logger=self.logger
        )
        
        # Initialize metrics tracker if needed
        if enable_metrics:
            try:
                from biomapper.monitoring.metrics import MetricsTracker
                self._metrics_tracker = MetricsTracker(
                    langfuse=self._langfuse_tracker
                )
            except ImportError:
                self.logger.warning("MetricsTracker not available - langfuse module not installed")
                self._metrics_tracker = None
        else:
            self._metrics_tracker = None
        
        # Initialize MappingResultBundle (extracted module)
        self.MappingResultBundle = MappingResultBundle
        
        # Initialize StrategyExecutionService
        self.strategy_execution_service = StrategyExecutionService(
            strategy_orchestrator=self.strategy_orchestrator,
            robust_execution_coordinator=self.robust_execution_coordinator,
            logger=self.logger
        )
        
        # Initialize ResultAggregationService
        self.result_aggregation_service = ResultAggregationService(logger=self.logger)
        
        self.logger.info("MappingExecutor initialization complete")

    
    @classmethod
    async def create(
        cls,
        metamapper_db_url: Optional[str] = None,
        mapping_cache_db_url: Optional[str] = None,
        echo_sql: bool = False,
        path_cache_size: int = 100,
        path_cache_expiry_seconds: int = 300,
        max_concurrent_batches: int = 5,
        enable_metrics: bool = True,
        # Robust execution parameters
        checkpoint_enabled: bool = False,
        checkpoint_dir: Optional[str] = None,
        batch_size: int = 100,
        max_retries: int = 3,
        retry_delay: int = 5,
    ):
        """Asynchronously create and initialize a MappingExecutor instance.
        
        This factory method creates a MappingExecutor instance and initializes
        the database tables for both metamapper and cache databases.
        
        Args:
            metamapper_db_url: URL for the metamapper database. If None, uses settings.metamapper_db_url.
            mapping_cache_db_url: URL for the mapping cache database. If None, uses settings.cache_db_url.
            echo_sql: Boolean flag to enable SQL echoing for debugging purposes.
            path_cache_size: Maximum number of paths to cache in memory
            path_cache_expiry_seconds: Cache expiry time in seconds
            max_concurrent_batches: Maximum number of batches to process concurrently
            enable_metrics: Whether to enable metrics tracking
            checkpoint_enabled: Enable checkpointing for resumable execution
            checkpoint_dir: Directory for checkpoint files
            batch_size: Number of items to process per batch
            max_retries: Maximum retry attempts for failed operations
            retry_delay: Delay in seconds between retry attempts
            
        Returns:
            An initialized MappingExecutor instance with database tables created
        """
        # Create instance with standard constructor
        executor = cls(
            metamapper_db_url=metamapper_db_url,
            mapping_cache_db_url=mapping_cache_db_url,
            echo_sql=echo_sql,
            path_cache_size=path_cache_size,
            path_cache_expiry_seconds=path_cache_expiry_seconds,
            max_concurrent_batches=max_concurrent_batches,
            enable_metrics=enable_metrics,
            checkpoint_enabled=checkpoint_enabled,
            checkpoint_dir=checkpoint_dir,
            batch_size=batch_size,
            max_retries=max_retries,
            retry_delay=retry_delay,
        )
        
        # Initialize database tables using DatabaseSetupService
        db_setup_service = DatabaseSetupService(logger=executor.logger)
        await db_setup_service.initialize_tables(executor.async_metamapper_engine, MetamapperBase.metadata)
        await db_setup_service.initialize_tables(executor.async_cache_engine, CacheBase.metadata)
        
        return executor

    def get_cache_session(self):
        """Get a cache database session."""
        return self.async_cache_session()



    async def _find_paths_for_relationship(
        self, 
        session: AsyncSession, 
        source_endpoint_id: int,
        target_endpoint_id: int,
        source_ontology: str, 
        target_ontology: str
    ) -> List[MappingPath]:
        """
        Find mapping paths for a specific endpoint relationship.
        
        Delegates to PathFinder service.
        """
        return await self.path_finder._find_paths_for_relationship(
            session,
            source_endpoint_id,
            target_endpoint_id,
            source_ontology,
            target_ontology
        )

    async def _find_direct_paths(
        self, session: AsyncSession, source_ontology: str, target_ontology: str
    ) -> List[MappingPath]:
        """
        Find direct mapping paths from source to target ontology.
        
        Delegates to PathFinder service.
        """
        return await self.path_finder._find_direct_paths(
            session,
            source_ontology,
            target_ontology
        )

    async def _find_mapping_paths(
        self,
        session: AsyncSession,
        source_ontology: str,
        target_ontology: str,
        bidirectional: bool = False,
        preferred_direction: str = "forward",
        source_endpoint: Optional[Endpoint] = None,
        target_endpoint: Optional[Endpoint] = None,
    ) -> List[Union[MappingPath, ReversiblePath]]:
        """
        Find mapping paths between ontologies.
        
        Delegates to PathFinder service.
        """
        return await self.path_finder.find_mapping_paths(
            session,
            source_ontology,
            target_ontology,
            bidirectional=bidirectional,
            preferred_direction=preferred_direction,
            source_endpoint=source_endpoint,
            target_endpoint=target_endpoint
        )

    async def _find_best_path(
        self,
        session: AsyncSession,
        source_type: str,
        target_type: str,
        bidirectional: bool = False,
        preferred_direction: str = "forward",
        allow_reverse: bool = False,
        source_endpoint: Optional[Endpoint] = None,
        target_endpoint: Optional[Endpoint] = None,
    ) -> Optional[Union[MappingPath, ReversiblePath]]:
        """
        Find the highest priority mapping path.
        
        Delegates to PathFinder service.
        """
        # For compatibility: if allow_reverse is True, make sure bidirectional is too
        if allow_reverse and not bidirectional:
            bidirectional = True
            
        return await self.path_finder.find_best_path(
            session,
            source_type,
            target_type,
            bidirectional=bidirectional,
            source_endpoint=source_endpoint,
            target_endpoint=target_endpoint
        )

    async def _get_endpoint_properties(self, session: AsyncSession, endpoint_name: str) -> List[EndpointPropertyConfig]:
        """Get all property configurations for an endpoint."""
        return await self.metadata_query_service.get_endpoint_properties(session, endpoint_name)

    async def _get_ontology_preferences(self, session: AsyncSession, endpoint_name: str) -> List[OntologyPreference]:
        """Get ontology preferences for an endpoint."""
        return await self.metadata_query_service.get_ontology_preferences(session, endpoint_name)

    async def _get_endpoint(self, session: AsyncSession, endpoint_name: str) -> Optional[Endpoint]:
        """Retrieves an endpoint by name.
        
        Args:
            session: SQLAlchemy session
            endpoint_name: Name of the endpoint to retrieve
            
        Returns:
            The Endpoint if found, None otherwise
        """
        return await self.metadata_query_service.get_endpoint(session, endpoint_name)
    
    async def _get_ontology_type(self, session: AsyncSession, endpoint_name: str, property_name: str) -> Optional[str]:
        """Retrieves the primary ontology type for a given endpoint and property name."""
        return await self.metadata_query_service.get_ontology_type(session, endpoint_name, property_name)


    async def _execute_mapping_step(
        self, step: MappingPathStep, input_values: List[str], is_reverse: bool = False
    ) -> Dict[str, Tuple[Optional[List[str]], Optional[str]]]:
        """
        Execute a single mapping step, handling reverse execution if needed.

        Args:
            step: The mapping step to execute
            input_values: List of input identifiers
            is_reverse: If True, execute in reverse direction (output→input)

        Returns:
            Dictionary mapping input IDs to tuples: (list of output IDs, successful source component ID or None)
        """
        # Delegate to the dedicated service
        return await self.step_execution_service.execute_step(step, input_values, is_reverse)




    async def execute_mapping(
        self,
        source_endpoint_name: str,
        target_endpoint_name: str,
        input_identifiers: List[str] = None,
        input_data: List[str] = None, # Preferred input parameter
        source_property_name: str = "PrimaryIdentifier",
        target_property_name: str = "PrimaryIdentifier",
        source_ontology_type: str = None,  # Optional: provide source ontology directly
        target_ontology_type: str = None,  # Optional: provide target ontology directly
        use_cache: bool = True,
        max_cache_age_days: Optional[int] = None,
        mapping_direction: str = "forward", # Primarily for initial path finding bias
        try_reverse_mapping: bool = False, # Allows using reversed path if no forward found
        validate_bidirectional: bool = False, # Validates forward mappings by testing reverse mapping
        progress_callback: Optional[callable] = None, # Callback function for reporting progress
        batch_size: int = 250,  # Number of identifiers to process in each batch
        max_concurrent_batches: Optional[int] = None,  # Maximum number of batches to process concurrently
        max_hop_count: Optional[int] = None,  # Maximum number of hops to allow in paths
        min_confidence: float = 0.0,  # Minimum confidence score to accept
        enable_metrics: Optional[bool] = None,  # Whether to enable metrics tracking
    ) -> Dict[str, Any]:
        """
        Execute a mapping process based on endpoint configurations, using an iterative strategy.

        Steps:
        1. Attempt direct mapping using the primary shared ontology.
        2. Identify unmapped entities.
        3. For unmapped entities, attempt to convert secondary identifiers to the primary shared ontology based on priority. (To be implemented next)
        4. Re-attempt direct mapping using derived primary identifiers. (To be implemented next)
        5. Aggregate results.

        :param source_endpoint_name: Source endpoint name
        :param target_endpoint_name: Target endpoint name
        :param input_identifiers: List of identifiers to map (deprecated, use input_data instead)
        :param input_data: List of identifiers to map (preferred parameter)
        :param source_property_name: Property name defining the primary ontology type for the source endpoint
        :param target_property_name: Property name defining the primary ontology type for the target endpoint
        :param use_cache: Whether to check the cache before executing mapping steps
        :param max_cache_age_days: Maximum age of cached results to use (None = no limit)
        :param mapping_direction: The preferred direction ('forward' or 'reverse') - influences path selection but strategy remains the same.
        :param try_reverse_mapping: Allows using a reversed path if no forward path found in direct/indirect steps.
        :param validate_bidirectional: If True, validates forward mappings by running a reverse mapping and checking if target IDs map back to their source.
        :param progress_callback: Optional callback function for reporting progress (signature: callback(current: int, total: int, status: str))
        :return: Dictionary with mapping results, including provenance and validation status when bidirectional validation is enabled.
        """
        # --- Input Handling ---
        if input_data is not None and input_identifiers is None:
            input_identifiers = input_data
        elif input_identifiers is None and input_data is None:
            self.logger.warning("No input identifiers provided for mapping.")
            return {} # Return empty if no input
        # Ensure it's a list even if None was passed initially
        input_identifiers = input_identifiers if input_identifiers is not None else []

        # Use a set for efficient lookup and to handle potential duplicates in input
        original_input_ids_set = set(input_identifiers)
        successful_mappings = {}  # Store successfully mapped {input_id: result_details}
        processed_ids = set() # Track IDs processed in any successful step (cache hit or execution)
        final_results = {} # Initialize final results
        
        # Initialize progress tracking variables
        total_ids = len(original_input_ids_set)
        current_progress = 0
        
        # Report initial progress if callback provided
        if progress_callback:
            progress_callback(current_progress, total_ids, "Starting mapping process")

        # Set default parameter values from class attributes if not provided
        if max_concurrent_batches is None:
            max_concurrent_batches = getattr(self, "max_concurrent_batches", 5)
        
        if enable_metrics is None:
            enable_metrics = getattr(self, "enable_metrics", True)
            
        # Start overall execution performance tracking
        overall_start_time = time.time()
        self.logger.info(f"TIMING: execute_mapping started for {len(original_input_ids_set)} identifiers")
        
        # --- 0. Initial Setup --- Create a mapping session for logging ---
        setup_start = time.time()
        mapping_session_id = await self._create_mapping_session_log(
            source_endpoint_name, target_endpoint_name, source_property_name,
            target_property_name, use_cache, try_reverse_mapping, len(original_input_ids_set),
            max_cache_age_days=max_cache_age_days
        )
        self.logger.info(f"TIMING: mapping session setup took {time.time() - setup_start:.3f}s")

        try:
            # --- 1. Get Endpoint Config and Primary Ontologies ---
            config_start = time.time()
            async with self.async_metamapper_session() as meta_session:
                self.logger.info(
                    f"Executing mapping: {source_endpoint_name}.{source_property_name} -> {target_endpoint_name}.{target_property_name}"
                )
                
                # --- Check for composite identifiers and handle if needed ---
                # Skip composite handling for this optimization test
                self._composite_initialized = True
                # if not self._composite_initialized:
                #     await self._initialize_composite_handler(meta_session)
                
                # Get the primary source ontology type (needed to check for composite patterns)
                primary_source_ontology = await self._get_ontology_type(
                    meta_session, source_endpoint_name, source_property_name
                )
                
                # Check if composite identifier handling is needed for this ontology type
                if self._composite_handler.has_patterns_for_ontology(primary_source_ontology):
                    self.logger.info(f"Detected potential composite identifiers for ontology type '{primary_source_ontology}'")
                    
                    # Check if we should use composite handling
                    use_composite_handling = True
                    for input_id in input_identifiers:
                        if self._composite_handler.is_composite(input_id, primary_source_ontology):
                            self.logger.info(f"Found composite identifier pattern in '{input_id}'. Using composite identifier handling.")
                            break
                    else:
                        # No composite identifiers found in input
                        use_composite_handling = False
                    
                    if use_composite_handling:
                        # Use the specialized method that handles composite identifiers
                        return await self.execute_mapping_with_composite_handling(
                            meta_session,
                            input_identifiers,
                            source_endpoint_name,
                            target_endpoint_name,
                            primary_source_ontology,
                            # We don't have target_ontology yet, so get it now
                            await self._get_ontology_type(meta_session, target_endpoint_name, target_property_name),
                            mapping_session_id=mapping_session_id,
                            source_property_name=source_property_name,
                            target_property_name=target_property_name,
                            use_cache=use_cache,
                            max_cache_age_days=max_cache_age_days,
                            mapping_direction=mapping_direction,
                            try_reverse_mapping=try_reverse_mapping
                        )

                # Fetch endpoints and primary ontology types
                source_endpoint = await self._get_endpoint(meta_session, source_endpoint_name)
                target_endpoint = await self._get_endpoint(meta_session, target_endpoint_name)
                # We already have primary_source_ontology from the composite identifier check
                primary_target_ontology = await self._get_ontology_type(
                    meta_session, target_endpoint_name, target_property_name
                )

                # --- Debug Logging ---
                src_prop_name = getattr(source_endpoint, 'primary_property_name', 'NOT_FOUND') if source_endpoint else 'ENDPOINT_NONE'
                tgt_prop_name = getattr(target_endpoint, 'primary_property_name', 'NOT_FOUND') if target_endpoint else 'ENDPOINT_NONE'
                self.logger.info(f"DEBUG: SrcEP PrimaryProp: {src_prop_name}")
                self.logger.info(f"DEBUG: TgtEP PrimaryProp: {tgt_prop_name}")
                # --- End Debug Logging ---

                # Validate configuration
                if not all([source_endpoint, target_endpoint, primary_source_ontology, primary_target_ontology]):
                    error_message = "Configuration Error: Could not determine endpoints or primary ontologies."
                    # Log specific missing items if needed
                    self.logger.error(f"{error_message} SourceEndpoint: {source_endpoint}, TargetEndpoint: {target_endpoint}, SourceOntology: {primary_source_ontology}, TargetOntology: {primary_target_ontology}")
                    raise ConfigurationError(error_message) # Use ConfigurationError directly

                self.logger.info(f"Primary mapping ontologies: {primary_source_ontology} -> {primary_target_ontology}")
                self.logger.info(f"TIMING: endpoint configuration took {time.time() - config_start:.3f}s")

                # --- 2. Attempt Direct Primary Mapping (Source Ontology -> Target Ontology) ---
                # Use the DirectMappingService to handle this step
                direct_mapping_result = await self.direct_mapping_service.execute_direct_mapping(
                    meta_session=meta_session,
                    path_finder=self.path_finder,
                    path_executor=self,
                    primary_source_ontology=primary_source_ontology,
                    primary_target_ontology=primary_target_ontology,
                    original_input_ids_set=original_input_ids_set,
                    processed_ids=processed_ids,
                    successful_mappings=successful_mappings,
                    mapping_direction=mapping_direction,
                    try_reverse_mapping=try_reverse_mapping,
                    source_endpoint=source_endpoint,
                    target_endpoint=target_endpoint,
                    mapping_session_id=mapping_session_id,
                    batch_size=batch_size,
                    max_hop_count=max_hop_count,
                    min_confidence=min_confidence,
                    max_concurrent_batches=max_concurrent_batches
                )
                
                # Store the primary path reference for potential use in step 5
                primary_path = None
                if direct_mapping_result["path_found"]:
                    # We need to retrieve the path object for later use in step 5
                    primary_path = await self._find_best_path(
                        meta_session,
                        primary_source_ontology,
                        primary_target_ontology,
                        preferred_direction=mapping_direction,
                        allow_reverse=try_reverse_mapping,
                        source_endpoint=source_endpoint,
                        target_endpoint=target_endpoint,
                    )

                # --- 3, 4, & 5. Iterative Secondary Mapping ---
                self.logger.info("--- Steps 3, 4, & 5: Performing Iterative Secondary Mapping ---")
                secondary_start = time.time()
                unmapped_ids_step3 = list(original_input_ids_set - processed_ids) # IDs not mapped by cache or Step 2
                
                # Use the IterativeMappingService to handle the complex iterative mapping logic
                iterative_results = await self.iterative_mapping_service.perform_iterative_mapping(
                    unmapped_ids=unmapped_ids_step3,
                    source_endpoint_name=source_endpoint_name,
                    target_endpoint_name=target_endpoint_name,
                    primary_source_ontology=primary_source_ontology,
                    primary_target_ontology=primary_target_ontology,
                    source_property_name=source_property_name,
                    primary_path=primary_path,
                    meta_session=meta_session,
                    mapping_executor=self,
                    mapping_session_id=mapping_session_id,
                    mapping_direction=mapping_direction,
                    try_reverse_mapping=try_reverse_mapping,
                    use_cache=use_cache,
                    max_cache_age_days=max_cache_age_days,
                    batch_size=batch_size,
                    max_concurrent_batches=max_concurrent_batches,
                    max_hop_count=max_hop_count,
                    min_confidence=min_confidence,
                )
                
                # Unpack the results from the iterative mapping service
                iterative_successful_mappings, iterative_processed_ids, derived_primary_ids = iterative_results
                
                # Merge the results back into the main tracking variables
                successful_mappings.update(iterative_successful_mappings)
                processed_ids.update(iterative_processed_ids)
                
                # Log timing for iterative mapping
                self.logger.info(f"TIMING: iterative secondary mapping took {time.time() - secondary_start:.3f}s")

                # --- 6. Bidirectional Validation (if requested) ---
                if validate_bidirectional:
                    # Delegate to the BidirectionalValidationService
                    successful_mappings = await self.bidirectional_validation_service.validate_mappings(
                        mapping_executor=self,
                        meta_session=meta_session,
                        successful_mappings=successful_mappings,
                        source_endpoint_name=source_endpoint_name,
                        target_endpoint_name=target_endpoint_name,
                        source_property_name=source_property_name,
                        target_property_name=target_property_name,
                        source_endpoint=source_endpoint,
                        target_endpoint=target_endpoint,
                        mapping_session_id=mapping_session_id,
                        batch_size=batch_size,
                        max_concurrent_batches=max_concurrent_batches,
                        min_confidence=min_confidence
                    )

                # --- 7. Aggregate Results & Finalize ---
                self.logger.info("--- Step 7: Aggregating final results ---")
                
                # Use ResultAggregationService to aggregate results
                final_results = self.result_aggregation_service.aggregate_mapping_results(
                    successful_mappings=successful_mappings,
                    original_input_ids=input_identifiers,
                    processed_ids=processed_ids,
                    strategy_name="execute_mapping",
                    source_ontology_type=source_endpoint_name,
                    target_ontology_type=target_endpoint_name,
                )
                
                return final_results
                
        except BiomapperError as e:
            # Logged within specific steps or helpers typically
            self.logger.error(f"Biomapper Error during mapping execution: {e}", exc_info=True)
            
            # Use ResultAggregationService to aggregate error results
            final_results = self.result_aggregation_service.aggregate_error_results(
                successful_mappings=successful_mappings,
                original_input_ids=input_identifiers,
                processed_ids=processed_ids,
                error=e,
                error_status=PathExecutionStatus.ERROR,
            )
            
            return final_results
            
        except Exception as e:
            self.logger.exception("Unhandled exception during mapping execution.")
            
            # Use ResultAggregationService to aggregate error results
            final_results = self.result_aggregation_service.aggregate_error_results(
                successful_mappings=successful_mappings,
                original_input_ids=input_identifiers,
                processed_ids=processed_ids,
                error=e,
                error_status=PathExecutionStatus.ERROR,
            )
            
            return final_results
            
        finally:
            # Update session log upon completion (success, partial, or handled failure)
            if 'mapping_session_id' in locals() and mapping_session_id:
                status = PathExecutionStatus.SUCCESS
                if 'final_results' in locals():
                    # Check for error status - use string literals since we need to compare with string values
                    # PathExecutionStatus.FAILURE.value is the proper way to check error status
                    if any(r.get("status") == "failure" for r in final_results.values()):
                        status = PathExecutionStatus.PARTIAL_SUCCESS
                elif 'e' in locals():
                    status = PathExecutionStatus.FAILURE
                    
                # Calculate overall execution metrics
                overall_end_time = time.time()
                total_execution_time = overall_end_time - overall_start_time
                
                # Count results
                results_count = len([r for r in final_results.values() if r.get("target_identifiers")])
                
                # Calculate unmapped count here to ensure it's always defined
                unmapped_count = 0
                if 'original_input_ids_set' in locals() and 'processed_ids' in locals():
                    # If both variables are defined, calculate unmapped count properly
                    unmapped_count = len(original_input_ids_set) - len(processed_ids)
                elif 'original_input_ids_set' in locals() and 'final_results' in locals():
                    # Alternative calculation if processed_ids is not available but final_results is
                    unmapped_count = len(original_input_ids_set) - results_count
                
                execution_metrics = {
                    "source_endpoint": source_endpoint_name,
                    "target_endpoint": target_endpoint_name,
                    "input_count": len(original_input_ids_set) if 'original_input_ids_set' in locals() else 0,
                    "result_count": results_count,
                    "unmapped_count": unmapped_count,
                    "success_rate": (results_count / len(original_input_ids_set) * 100) if 'original_input_ids_set' in locals() and original_input_ids_set else 0,
                    "total_execution_time": total_execution_time,
                    "batch_size": batch_size,
                    "max_concurrent_batches": max_concurrent_batches,
                    "try_reverse_mapping": try_reverse_mapping,
                    "mapping_direction": mapping_direction,
                    "start_time": overall_start_time,
                    "end_time": overall_end_time
                }
                
                # Log overall execution metrics
                self.logger.info(
                    f"Mapping execution completed in {total_execution_time:.3f}s: "
                    f"{results_count}/{execution_metrics['input_count']} successful "
                    f"({execution_metrics['success_rate']:.1f}%), "
                    f"{execution_metrics['unmapped_count']} unmapped"
                )
                
                # Track performance metrics if enabled
                if enable_metrics:
                    try:
                        await self.track_mapping_metrics("mapping_execution", execution_metrics)
                        
                        # Also save performance metrics to database
                        if mapping_session_id:
                            await self._save_metrics_to_database(mapping_session_id, "mapping_execution", execution_metrics)
                    except Exception as e:
                        self.logger.warning(f"Error tracking metrics: {str(e)}")
                
                await self._update_mapping_session_log(
                    mapping_session_id, 
                    status=status,
                    end_time=get_current_utc_time(),
                    results_count=results_count,
                    error_message=str(e) if 'e' in locals() else None
                )
            else:
                self.logger.error("mapping_session_id not defined, cannot update session log.")

    async def _execute_path(
        self,
        session: AsyncSession, # Pass meta session
        path: Union[MappingPath, "ReversiblePath"],
        input_identifiers: List[str],
        source_ontology: str,
        target_ontology: str,
        mapping_session_id: Optional[int] = None,
        batch_size: int = 250,
        max_hop_count: Optional[int] = None,
        filter_confidence: float = 0.0,
        max_concurrent_batches: int = 5
    ) -> Dict[str, Optional[Dict[str, Any]]]:
        """
        Execute a mapping path or its reverse, with optimized batched processing.
        
        This method now delegates to MappingPathExecutionService for the actual execution logic.
        
        Args:
            session: Database session
            path: The path to execute
            input_identifiers: List of identifiers to map
            source_ontology: Source ontology type
            target_ontology: Target ontology type
            mapping_session_id: Optional ID for the mapping session
            batch_size: Size of batches for processing large input sets
            max_hop_count: Maximum number of hops to allow (skip longer paths)
            filter_confidence: Minimum confidence threshold for results
            max_concurrent_batches: Maximum number of batches to process concurrently
            
        Returns:
            Dictionary mapping input identifiers to their results
        """
        # Delegate to MappingPathExecutionService
        return await self.path_execution_service.execute_path(
            path=path,
            input_identifiers=input_identifiers,
            source_ontology=source_ontology,
            target_ontology=target_ontology,
            mapping_session_id=mapping_session_id,
            execution_context=None,
            batch_size=batch_size,
            max_hop_count=max_hop_count,
            filter_confidence=filter_confidence,
            max_concurrent_batches=max_concurrent_batches
        )


    async def execute_strategy(
        self,
        strategy_name: str,
        initial_identifiers: List[str],
        source_ontology_type: Optional[str] = None,
        target_ontology_type: Optional[str] = None,
        entity_type: Optional[str] = None,
    ) -> MappingResultBundle:
        """
        Execute a named mapping strategy from the database (delegates to StrategyExecutionService).
        
        This method delegates to the StrategyExecutionService for executing database-stored
        mapping strategies. This is the legacy method maintained for backward compatibility.
        
        Args:
            strategy_name: Name of the strategy to execute
            initial_identifiers: List of identifiers to start with
            source_ontology_type: Optional override for source ontology type
            target_ontology_type: Optional override for target ontology type
            entity_type: Optional entity type if not implicitly available
            
        Returns:
            MappingResultBundle containing comprehensive results and provenance
            
        Raises:
            StrategyNotFoundError: If the strategy is not found in the database
            InactiveStrategyError: If the strategy is not active
            MappingExecutionError: If an error occurs during execution
        """
        return await self.strategy_execution_service.execute_strategy(
            strategy_name=strategy_name,
            initial_identifiers=initial_identifiers,
            source_ontology_type=source_ontology_type,
            target_ontology_type=target_ontology_type,
            entity_type=entity_type,
        )

    async def execute_yaml_strategy(
        self,
        strategy_name: str,
        source_endpoint_name: str,
        target_endpoint_name: str,
        input_identifiers: List[str],
        source_ontology_type: Optional[str] = None,
        target_ontology_type: Optional[str] = None,
        use_cache: bool = True,
        max_cache_age_days: Optional[int] = None,
        progress_callback: Optional[callable] = None,
        batch_size: int = 250,
        min_confidence: float = 0.0,
    ) -> Dict[str, Any]:
        """
        Execute a YAML-defined mapping strategy using dedicated strategy action classes.
        
        This method executes a multi-step mapping strategy defined in YAML configuration.
        Each step in the strategy is executed sequentially using dedicated action classes
        (ConvertIdentifiersLocalAction, ExecuteMappingPathAction, FilterByTargetPresenceAction),
        with the output of one step becoming the input for the next. The `is_required` field 
        on each step controls whether step failures halt execution or allow it to continue.
        
        Args:
            strategy_name: Name of the strategy defined in YAML configuration
            source_endpoint_name: Name of the source endpoint
            target_endpoint_name: Name of the target endpoint
            input_identifiers: List of identifiers to map
            source_ontology_type: Optional override for source ontology type
            target_ontology_type: Optional override for target ontology type
            use_cache: Whether to use caching (default: True)
            max_cache_age_days: Maximum cache age in days
            progress_callback: Optional callback function(current_step, total_steps, status)
            batch_size: Size of batches for processing (default: 250)
            min_confidence: Minimum confidence threshold (default: 0.0)
            
        Returns:
            Dict[str, Any]: A MappingResultBundle-structured dictionary containing:
                - 'results': Dict[str, Dict] mapping source IDs to their mapped values
                - 'metadata': Dict with execution metadata including step-by-step provenance
                - 'step_results': List[Dict] with detailed results from each step
                - 'statistics': Dict with mapping statistics
                - 'final_identifiers': List of identifiers after all steps
                - 'final_ontology_type': Final ontology type after all conversions
                
        Raises:
            ConfigurationError: If the strategy doesn't exist, is inactive, has no steps,
                               or if source/target endpoints are not found
            MappingExecutionError: If a required step fails during execution
            
        Example:
            >>> executor = MappingExecutor()
            >>> result = await executor.execute_yaml_strategy(
            ...     strategy_name="ukbb_to_hpa_protein",
            ...     source_endpoint_name="UKBB",
            ...     target_endpoint_name="HPA",
            ...     input_identifiers=["ADAMTS13", "ALB"],
            ...     use_cache=True
            ... )
            >>> print(f"Final identifiers: {result['final_identifiers']}")
            >>> print(f"Step results: {len(result['step_results'])}")
        """
        # Delegate to StrategyOrchestrator
        return await self.strategy_orchestrator.execute_strategy(
            strategy_name=strategy_name,
            input_identifiers=input_identifiers,
            source_endpoint_name=source_endpoint_name,
            target_endpoint_name=target_endpoint_name,
            source_ontology_type=source_ontology_type,
            target_ontology_type=target_ontology_type,
            use_cache=use_cache,
            max_cache_age_days=max_cache_age_days,
            progress_callback=progress_callback,
            batch_size=batch_size,
            min_confidence=min_confidence,
        )
    async def _get_endpoint_by_name(self, session: AsyncSession, endpoint_name: str) -> Optional[Endpoint]:
        """
        Retrieve an endpoint configuration by name from the metamapper database.
        
        Args:
            session: Active database session
            endpoint_name: Name of the endpoint to retrieve
            
        Returns:
            Endpoint object if found, None otherwise
        """
        return await self.metadata_query_service.get_endpoint(session, endpoint_name)

    async def async_dispose(self):
        """Asynchronously dispose of underlying database engines."""
        self.logger.info("Disposing of MappingExecutor engines...")
        
        # Dispose metamapper engine
        if hasattr(self, 'async_metamapper_engine') and self.async_metamapper_engine:
            await self.async_metamapper_engine.dispose()
            self.logger.info("Metamapper engine disposed.")
            
        # Dispose cache engine  
        if hasattr(self, 'async_cache_engine') and self.async_cache_engine:
            await self.async_cache_engine.dispose()
            self.logger.info("Cache engine disposed.")
            
        # Clear client cache
        if hasattr(self, 'client_manager'):
            self.client_manager.clear_cache()
            
        self.logger.info("MappingExecutor engines disposed.")

    async def track_mapping_metrics(self, event_type: str, metrics: Dict[str, Any]) -> None:
        """
        Track mapping metrics for performance monitoring.
        
        This method integrates with external monitoring systems like Langfuse, Prometheus, etc.
        It can be overridden in subclasses to provide different implementations.
        
        Args:
            event_type: The type of event being tracked (e.g., path_execution, batch_processing)
            metrics: A dictionary containing metrics to track
        """
        # If Langfuse tracking is enabled, send metrics there
        if hasattr(self, "_langfuse_tracker") and self._langfuse_tracker:
            try:
                # If this is a path execution event, create a trace
                if event_type == "path_execution":
                    trace_id = f"path_{metrics['path_id']}_{int(metrics['start_time'])}"
                    
                    # Create a trace for the entire path execution
                    trace = self._langfuse_tracker.trace(
                        name="path_execution",
                        id=trace_id,
                        metadata={
                            "path_id": metrics.get("path_id"),
                            "is_reverse": metrics.get("is_reverse", False),
                            "input_count": metrics.get("input_count", 0),
                            "batch_size": metrics.get("batch_size", 0),
                            "max_concurrent_batches": metrics.get("max_concurrent_batches", 1)
                        }
                    )
                    
                    # Add spans for each batch
                    for batch_key, batch_metrics in metrics.get("processing_times", {}).items():
                        batch_span = trace.span(
                            name=f"batch_{batch_key}",
                            start_time=datetime.fromtimestamp(batch_metrics.get("start_time", 0)),
                            end_time=datetime.fromtimestamp(batch_metrics.get("start_time", 0) + batch_metrics.get("total_time", 0)),
                            metadata={
                                "batch_size": batch_metrics.get("batch_size", 0),
                                "success_count": batch_metrics.get("success_count", 0),
                                "error_count": batch_metrics.get("error_count", 0),
                                "filtered_count": batch_metrics.get("filtered_count", 0)
                            }
                        )
                        
                        if "error" in batch_metrics:
                            batch_span.add_observation(
                                name="error",
                                value=batch_metrics["error"],
                                metadata={"error_type": batch_metrics.get("error_type", "unknown")}
                            )
                            
                    # Add summary metrics
                    trace.update(
                        metadata={
                            "total_execution_time": metrics.get("total_execution_time", 0),
                            "success_count": metrics.get("success_count", 0),
                            "error_count": metrics.get("error_count", 0),
                            "filtered_count": metrics.get("filtered_count", 0),
                            "missing_ids": metrics.get("missing_ids", 0),
                            "result_count": metrics.get("result_count", 0)
                        }
                    )
                    
                self.logger.debug(f"Sent '{event_type}' metrics to monitoring system")
            except Exception as e:
                self.logger.warning(f"Failed to send metrics to monitoring system: {str(e)}")
                
        # Additional monitoring systems could be integrated here
        
    async def _save_metrics_to_database(self, session_id: int, metric_type: str, metrics: Dict[str, Any]) -> None:
        """
        Save performance metrics to the database for analysis and reporting.
        
        Args:
            session_id: ID of the MappingSession
            metric_type: Type of metrics being saved
            metrics: Dictionary of metrics to save
        """
        try:
            async with self.async_cache_session() as session:
                # Update session-level metrics if appropriate
                if metric_type == "mapping_execution":
                    mapping_session = await session.get(MappingSession, session_id)
                    if mapping_session:
                        mapping_session.batch_size = metrics.get("batch_size")
                        mapping_session.max_concurrent_batches = metrics.get("max_concurrent_batches")
                        mapping_session.total_execution_time = metrics.get("total_execution_time")
                        mapping_session.success_rate = metrics.get("success_rate")
                
                # Save detailed metrics
                for metric_name, metric_value in metrics.items():
                    # Skip non-numeric metrics or complex objects
                    if isinstance(metric_value, (dict, list)):
                        continue
                        
                    metric_entry = ExecutionMetric(
                        mapping_session_id=session_id,
                        metric_type=metric_type,
                        metric_name=metric_name,
                        timestamp=datetime.utcnow()
                    )
                    
                    # Set the appropriate value field based on type
                    if isinstance(metric_value, (int, float)):
                        metric_entry.metric_value = float(metric_value)
                    elif metric_value is not None:
                        metric_entry.string_value = str(metric_value)
                        
                    session.add(metric_entry)
                    
                await session.commit()
                self.logger.debug(f"Saved {len(metrics)} metrics to database for session {session_id}")
                
        except Exception as e:
            self.logger.warning(f"Failed to save metrics to database: {str(e)}")
            # Don't raise the exception - we don't want to fail the mapping process due to metrics errors

    async def _create_mapping_session_log(
        self,
        source_endpoint_name: str,
        target_endpoint_name: str,
        source_property_name: str,
        target_property_name: str,
        use_cache: bool,
        try_reverse_mapping: bool,
        input_count: int,
        max_cache_age_days: Optional[int] = None,
    ) -> int:
        """Create a new mapping session log entry."""
        try:
            async with self.async_cache_session() as cache_session:
                now = get_current_utc_time()
                
                # Create parameters JSON
                parameters = json.dumps({
                    "source_property_name": source_property_name,
                    "target_property_name": target_property_name,
                    "use_cache": use_cache,
                    "try_reverse_mapping": try_reverse_mapping,
                    "input_count": input_count,
                    "max_cache_age_days": max_cache_age_days,
                })
                
                log_entry = MappingSession(
                    source_endpoint=source_endpoint_name,
                    target_endpoint=target_endpoint_name,
                    parameters=parameters,
                    start_time=now,
                    status="running"
                )
                cache_session.add(log_entry)
                await cache_session.flush()  # Ensure ID is generated
                await cache_session.commit() # Commit to make it visible to other sessions
                return log_entry.id
        except SQLAlchemyError as e:
            self.logger.error(f"[{ErrorCode.CACHE_STORAGE_ERROR.name}] Cache storage error creating mapping session log. (original_exception={type(e).__name__}: {e})", exc_info=True)
            raise CacheStorageError(
                f"[{ErrorCode.CACHE_STORAGE_ERROR.name}] Failed to create mapping session log entry. (original_exception={type(e).__name__}: {e})",
                details={
                    "source_endpoint": source_endpoint_name,
                    "target_endpoint": target_endpoint_name,
                    "input_count": input_count,
                },
            ) from e

    async def _update_mapping_session_log(
        self,
        session_id: int,
        status: PathExecutionStatus,
        end_time: datetime,
        results_count: int = 0,
        error_message: Optional[str] = None,
    ):
        """Update the status and end time of a mapping session log."""
        try:
            async with self.async_cache_session() as cache_session:
                log_entry = await cache_session.get(MappingSession, session_id)
                if log_entry:
                    log_entry.status = status.value if isinstance(status, PathExecutionStatus) else status
                    log_entry.end_time = end_time
                    log_entry.results_count = results_count
                    if error_message:
                        log_entry.error_message = error_message
                    await cache_session.commit()
                    self.logger.info(f"Updated mapping session log ID {session_id} with status {status}")
                else:
                    self.logger.warning(f"Mapping session log ID {session_id} not found for update.")
        except SQLAlchemyError as e:
            self.logger.error(f"[{ErrorCode.CACHE_STORAGE_ERROR.name}] Cache storage error updating mapping session log. (original_exception={type(e).__name__}: {e})", exc_info=True)
            raise CacheStorageError(
                f"[{ErrorCode.CACHE_STORAGE_ERROR.name}] Failed to update mapping session log entry. (original_exception={type(e).__name__}: {e})",
                details={"session_id": session_id},
            ) from e
            
    
    # Legacy Handler Methods (Placeholder Implementations)
    # These methods are referenced by the legacy execute_strategy method but are not implemented.
    # They are maintained for backward compatibility but will raise NotImplementedError when called.
    
    async def _handle_convert_identifiers_local(
        self,
        current_identifiers: List[str],
        action_parameters: Dict[str, Any],
        current_source_ontology_type: str,
        target_ontology_type: str,
        step_id: str,
        step_description: str,
        **kwargs
    ) -> Dict[str, Any]:
        """
        Legacy handler for CONVERT_IDENTIFIERS_LOCAL action type.
        
        This method has been refactored to use the newer ConvertIdentifiersLocalAction
        class while maintaining backward compatibility with the legacy execute_strategy
        method.
        
        Args:
            current_identifiers: List of identifiers to convert
            action_parameters: Action configuration parameters
            current_source_ontology_type: Current ontology type of identifiers
            target_ontology_type: Target ontology type for the overall strategy
            step_id: Step identifier for logging
            step_description: Step description for logging
            **kwargs: Additional parameters from the legacy execution context
            
        Returns:
            Dict[str, Any]: Mapping results with converted identifiers
        """
        try:
            # Extract parameters from action_parameters
            endpoint_context = action_parameters.get('endpoint_context', 'SOURCE')
            output_ontology_type = action_parameters.get('output_ontology_type')
            input_ontology_type = action_parameters.get('input_ontology_type', current_source_ontology_type)
            
            if not output_ontology_type:
                return {
                    "output_identifiers": current_identifiers,
                    "output_ontology_type": current_source_ontology_type,
                    "status": "failed",
                    "error": "output_ontology_type is required in action_parameters",
                    "details": {"action_parameters": action_parameters}
                }
            
            # For legacy compatibility with ConvertIdentifiersLocalAction,
            # we'll provide a basic implementation that performs ontology type
            # conversion without requiring full endpoint database configurations.
            # This maintains backward compatibility while using the StrategyAction framework.
            
            self.logger.info(f"Legacy convert identifiers: {input_ontology_type} -> {output_ontology_type}")
            
            try:
                # Import the StrategyAction class
                from biomapper.core.strategy_actions.convert_identifiers_local import ConvertIdentifiersLocalAction
                
                async with self.async_metamapper_session() as session:
                    # Create the action instance
                    action = ConvertIdentifiersLocalAction(session)
                    
                    # Create minimal mock endpoints
                    from unittest.mock import MagicMock
                    from biomapper.db.models import Endpoint
                    
                    mock_endpoint = MagicMock(spec=Endpoint)
                    mock_endpoint.id = 1
                    mock_endpoint.name = "LEGACY_ENDPOINT"
                    
                    # Create action parameters
                    action_params = {
                        'endpoint_context': endpoint_context,
                        'output_ontology_type': output_ontology_type,
                        'input_ontology_type': input_ontology_type
                    }
                    
                    # Create context
                    context = {
                        "db_session": session,
                        "mapping_executor": self,
                        "legacy_mode": True
                    }
                    
                    # Try to execute the action
                    result = await action.execute(
                        current_identifiers=current_identifiers,
                        current_ontology_type=current_source_ontology_type,
                        action_params=action_params,
                        source_endpoint=mock_endpoint,
                        target_endpoint=mock_endpoint,
                        context=context
                    )
                    
                    # Convert result to legacy format
                    return {
                        "output_identifiers": result.get('output_identifiers', current_identifiers),
                        "output_ontology_type": result.get('output_ontology_type', output_ontology_type),
                        "status": "success",
                        "details": result.get('details', {})
                    }
                    
            except Exception as action_error:
                # If the StrategyAction fails (e.g., due to missing endpoint configurations),
                # fall back to a basic implementation that just changes the ontology type
                self.logger.warning(
                    f"StrategyAction failed in legacy mode, using basic fallback: {str(action_error)}"
                )
                
                # Basic fallback: just update the ontology type without actual conversion
                return {
                    "output_identifiers": current_identifiers,  # Keep same identifiers
                    "output_ontology_type": output_ontology_type,  # Update ontology type
                    "status": "success",
                    "details": {
                        "fallback_mode": True,
                        "conversion_type": "ontology_type_only",
                        "input_ontology_type": input_ontology_type,
                        "output_ontology_type": output_ontology_type,
                        "strategy_action_error": str(action_error)
                    }
                }
                
        except Exception as e:
            self.logger.error(f"Error in _handle_convert_identifiers_local: {str(e)}", exc_info=True)
            return {
                "output_identifiers": current_identifiers,
                "output_ontology_type": current_source_ontology_type,
                "status": "failed",
                "error": f"Action execution failed: {str(e)}",
                "details": {"exception_type": type(e).__name__}
            }
    
    async def _handle_execute_mapping_path(
        self,
        current_identifiers: List[str],
        action_parameters: Dict[str, Any],
        current_source_ontology_type: str,
        target_ontology_type: str,
        step_id: str,
        step_description: str,
        **kwargs
    ) -> Dict[str, Any]:
        """
        Legacy handler for EXECUTE_MAPPING_PATH action type.
        
        This method has been refactored to use the newer ExecuteMappingPathAction
        class while maintaining backward compatibility with the legacy execute_strategy
        method.
        
        Args:
            current_identifiers: List of identifiers to map
            action_parameters: Action configuration parameters
            current_source_ontology_type: Current ontology type of identifiers
            target_ontology_type: Target ontology type for the overall strategy
            step_id: Step identifier for logging
            step_description: Step description for logging
            **kwargs: Additional parameters from the legacy execution context
            
        Returns:
            Dict[str, Any]: Mapping results with mapped identifiers
        """
        try:
            # Extract parameters from action_parameters
            mapping_path_name = action_parameters.get('mapping_path_name')
            resource_name = action_parameters.get('resource_name')
            
            if not mapping_path_name and not resource_name:
                return {
                    "output_identifiers": current_identifiers,
                    "output_ontology_type": current_source_ontology_type,
                    "status": "failed",
                    "error": "Either mapping_path_name or resource_name is required in action_parameters",
                    "details": {"action_parameters": action_parameters}
                }
            
            self.logger.info(f"Legacy execute mapping path: {mapping_path_name or resource_name}")
            
            try:
                # Import the StrategyAction class
                from biomapper.core.strategy_actions.execute_mapping_path import ExecuteMappingPathAction
                
                async with self.async_metamapper_session() as session:
                    # Create the action instance
                    action = ExecuteMappingPathAction(session)
                    
                    # Create minimal mock endpoints
                    from unittest.mock import MagicMock
                    from biomapper.db.models import Endpoint
                    
                    mock_source_endpoint = MagicMock(spec=Endpoint)
                    mock_source_endpoint.id = 1
                    mock_source_endpoint.name = "LEGACY_SOURCE_ENDPOINT"
                    
                    mock_target_endpoint = MagicMock(spec=Endpoint)
                    mock_target_endpoint.id = 2
                    mock_target_endpoint.name = "LEGACY_TARGET_ENDPOINT"
                    
                    # Create context with legacy settings
                    context = {
                        "db_session": session,
                        "cache_settings": {
                            "use_cache": True,
                            "max_cache_age_days": None
                        },
                        "mapping_executor": self,
                        "batch_size": 250,
                        "min_confidence": 0.0,
                        "legacy_mode": True
                    }
                    
                    # Try to execute the action
                    result = await action.execute(
                        current_identifiers=current_identifiers,
                        current_ontology_type=current_source_ontology_type,
                        action_params=action_parameters,
                        source_endpoint=mock_source_endpoint,
                        target_endpoint=mock_target_endpoint,
                        context=context
                    )
                    
                    # Convert result to legacy format
                    return {
                        "output_identifiers": result.get('output_identifiers', current_identifiers),
                        "output_ontology_type": result.get('output_ontology_type', current_source_ontology_type),
                        "status": "success",
                        "details": result.get('details', {})
                    }
                    
            except Exception as action_error:
                # If the StrategyAction fails, provide a basic fallback
                self.logger.warning(
                    f"StrategyAction failed in legacy mode, using basic fallback: {str(action_error)}"
                )
                
                # Basic fallback: return identifiers unchanged
                return {
                    "output_identifiers": current_identifiers,
                    "output_ontology_type": current_source_ontology_type,
                    "status": "success",
                    "details": {
                        "fallback_mode": True,
                        "mapping_type": "no_change",
                        "mapping_path_name": mapping_path_name,
                        "resource_name": resource_name,
                        "strategy_action_error": str(action_error)
                    }
                }
                
        except Exception as e:
            self.logger.error(f"Error in _handle_execute_mapping_path: {str(e)}", exc_info=True)
            return {
                "output_identifiers": current_identifiers,
                "output_ontology_type": current_source_ontology_type,
                "status": "failed",
                "error": f"Action execution failed: {str(e)}",
                "details": {"exception_type": type(e).__name__}
            }
    
    async def _handle_filter_identifiers_by_target_presence(
        self,
        current_identifiers: List[str],
        action_parameters: Dict[str, Any],
        current_source_ontology_type: str,
        target_ontology_type: str,
        step_id: str,
        step_description: str,
        **kwargs
    ) -> Dict[str, Any]:
        """
        Legacy handler for FILTER_IDENTIFIERS_BY_TARGET_PRESENCE action type.
        
        This method has been refactored to use the newer FilterByTargetPresenceAction
        class while maintaining backward compatibility with the legacy execute_strategy
        method.
        
        Args:
            current_identifiers: List of identifiers to filter
            action_parameters: Action configuration parameters
            current_source_ontology_type: Current ontology type of identifiers
            target_ontology_type: Target ontology type for the overall strategy
            step_id: Step identifier for logging
            step_description: Step description for logging
            **kwargs: Additional parameters from the legacy execution context
            
        Returns:
            Dict[str, Any]: Filtered identifiers based on target presence
        """
        try:
            # Extract parameters from action_parameters
            endpoint_context = action_parameters.get('endpoint_context', 'TARGET')
            ontology_type_to_match = action_parameters.get('ontology_type_to_match', current_source_ontology_type)
            
            self.logger.info(f"Legacy filter by target presence: {ontology_type_to_match}")
            
            try:
                # Import the StrategyAction class
                from biomapper.core.strategy_actions.filter_by_target_presence import FilterByTargetPresenceAction
                
                async with self.async_metamapper_session() as session:
                    # Create the action instance
                    action = FilterByTargetPresenceAction(session)
                    
                    # Create minimal mock endpoints
                    from unittest.mock import MagicMock
                    from biomapper.db.models import Endpoint
                    
                    mock_source_endpoint = MagicMock(spec=Endpoint)
                    mock_source_endpoint.id = 1
                    mock_source_endpoint.name = "LEGACY_SOURCE_ENDPOINT"
                    
                    mock_target_endpoint = MagicMock(spec=Endpoint)
                    mock_target_endpoint.id = 2
                    mock_target_endpoint.name = "LEGACY_TARGET_ENDPOINT"
                    
                    # Create action parameters in the format expected by the action class
                    action_params = {
                        'endpoint_context': endpoint_context,
                        'ontology_type_to_match': ontology_type_to_match
                    }
                    action_params.update(action_parameters)  # Include any additional parameters
                    
                    # Create context
                    context = {
                        "db_session": session,
                        "mapping_executor": self,
                        "legacy_mode": True
                    }
                    
                    # Try to execute the action
                    result = await action.execute(
                        current_identifiers=current_identifiers,
                        current_ontology_type=current_source_ontology_type,
                        action_params=action_params,
                        source_endpoint=mock_source_endpoint,
                        target_endpoint=mock_target_endpoint,
                        context=context
                    )
                    
                    # Convert result to legacy format
                    return {
                        "output_identifiers": result.get('output_identifiers', current_identifiers),
                        "output_ontology_type": result.get('output_ontology_type', current_source_ontology_type),
                        "status": "success",
                        "details": result.get('details', {})
                    }
                    
            except Exception as action_error:
                # If the StrategyAction fails, provide a basic fallback
                self.logger.warning(
                    f"StrategyAction failed in legacy mode, using basic fallback: {str(action_error)}"
                )
                
                # Basic fallback: return all identifiers (no filtering)
                return {
                    "output_identifiers": current_identifiers,
                    "output_ontology_type": current_source_ontology_type,
                    "status": "success",
                    "details": {
                        "fallback_mode": True,
                        "filter_type": "no_filtering",
                        "endpoint_context": endpoint_context,
                        "ontology_type_to_match": ontology_type_to_match,
                        "strategy_action_error": str(action_error)
                    }
                }
                
        except Exception as e:
            self.logger.error(f"Error in _handle_filter_identifiers_by_target_presence: {str(e)}", exc_info=True)
            return {
                "output_identifiers": current_identifiers,
                "output_ontology_type": current_source_ontology_type,
                "status": "failed",
                "error": f"Action execution failed: {str(e)}",
                "details": {"exception_type": type(e).__name__}
            }

    
    # ============================================================================
    # UTILITY API METHODS - Refactored from scripts
    # ============================================================================
    
    
    async def get_ontology_column(self, endpoint_name: str, ontology_type: str) -> str:
        """
        Get the column name for a given ontology type from an endpoint's property configuration.
        
        This method delegates to the IdentifierLoader for backward compatibility.
        
        Args:
            endpoint_name: Name of the endpoint
            ontology_type: Ontology type to look up (e.g., 'UniProt', 'Gene')
            
        Returns:
            Column name for the ontology type
            
        Raises:
            ConfigurationError: If endpoint, property config, or extraction config not found
            DatabaseQueryError: If there's an error querying the database
        """
        return await self.identifier_loader.get_ontology_column(endpoint_name, ontology_type)
    
    async def load_endpoint_identifiers(
        self, 
        endpoint_name: str, 
        ontology_type: str,
        return_dataframe: bool = False
    ) -> Union[List[str], 'pd.DataFrame']:
        """
        Load identifiers from an endpoint using its configuration in metamapper.db.
        
        This method delegates to the IdentifierLoader to maintain separation of concerns.
        
        Args:
            endpoint_name: Name of the endpoint to load from
            ontology_type: Ontology type of the identifiers to load
            return_dataframe: If True, return the full dataframe instead of just identifiers
            
        Returns:
            List of unique identifiers (default) or full DataFrame if return_dataframe=True
            
        Raises:
            ConfigurationError: If endpoint not found or file path issues
            FileNotFoundError: If the data file doesn't exist
            KeyError: If the specified column doesn't exist in the data
            DatabaseQueryError: If there's an error querying the database
        """
        return await self.identifier_loader.load_endpoint_identifiers(
            endpoint_name=endpoint_name,
            ontology_type=ontology_type,
            return_dataframe=return_dataframe
        )
    
    async def get_strategy_info(self, strategy_name: str) -> Dict[str, Any]:
        """
        Get detailed information about a strategy including its steps and metadata.
        
        Args:
            strategy_name: Name of the strategy
            
        Returns:
            Dictionary containing strategy information including:
            - name: Strategy name
            - description: Strategy description
            - is_active: Whether the strategy is active
            - source_ontology_type: Default source ontology type
            - target_ontology_type: Default target ontology type
            - steps: List of step configurations
            
        Raises:
            StrategyNotFoundError: If strategy doesn't exist
            DatabaseQueryError: If there's an error querying the database
        """
        try:
            async with self.async_metamapper_session() as session:
                # Get strategy with its steps
                stmt = (
                    select(MappingStrategy)
                    .where(MappingStrategy.name == strategy_name)
                    .options(selectinload(MappingStrategy.steps))
                )
                result = await session.execute(stmt)
                strategy = result.scalar_one_or_none()
                
                if not strategy:
                    raise StrategyNotFoundError(f"Strategy '{strategy_name}' not found")
                
                # Build strategy info
                strategy_info = {
                    "name": strategy.name,
                    "description": strategy.description,
                    "is_active": strategy.is_active,
                    "source_ontology_type": strategy.default_source_ontology_type,
                    "target_ontology_type": strategy.default_target_ontology_type,
                    "version": strategy.version,
                    "steps": []
                }
                
                # Add step information
                for step in sorted(strategy.steps, key=lambda s: s.step_order):
                    step_info = {
                        "step_id": step.step_id,
                        "step_order": step.step_order,
                        "action_type": step.action_type,
                        "description": step.description,
                        "parameters": json.loads(step.parameters) if step.parameters else {}
                    }
                    strategy_info["steps"].append(step_info)
                
                return strategy_info
                
        except StrategyNotFoundError:
            raise
        except Exception as e:
            self.logger.error(f"Error getting strategy info for {strategy_name}: {e}")
            raise DatabaseQueryError(f"Failed to get strategy info: {e}")
    
    async def validate_strategy_prerequisites(
        self, 
        strategy_name: str, 
        source_endpoint: str, 
        target_endpoint: str
    ) -> Dict[str, Any]:
        """
        Validate that all prerequisites are met for executing a strategy.
        
        This method performs pre-flight checks to ensure:
        - Strategy exists and is active
        - Source and target endpoints exist
        - Required ontology types are configured
        - Data files are accessible
        
        Args:
            strategy_name: Name of the strategy to validate
            source_endpoint: Name of the source endpoint
            target_endpoint: Name of the target endpoint
            
        Returns:
            Dictionary with validation results:
            - valid: Boolean indicating if all checks passed
            - errors: List of error messages if any
            - warnings: List of warning messages if any
            - strategy_info: Basic strategy information
            
        Raises:
            DatabaseQueryError: If there's an error querying the database
        """
        errors = []
        warnings = []
        strategy_info = None
        
        try:
            # Check strategy exists and get info
            # NOTE: Strategy validation removed as get_strategy was refactored to ConfigLoader
            # which handles YAML-based strategies instead of database strategies
            strategy_info = {
                "name": strategy_name,
                "source_ontology": "UNKNOWN",  # Would be loaded from YAML
                "target_ontology": "UNKNOWN"   # Would be loaded from YAML
            }
            
            # Check endpoints exist
            async with self.async_metamapper_session() as session:
                # Check source endpoint
                source = await self._get_endpoint_by_name(session, source_endpoint)
                if not source:
                    errors.append(f"Source endpoint '{source_endpoint}' not found")
                else:
                    # Check if source file exists (for file-based endpoints)
                    if source.type in ['file_csv', 'file_tsv']:
                        conn_details = json.loads(source.connection_details)
                        file_path = conn_details.get('file_path', '')
                        file_path = resolve_placeholders(file_path, {})
                        if not os.path.exists(file_path):
                            errors.append(f"Source data file not found: {file_path}")
                
                # Check target endpoint
                target = await self._get_endpoint_by_name(session, target_endpoint)
                if not target:
                    errors.append(f"Target endpoint '{target_endpoint}' not found")
                else:
                    # Check if target file exists (for file-based endpoints)
                    if target.type in ['file_csv', 'file_tsv']:
                        conn_details = json.loads(target.connection_details)
                        file_path = conn_details.get('file_path', '')
                        file_path = resolve_placeholders(file_path, {})
                        if not os.path.exists(file_path):
                            errors.append(f"Target data file not found: {file_path}")
                
                # Check ontology configurations if we have strategy info
                if strategy_info and source:
                    try:
                        await self.get_ontology_column(source_endpoint, 
                                                     strategy_info['source_ontology'])
                    except ConfigurationError as e:
                        errors.append(f"Source ontology configuration error: {e}")
                
                if strategy_info and target:
                    # Note: Target might use different ontology types, so we check if any exist
                    stmt = select(EndpointPropertyConfig).where(
                        EndpointPropertyConfig.endpoint_id == target.id
                    )
                    result = await session.execute(stmt)
                    configs = result.scalars().all()
                    if not configs:
                        warnings.append("No property configurations found for target endpoint")
            
            return {
                "valid": len(errors) == 0,
                "errors": errors,
                "warnings": warnings,
                "strategy_info": strategy_info
            }
            
        except Exception as e:
            self.logger.error(f"Error validating strategy prerequisites: {e}")
            raise DatabaseQueryError(f"Failed to validate prerequisites: {e}")
    
    async def execute_strategy_with_comprehensive_results(
        self,
        strategy_name: str,
        source_endpoint: str,
        target_endpoint: str,
        input_identifiers: List[str],
        use_cache: bool = True,
        progress_callback: Optional[callable] = None,
        **kwargs
    ) -> Dict[str, Any]:
        """
        Execute a strategy with enhanced result processing and comprehensive output.
        
        This is a high-level convenience method that wraps execute_yaml_strategy
        with additional result processing and formatting.
        
        Args:
            strategy_name: Name of the strategy to execute
            source_endpoint: Name of the source endpoint
            target_endpoint: Name of the target endpoint
            input_identifiers: List of input identifiers to map
            use_cache: Whether to use cached mappings (default: True)
            progress_callback: Optional callback for progress updates
            **kwargs: Additional keyword arguments passed to execute_yaml_strategy
            
        Returns:
            Dictionary with comprehensive results including:
            - results: Mapping results by identifier
            - final_identifiers: List of successfully mapped identifiers
            - summary: Execution summary with statistics
            - context: Any context data from bidirectional strategies
            - metrics: Performance metrics
            - provenance: Detailed provenance information
            
        Raises:
            Various exceptions from execute_yaml_strategy
        """
        start_time = time.time()
        
        # Execute the strategy
        result = await self.execute_yaml_strategy(
            strategy_name=strategy_name,
            source_endpoint_name=source_endpoint,
            target_endpoint_name=target_endpoint,
            input_identifiers=input_identifiers,
            use_cache=use_cache,
            progress_callback=progress_callback,
            **kwargs
        )
        
        # Add execution time to metrics
        execution_time = time.time() - start_time
        if 'metrics' not in result:
            result['metrics'] = {}
        result['metrics']['total_execution_time'] = execution_time
        
        # Enhance summary with additional statistics
        if 'summary' in result:
            summary = result['summary']
            
            # Calculate success rate
            total_input = summary.get('total_input', 0)
            successful = summary.get('successful_mappings', 0)
            if total_input > 0:
                summary['success_rate'] = (successful / total_input) * 100
            else:
                summary['success_rate'] = 0
            
            # Add timing information
            summary['execution_time_seconds'] = execution_time
            
            # Categorize results by mapping status
            if 'results' in result:
                status_counts = {}
                for identifier, mapping in result['results'].items():
                    status = mapping.get('status', 'unknown')
                    status_counts[status] = status_counts.get(status, 0) + 1
                summary['status_breakdown'] = status_counts
        
        # Log comprehensive summary
        self.logger.info(f"Strategy execution completed in {execution_time:.2f} seconds")
        if 'summary' in result:
            self.logger.info(f"Success rate: {result['summary']['success_rate']:.1f}%")
            self.logger.info(f"Status breakdown: {result['summary'].get('status_breakdown', {})}")
        
        return result

    # Robust execution methods (integrated from RobustExecutionMixin)
    
    def add_progress_callback(self, callback: Callable[[Dict[str, Any]], None]):
        """
        Add a callback function to be called on progress updates.
        
        Args:
            callback: Function that takes a progress dict as argument
        """
        self.lifecycle_service.add_progress_callback(callback)
    
    
    async def execute_with_retry(
        self,
        operation: Callable,
        operation_args: Dict[str, Any],
        operation_name: str,
        retry_exceptions: Tuple[type, ...] = (Exception,)
    ) -> Any:
        """
        Execute an operation with retry logic.
        
        Args:
            operation: Async callable to execute
            operation_args: Arguments to pass to the operation
            operation_name: Name for logging purposes
            retry_exceptions: Tuple of exception types to retry on
            
        Returns:
            Result of the operation
        """
        last_error = None
        
        for attempt in range(self.max_retries):
            try:
                # Report attempt
                await self.lifecycle_service.report_progress({
                    'type': 'retry_attempt',
                    'operation': operation_name,
                    'attempt': attempt + 1,
                    'max_attempts': self.max_retries
                })
                
                # Execute operation
                result = await operation(**operation_args)
                
                # Success - report and return
                if attempt > 0:
                    self.logger.info(f"{operation_name} succeeded on attempt {attempt + 1}")
                    
                return result
                
            except retry_exceptions as e:
                last_error = e
                self.logger.warning(
                    f"{operation_name} failed on attempt {attempt + 1}/{self.max_retries}: {e}"
                )
                
                if attempt < self.max_retries - 1:
                    # Wait before retry
                    await asyncio.sleep(self.retry_delay)
                    
        # All retries exhausted
        error_msg = f"{operation_name} failed after {self.max_retries} attempts"
        self.logger.error(f"{error_msg}: {last_error}")
        
        # Report failure
        await self.lifecycle_service.report_progress({
            'type': 'retry_exhausted',
            'operation': operation_name,
            'attempts': self.max_retries,
            'last_error': str(last_error)
        })
        
        raise MappingExecutionError(
            error_msg,
            details={
                'operation': operation_name,
                'attempts': self.max_retries,
                'last_error': str(last_error)
            }
        )
    
    async def process_in_batches(
        self,
        items: List[Any],
        processor: Callable,
        processor_name: str,
        checkpoint_key: str,
        execution_id: str,
        checkpoint_state: Optional[Dict[str, Any]] = None
    ) -> List[Any]:
        """
        Process items in batches with checkpointing.
        
        Args:
            items: List of items to process
            processor: Async callable that processes a batch
            processor_name: Name for logging purposes
            checkpoint_key: Key to store results in checkpoint
            execution_id: Unique identifier for checkpointing
            checkpoint_state: Existing checkpoint state to resume from
            
        Returns:
            List of all results
        """
        # Initialize or restore state
        if checkpoint_state and checkpoint_key in checkpoint_state:
            results = checkpoint_state[checkpoint_key]
            processed_count = checkpoint_state.get('processed_count', 0)
            remaining_items = items[processed_count:]
            self.logger.info(
                f"Resuming {processor_name} from checkpoint: "
                f"{processed_count}/{len(items)} already processed"
            )
        else:
            results = []
            processed_count = 0
            remaining_items = items
            
        total_count = len(items)
        
        # Process in batches
        for i in range(0, len(remaining_items), self.batch_size):
            batch = remaining_items[i:i + self.batch_size]
            batch_num = (processed_count + i) // self.batch_size + 1
            total_batches = (total_count + self.batch_size - 1) // self.batch_size
            
            self.logger.info(
                f"Processing batch {batch_num}/{total_batches} "
                f"({len(batch)} items) for {processor_name}"
            )
            
            # Report batch start
            await self.lifecycle_service.report_batch_progress(
                batch_number=batch_num,
                total_batches=total_batches,
                items_processed=processed_count + i,
                total_items=total_count,
                batch_metadata={
                    'type': 'batch_start',
                    'processor': processor_name,
                    'batch_size': len(batch)
                }
            )
            
            try:
                # Process batch with retry
                batch_results = await self.execute_with_retry(
                    operation=processor,
                    operation_args={'batch': batch},
                    operation_name=f"{processor_name}_batch_{batch_num}",
                    retry_exceptions=(asyncio.TimeoutError, Exception)
                )
                
                # Append results
                results.extend(batch_results)
                
                # Update processed count
                current_processed = processed_count + i + len(batch)
                
                # Save checkpoint
                if self.checkpoint_enabled:
                    checkpoint_data = {
                        checkpoint_key: results,
                        'processed_count': current_processed,
                        'total_count': total_count,
                        'processor': processor_name
                    }
                    
                    # Preserve other checkpoint data
                    if checkpoint_state:
                        for key, value in checkpoint_state.items():
                            if key not in checkpoint_data:
                                checkpoint_data[key] = value
                                
                    await self.lifecycle_service.save_batch_checkpoint(
                        execution_id=execution_id,
                        batch_number=batch_num,
                        batch_state=checkpoint_data,
                        checkpoint_metadata={'processor': processor_name}
                    )
                
                # Report batch completion
                await self.lifecycle_service.report_batch_progress(
                    batch_number=batch_num,
                    total_batches=total_batches,
                    items_processed=current_processed,
                    total_items=total_count,
                    batch_metadata={
                        'type': 'batch_complete',
                        'processor': processor_name,
                        'batch_results': len(batch_results)
                    }
                )
                
            except Exception as e:
                self.logger.error(
                    f"Batch {batch_num} failed for {processor_name}: {e}"
                )
                
                # Report batch failure
                await self.lifecycle_service.report_progress({
                    'type': 'batch_failed',
                    'processor': processor_name,
                    'batch_num': batch_num,
                    'total_batches': total_batches,
                    'error': str(e)
                })
                
                # Re-raise to trigger retry or abort
                raise
                
        return results
    
    async def execute_yaml_strategy_robust(
        self,
        strategy_name: str,
        input_identifiers: List[str],
        source_endpoint_name: Optional[str] = None,
        target_endpoint_name: Optional[str] = None,
        execution_id: Optional[str] = None,
        resume_from_checkpoint: bool = True,
        **kwargs
    ) -> Dict[str, Any]:
        """
        Execute a YAML strategy with robust error handling and checkpointing.
        
        This wraps the standard execute_yaml_strategy method with additional
        robustness features via the RobustExecutionCoordinator.
        
        Args:
            strategy_name: Name of the strategy to execute
            input_identifiers: List of input identifiers
            source_endpoint_name: Source endpoint name (optional, can be auto-detected)
            target_endpoint_name: Target endpoint name (optional, can be auto-detected)
            execution_id: Unique ID for this execution (for checkpointing)
            resume_from_checkpoint: Whether to resume from checkpoint if available
            **kwargs: Additional arguments to pass to execute_yaml_strategy
            
        Returns:
            Strategy execution results with additional robustness metadata
        """
        # Delegate to the RobustExecutionCoordinator
        return await self.robust_execution_coordinator.execute_strategy_robustly(
            strategy_name=strategy_name,
            input_identifiers=input_identifiers,
            source_endpoint_name=source_endpoint_name,
            target_endpoint_name=target_endpoint_name,
            execution_id=execution_id,
            resume_from_checkpoint=resume_from_checkpoint,
            **kwargs
        )

    async def get_strategy(self, strategy_name: str) -> Optional[MappingStrategy]:
        """
        Get a strategy by name from the database.
        
        Args:
            strategy_name: Name of the strategy to retrieve
            
        Returns:
            MappingStrategy object if found, None otherwise
        """
        try:
            async with self.async_metamapper_session() as session:
                query = select(MappingStrategy).where(MappingStrategy.name == strategy_name)
                result = await session.execute(query)
                return result.scalar_one_or_none()
        except SQLAlchemyError as e:
            self.logger.error(f"Database error getting strategy {strategy_name}: {e}")
            return None

    def save_checkpoint(self, execution_id: str, checkpoint_data: Dict[str, Any]):
        """
        Save checkpoint data for an execution.
        
        Args:
            execution_id: Unique identifier for the execution
            checkpoint_data: Data to save in the checkpoint
        """
        # Create an async task to save checkpoint
        loop = asyncio.get_event_loop()
        if loop.is_running():
            # If we're already in an async context, create a task
            asyncio.create_task(self.lifecycle_service.save_checkpoint(execution_id, checkpoint_data))
        else:
            # Otherwise, run it synchronously
            loop.run_until_complete(self.lifecycle_service.save_checkpoint(execution_id, checkpoint_data))

    def load_checkpoint(self, execution_id: str) -> Optional[Dict[str, Any]]:
        """
        Load checkpoint data for an execution.
        
        Args:
            execution_id: Unique identifier for the execution
            
        Returns:
            Checkpoint data if found, None otherwise
        """
        # Create an async task to load checkpoint
        loop = asyncio.get_event_loop()
        if loop.is_running():
            # Can't await in sync context when loop is running
            # Return None for now, async version should be used
            return None
        else:
            return loop.run_until_complete(self.lifecycle_service.load_checkpoint(execution_id))

    def _report_progress(self, progress_data: Dict[str, Any]):
        """
        Report progress to registered callbacks.
        
        Args:
            progress_data: Progress information to report
        """
        # Create an async task to report progress
        loop = asyncio.get_event_loop()
        if loop.is_running():
            asyncio.create_task(self.lifecycle_service.report_progress(progress_data))
        else:
            loop.run_until_complete(self.lifecycle_service.report_progress(progress_data))
    
    # Checkpoint-related delegate methods for backward compatibility
    
    async def save_checkpoint(self, execution_id: str, checkpoint_data: Dict[str, Any]):
        """
        Save checkpoint data for the given execution ID.
        
        Args:
            execution_id: Unique identifier for the execution
            checkpoint_data: Data to save in the checkpoint
        """
        await self.lifecycle_service.save_checkpoint(execution_id, checkpoint_data)
    
    async def load_checkpoint(self, execution_id: str) -> Optional[Dict[str, Any]]:
        """
        Load checkpoint data for the given execution ID.
        
        Args:
            execution_id: Unique identifier for the execution
            
        Returns:
            Checkpoint data if found, None otherwise
        """
        return await self.lifecycle_service.load_checkpoint(execution_id)
    
    async def _report_progress(self, progress_data: Dict[str, Any]):
        """
        Report progress to registered callbacks.
        
        Args:
            progress_data: Progress information to report
        """
        await self.lifecycle_service.report_progress(progress_data)
    
    # Client delegate methods
    
    def _load_client(self, client_path: str, **kwargs):
        """Load a client instance (delegates to client manager)."""
        return self.client_manager.get_client_instance(client_path, **kwargs)
    
    @property
    def checkpoint_dir(self):
        """Get the checkpoint directory path."""
        return self.lifecycle_service.get_checkpoint_directory()
    
    @checkpoint_dir.setter
    def checkpoint_dir(self, value):
        """Set the checkpoint directory path."""
        from pathlib import Path
        if value is not None:
            self.lifecycle_service.set_checkpoint_directory(Path(value))
            # Ensure directory exists
            Path(value).mkdir(parents=True, exist_ok=True)
            self.checkpoint_enabled = True
        else:
            self.lifecycle_service.set_checkpoint_directory(None)
            self.checkpoint_enabled = False<|MERGE_RESOLUTION|>--- conflicted
+++ resolved
@@ -239,7 +239,8 @@
             logger=self.logger
         )
         
-<<<<<<< HEAD
+        # Initialize IterativeMappingService
+        self.iterative_mapping_service = IterativeMappingService(logger=self.logger)
         # Initialize MappingPathExecutionService with all required arguments
         self.path_execution_service = MappingPathExecutionService(
             session_manager=self.session_manager,
@@ -251,10 +252,6 @@
             step_execution_service=self.step_execution_service,
             logger=self.logger
         )
-=======
-        # Initialize IterativeMappingService
-        self.iterative_mapping_service = IterativeMappingService(logger=self.logger)
->>>>>>> b806d0f1
         
         # Set executor reference for delegation
         self.path_execution_service.set_executor(self)
