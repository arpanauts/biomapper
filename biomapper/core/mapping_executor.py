import logging
import time
import os
import json
import asyncio
from typing import List, Dict, Any, Optional, Union, Callable
from datetime import datetime
from pathlib import Path
from sqlalchemy.ext.asyncio import AsyncSession
from sqlalchemy.orm import selectinload
from sqlalchemy.future import select
from sqlalchemy.exc import SQLAlchemyError

# Import composite identifier handling
from biomapper.core.mapping_executor_composite import CompositeIdentifierMixin

# Import exceptions
from biomapper.core.exceptions import (
    MappingExecutionError,
    ConfigurationError,
    DatabaseQueryError,
    CacheStorageError,
    ErrorCode,
    StrategyNotFoundError,
    InactiveStrategyError,
)

# Import services and components
from biomapper.core.engine_components.initialization_service import InitializationService
from biomapper.core.engine_components.strategy_coordinator_service import StrategyCoordinatorService
from biomapper.core.engine_components.mapping_coordinator_service import MappingCoordinatorService
from biomapper.core.engine_components.lifecycle_manager import LifecycleManager
from biomapper.core.engine_components.mapping_executor_initializer import MappingExecutorInitializer
from biomapper.core.engine_components.robust_execution_coordinator import RobustExecutionCoordinator
from biomapper.core.services.database_setup_service import DatabaseSetupService
from biomapper.core.services.metadata_query_service import MetadataQueryService
from biomapper.core.services.mapping_handler_service import MappingHandlerService
from biomapper.core.services.mapping_path_execution_service import MappingPathExecutionService
from biomapper.core.services.mapping_step_execution_service import MappingStepExecutionService
from biomapper.core.services.strategy_execution_service import StrategyExecutionService
from biomapper.core.services.result_aggregation_service import ResultAggregationService
from biomapper.core.services.bidirectional_validation_service import BidirectionalValidationService
from biomapper.core.services.direct_mapping_service import DirectMappingService
from biomapper.core.services.execution_lifecycle_service import ExecutionLifecycleService
from biomapper.core.services.execution_services import (
    IterativeExecutionService,
    DbStrategyExecutionService,
    YamlStrategyExecutionService,
)
from biomapper.core.services import IterativeMappingService

# Import execution services
from biomapper.core.services.execution_services import (
    IterativeExecutionService,
    DbStrategyExecutionService,
    YamlStrategyExecutionService,
)
from biomapper.core.services.strategy_execution_service import StrategyExecutionService
from biomapper.core.services.result_aggregation_service import ResultAggregationService
from biomapper.core.services.bidirectional_validation_service import BidirectionalValidationService
from biomapper.core.services.direct_mapping_service import DirectMappingService
from biomapper.core.services.mapping_handler_service import MappingHandlerService
from biomapper.core.services.metadata_query_service import MetadataQueryService
from biomapper.core.services.mapping_path_execution_service import MappingPathExecutionService
from biomapper.core.services.mapping_step_execution_service import MappingStepExecutionService
from biomapper.core.services.iterative_mapping_service import IterativeMappingService
from biomapper.core.services.execution_lifecycle_service import ExecutionLifecycleService
from biomapper.core.engine_components.robust_execution_coordinator import RobustExecutionCoordinator
from biomapper.core.engine_components.mapping_executor_initializer import MappingExecutorInitializer

# Import models
from biomapper.core.models.result_bundle import MappingResultBundle
from ..db.models import Base as MetamapperBase, MappingStrategy, Endpoint, EndpointPropertyConfig, MappingPath
from ..db.cache_models import PathExecutionStatus, MappingSession, ExecutionMetric

# Import utilities
from biomapper.core.utils.placeholder_resolver import resolve_placeholders
from biomapper.core.utils.time_utils import get_current_utc_time

# Import configuration
from biomapper.config import settings





class MappingExecutor(CompositeIdentifierMixin):
    """
    High-level facade for biomapper's service-oriented mapping architecture.
    
    The MappingExecutor serves as the primary entry point for all mapping operations,
    providing a clean and simple API while delegating complex operations to specialized
    services. It follows the Facade design pattern to hide the complexity of the underlying
    service ecosystem from clients.
    
    Architecture Overview:
    - Acts as a facade that delegates to specialized execution services
    - Manages initialization and coordination of the service ecosystem
    - Provides backward compatibility while leveraging the new service architecture
    
    Key Responsibilities:
    - Provides high-level methods for common mapping operations
    - Delegates YAML strategy execution to YamlStrategyExecutionService
    - Delegates iterative mapping to IterativeExecutionService
    - Delegates database strategies to DbStrategyExecutionService
    - Manages service initialization through MappingExecutorInitializer
    
    The executor abstracts away the complexity of service interactions, allowing clients
    to perform sophisticated mapping operations with simple method calls.
    """

    def __init__(
        self,
        # Support both old-style (config params) and new-style (pre-initialized components)
        metamapper_db_url: Optional[str] = None,
        mapping_cache_db_url: Optional[str] = None,
        echo_sql: bool = False,
        path_cache_size: int = 100,
        path_cache_expiry_seconds: int = 300,
        max_concurrent_batches: int = 5,
        enable_metrics: bool = True,
        checkpoint_enabled: bool = False,
        checkpoint_dir: Optional[str] = None,
        batch_size: int = 100,
        max_retries: int = 3,
        retry_delay: int = 5,
        # Pre-initialized components (new style)
        session_manager=None,
        client_manager=None,
        config_loader=None,
        strategy_handler=None,
        path_finder=None,
        path_execution_manager=None,
        cache_manager=None,
        identifier_loader=None,
        strategy_orchestrator=None,
        checkpoint_manager=None,
        progress_reporter=None,
        langfuse_tracker=None,
    ):
        """
        Initializes the MappingExecutor as a lean facade.
        
        All component initialization is delegated to InitializationService.
        """
        # Initialize the CompositeIdentifierMixin
        super().__init__()
        self.logger = logging.getLogger(__name__)
        
        # Use InitializationService to initialize all components
        initialization_service = InitializationService()
        components = initialization_service.initialize_components(
            self,
            metamapper_db_url=metamapper_db_url,
            mapping_cache_db_url=mapping_cache_db_url,
            echo_sql=echo_sql,
            path_cache_size=path_cache_size,
            path_cache_expiry_seconds=path_cache_expiry_seconds,
            max_concurrent_batches=max_concurrent_batches,
            enable_metrics=enable_metrics,
            checkpoint_enabled=checkpoint_enabled,
            checkpoint_dir=checkpoint_dir,
            batch_size=batch_size,
            max_retries=max_retries,
            retry_delay=retry_delay,
            session_manager=session_manager,
            client_manager=client_manager,
            config_loader=config_loader,
            strategy_handler=strategy_handler,
            path_finder=path_finder,
            path_execution_manager=path_execution_manager,
            cache_manager=cache_manager,
            identifier_loader=identifier_loader,
            strategy_orchestrator=strategy_orchestrator,
            checkpoint_manager=checkpoint_manager,
            progress_reporter=progress_reporter,
            langfuse_tracker=langfuse_tracker,
        )
        
        # Assign all components from the initialization service
        self.session_manager = components['session_manager']
        self.client_manager = components['client_manager']
        self.config_loader = components['config_loader']
        self.strategy_handler = components['strategy_handler']
        self.path_finder = components['path_finder']
        self.path_execution_manager = components['path_execution_manager']
        self.cache_manager = components['cache_manager']
        self.identifier_loader = components['identifier_loader']
        self.strategy_orchestrator = components['strategy_orchestrator']
        self.checkpoint_manager = components['checkpoint_manager']
        self.progress_reporter = components['progress_reporter']
        self._langfuse_tracker = components['langfuse_tracker']
        self._metrics_tracker = components['_metrics_tracker']
        
        # Set convenience references
        self.async_metamapper_engine = components['async_metamapper_engine']
        self.MetamapperSessionFactory = components['MetamapperSessionFactory']
        self.async_metamapper_session = components['async_metamapper_session']
        self.async_cache_engine = components['async_cache_engine']
        self.CacheSessionFactory = components['CacheSessionFactory']
        self.async_cache_session = components['async_cache_session']
        
        # Set configuration attributes
        self.metamapper_db_url = components['metamapper_db_url']
        self.mapping_cache_db_url = components['mapping_cache_db_url']
        self.echo_sql = components['echo_sql']
        self.batch_size = batch_size
        self.max_retries = max_retries
        self.retry_delay = retry_delay
        self.checkpoint_enabled = checkpoint_enabled
        self.max_concurrent_batches = max_concurrent_batches
        self.enable_metrics = enable_metrics
        
        # Set service references
        self.metadata_query_service = components['metadata_query_service']
        self.mapping_handler_service = components['mapping_handler_service']
        self.bidirectional_validation_service = components['bidirectional_validation_service']
        self.direct_mapping_service = components['direct_mapping_service']
        self.step_execution_service = components['step_execution_service']
        self.iterative_mapping_service = components['iterative_mapping_service']
        self.path_execution_service = components['path_execution_service']
        self.lifecycle_service = components['lifecycle_service']
        self.robust_execution_coordinator = components['robust_execution_coordinator']
        self.MappingResultBundle = components['MappingResultBundle']
        self.strategy_execution_service = components['strategy_execution_service']
        self.result_aggregation_service = components['result_aggregation_service']
        self.iterative_execution_service = components['iterative_execution_service']
        self.db_strategy_execution_service = components['db_strategy_execution_service']
        self.yaml_strategy_execution_service = components['yaml_strategy_execution_service']
        
        # Initialize StrategyCoordinatorService to consolidate all strategy execution
        self.strategy_coordinator = StrategyCoordinatorService(
            db_strategy_execution_service=self.db_strategy_execution_service,
            yaml_strategy_execution_service=self.yaml_strategy_execution_service,
            robust_execution_coordinator=self.robust_execution_coordinator,
            logger=self.logger
        )
        
<<<<<<< HEAD
=======
        # Initialize ResultAggregationService
        self.result_aggregation_service = ResultAggregationService(logger=self.logger)
        
        # Initialize the new execution services
        self.iterative_execution_service = IterativeExecutionService(
            direct_mapping_service=self.direct_mapping_service,
            iterative_mapping_service=self.iterative_mapping_service,
            bidirectional_validation_service=self.bidirectional_validation_service,
            result_aggregation_service=self.result_aggregation_service,
            path_finder=self.path_finder,
            composite_handler=self._composite_handler,
            async_metamapper_session=self.async_metamapper_session,
            metadata_query_service=self.metadata_query_service,
            logger=self.logger,
        )
        # Set the executor reference
        self.iterative_execution_service.set_executor(self)
        
        self.db_strategy_execution_service = DbStrategyExecutionService(
            strategy_execution_service=self.strategy_execution_service,
            logger=self.logger,
        )
        
        self.yaml_strategy_execution_service = YamlStrategyExecutionService(
            strategy_orchestrator=self.strategy_orchestrator,
            logger=self.logger,
        )
        
        # Initialize MappingCoordinatorService
        self.mapping_coordinator_service = MappingCoordinatorService(
            iterative_execution_service=self.iterative_execution_service,
            path_execution_service=self.path_execution_service,
            logger=self.logger,
        )
        
>>>>>>> 4564d1e5
        self.logger.info("MappingExecutor initialization complete")

    
    @classmethod
    async def create(
        cls,
        metamapper_db_url: Optional[str] = None,
        mapping_cache_db_url: Optional[str] = None,
        echo_sql: bool = False,
        path_cache_size: int = 100,
        path_cache_expiry_seconds: int = 300,
        max_concurrent_batches: int = 5,
        enable_metrics: bool = True,
        # Robust execution parameters
        checkpoint_enabled: bool = False,
        checkpoint_dir: Optional[str] = None,
        batch_size: int = 100,
        max_retries: int = 3,
        retry_delay: int = 5,
    ):
        """Asynchronously create and initialize a MappingExecutor instance.
        
        This factory method uses MappingExecutorInitializer to create all components
        and initializes the database tables for both metamapper and cache databases.
        
        Args:
            metamapper_db_url: URL for the metamapper database. If None, uses settings.metamapper_db_url.
            mapping_cache_db_url: URL for the mapping cache database. If None, uses settings.cache_db_url.
            echo_sql: Boolean flag to enable SQL echoing for debugging purposes.
            path_cache_size: Maximum number of paths to cache in memory
            path_cache_expiry_seconds: Cache expiry time in seconds
            max_concurrent_batches: Maximum number of batches to process concurrently
            enable_metrics: Whether to enable metrics tracking
            checkpoint_enabled: Enable checkpointing for resumable execution
            checkpoint_dir: Directory for checkpoint files
            batch_size: Number of items to process per batch
            max_retries: Maximum retry attempts for failed operations
            retry_delay: Delay in seconds between retry attempts
            
        Returns:
            An initialized MappingExecutor instance with database tables created
        """
        # Create initializer with all configuration parameters
        initializer = MappingExecutorInitializer(
            metamapper_db_url=metamapper_db_url,
            mapping_cache_db_url=mapping_cache_db_url,
            echo_sql=echo_sql,
            path_cache_size=path_cache_size,
            path_cache_expiry_seconds=path_cache_expiry_seconds,
            max_concurrent_batches=max_concurrent_batches,
            enable_metrics=enable_metrics,
            checkpoint_enabled=checkpoint_enabled,
            checkpoint_dir=checkpoint_dir,
            batch_size=batch_size,
            max_retries=max_retries,
            retry_delay=retry_delay,
        )
        
        # Use the initializer to create the executor
        executor = await initializer.create_executor()
        
        # Initialize metamapper database tables using DatabaseSetupService
        # (cache tables are already initialized in create_executor)
        db_setup_service = DatabaseSetupService(logger=executor.logger)
        await db_setup_service.initialize_tables(executor.async_metamapper_engine, MetamapperBase.metadata)
        
        return executor

    def get_cache_session(self):
        """Get a cache database session."""
        return self.async_cache_session()



    async def execute_mapping(
        self,
        source_endpoint_name: str,
        target_endpoint_name: str,
        input_identifiers: List[str] = None,
        input_data: List[str] = None,
        source_property_name: str = "PrimaryIdentifier",
        target_property_name: str = "PrimaryIdentifier",
        source_ontology_type: str = None,
        target_ontology_type: str = None,
        use_cache: bool = True,
        max_cache_age_days: Optional[int] = None,
        mapping_direction: str = "forward",
        try_reverse_mapping: bool = False,
        validate_bidirectional: bool = False,
        progress_callback: Optional[callable] = None,
        batch_size: int = 250,
        max_concurrent_batches: Optional[int] = None,
        max_hop_count: Optional[int] = None,
        min_confidence: float = 0.0,
        enable_metrics: Optional[bool] = None,
    ) -> Dict[str, Any]:
        """
        Execute a mapping process based on endpoint configurations, using an iterative strategy.

        This method delegates to the MappingCoordinatorService which coordinates the execution.
        The service handles:
        1. Attempt direct mapping using the primary shared ontology.
        2. Identify unmapped entities.
        3. For unmapped entities, attempt to convert secondary identifiers to the primary shared ontology.
        4. Re-attempt direct mapping using derived primary identifiers.
        5. Aggregate results.

        Args:
            source_endpoint_name: Source endpoint name
            target_endpoint_name: Target endpoint name
            input_identifiers: List of identifiers to map (deprecated, use input_data instead)
            input_data: List of identifiers to map (preferred parameter)
            source_property_name: Property name defining the primary ontology type for the source endpoint
            target_property_name: Property name defining the primary ontology type for the target endpoint
            source_ontology_type: Optional source ontology type override
            target_ontology_type: Optional target ontology type override
            use_cache: Whether to check the cache before executing mapping steps
            max_cache_age_days: Maximum age of cached results to use (None = no limit)
            mapping_direction: The preferred direction ('forward' or 'reverse')
            try_reverse_mapping: Allows using a reversed path if no forward path found
            validate_bidirectional: If True, validates forward mappings by testing reverse mapping
            progress_callback: Optional callback function for reporting progress
            batch_size: Number of identifiers to process in each batch
            max_concurrent_batches: Maximum number of batches to process concurrently
            max_hop_count: Maximum number of hops to allow in paths
            min_confidence: Minimum confidence score to accept
            enable_metrics: Whether to enable metrics tracking

        Returns:
            Dictionary with mapping results, including provenance and validation status
        """
        return await self.mapping_coordinator_service.execute_mapping(
            source_endpoint_name=source_endpoint_name,
            target_endpoint_name=target_endpoint_name,
            input_identifiers=input_identifiers,
            input_data=input_data,
            source_property_name=source_property_name,
            target_property_name=target_property_name,
            source_ontology_type=source_ontology_type,
            target_ontology_type=target_ontology_type,
            use_cache=use_cache,
            max_cache_age_days=max_cache_age_days,
            mapping_direction=mapping_direction,
            try_reverse_mapping=try_reverse_mapping,
            validate_bidirectional=validate_bidirectional,
            progress_callback=progress_callback,
            batch_size=batch_size,
            max_concurrent_batches=max_concurrent_batches,
            max_hop_count=max_hop_count,
            min_confidence=min_confidence,
            enable_metrics=enable_metrics,
            mapping_executor=self,  # Pass self as the mapping_executor for callbacks
        )

    async def _execute_path(
        self,
        session: AsyncSession, # Pass meta session
        path: Union[MappingPath, "ReversiblePath"],
        input_identifiers: List[str],
        source_ontology: str,
        target_ontology: str,
        mapping_session_id: Optional[int] = None,
        batch_size: int = 250,
        max_hop_count: Optional[int] = None,
        filter_confidence: float = 0.0,
        max_concurrent_batches: int = 5
    ) -> Dict[str, Optional[Dict[str, Any]]]:
        """
        Execute a mapping path or its reverse, with optimized batched processing.
        
        This method now delegates to MappingCoordinatorService for the actual execution logic.
        
        Args:
            session: Database session
            path: The path to execute
            input_identifiers: List of identifiers to map
            source_ontology: Source ontology type
            target_ontology: Target ontology type
            mapping_session_id: Optional ID for the mapping session
            batch_size: Size of batches for processing large input sets
            max_hop_count: Maximum number of hops to allow (skip longer paths)
            filter_confidence: Minimum confidence threshold for results
            max_concurrent_batches: Maximum number of batches to process concurrently
            
        Returns:
            Dictionary mapping input identifiers to their results
        """
        # Delegate to MappingCoordinatorService
        return await self.mapping_coordinator_service.execute_path(
            session=session,
            path=path,
            input_identifiers=input_identifiers,
            source_ontology=source_ontology,
            target_ontology=target_ontology,
            mapping_session_id=mapping_session_id,
            batch_size=batch_size,
            max_hop_count=max_hop_count,
            filter_confidence=filter_confidence,
            max_concurrent_batches=max_concurrent_batches
        )


    async def execute_strategy(
        self,
        strategy_name: str,
        initial_identifiers: List[str],
        source_ontology_type: Optional[str] = None,
        target_ontology_type: Optional[str] = None,
        entity_type: Optional[str] = None,
    ) -> MappingResultBundle:
        """
        Execute a named mapping strategy from the database.
        
        This method delegates to the StrategyCoordinatorService which coordinates
        the execution through DbStrategyExecutionService. This is the legacy method 
        maintained for backward compatibility.
        
        Args:
            strategy_name: Name of the strategy to execute
            initial_identifiers: List of identifiers to start with
            source_ontology_type: Optional override for source ontology type
            target_ontology_type: Optional override for target ontology type
            entity_type: Optional entity type if not implicitly available
            
        Returns:
            MappingResultBundle containing comprehensive results and provenance
            
        Raises:
            StrategyNotFoundError: If the strategy is not found in the database
            InactiveStrategyError: If the strategy is not active
            MappingExecutionError: If an error occurs during execution
        """
        return await self.strategy_coordinator.execute_strategy(
            strategy_name=strategy_name,
            initial_identifiers=initial_identifiers,
            source_ontology_type=source_ontology_type,
            target_ontology_type=target_ontology_type,
            entity_type=entity_type,
        )

    async def execute_yaml_strategy(
        self,
        strategy_name: str,
        source_endpoint_name: str,
        target_endpoint_name: str,
        input_identifiers: List[str],
        source_ontology_type: Optional[str] = None,
        target_ontology_type: Optional[str] = None,
        use_cache: bool = True,
        max_cache_age_days: Optional[int] = None,
        progress_callback: Optional[callable] = None,
        batch_size: int = 250,
        min_confidence: float = 0.0,
        initial_context: Optional[Dict[str, Any]] = None,
    ) -> Dict[str, Any]:
        """
        Execute a YAML-defined mapping strategy using dedicated strategy action classes.
        
        This method delegates to the StrategyCoordinatorService which coordinates
        the execution through YamlStrategyExecutionService. Each step in the strategy is
        executed sequentially using dedicated action classes, with the output of one step
        becoming the input for the next.
        
        Args:
            strategy_name: Name of the strategy defined in YAML configuration
            source_endpoint_name: Name of the source endpoint
            target_endpoint_name: Name of the target endpoint
            input_identifiers: List of identifiers to map
            source_ontology_type: Optional override for source ontology type
            target_ontology_type: Optional override for target ontology type
            use_cache: Whether to use caching (default: True)
            max_cache_age_days: Maximum cache age in days
            progress_callback: Optional callback function(current_step, total_steps, status)
            batch_size: Size of batches for processing (default: 250)
            min_confidence: Minimum confidence threshold (default: 0.0)
            initial_context: Optional initial context dictionary to merge into execution context
            
        Returns:
            Dict[str, Any]: A MappingResultBundle-structured dictionary containing:
                - 'results': Dict[str, Dict] mapping source IDs to their mapped values
                - 'metadata': Dict with execution metadata including step-by-step provenance
                - 'step_results': List[Dict] with detailed results from each step
                - 'statistics': Dict with mapping statistics
                - 'final_identifiers': List of identifiers after all steps
                - 'final_ontology_type': Final ontology type after all conversions
                
        Raises:
            ConfigurationError: If the strategy doesn't exist, is inactive, has no steps,
                               or if source/target endpoints are not found
            MappingExecutionError: If a required step fails during execution
            
        Example:
            >>> executor = MappingExecutor()
            >>> result = await executor.execute_yaml_strategy(
            ...     strategy_name="ukbb_to_hpa_protein",
            ...     source_endpoint_name="UKBB",
            ...     target_endpoint_name="HPA",
            ...     input_identifiers=["ADAMTS13", "ALB"],
            ...     use_cache=True
            ... )
            >>> print(f"Final identifiers: {result['final_identifiers']}")
            >>> print(f"Step results: {len(result['step_results'])}")
        """
        return await self.strategy_coordinator.execute_yaml_strategy(
            strategy_name=strategy_name,
            source_endpoint_name=source_endpoint_name,
            target_endpoint_name=target_endpoint_name,
            input_identifiers=input_identifiers,
            source_ontology_type=source_ontology_type,
            target_ontology_type=target_ontology_type,
            use_cache=use_cache,
            max_cache_age_days=max_cache_age_days,
            progress_callback=progress_callback,
            batch_size=batch_size,
            min_confidence=min_confidence,
            initial_context=initial_context,
        )
    async def _get_endpoint_by_name(self, session: AsyncSession, endpoint_name: str) -> Optional[Endpoint]:
        """
        Retrieve an endpoint configuration by name from the metamapper database.
        
        Args:
            session: Active database session
            endpoint_name: Name of the endpoint to retrieve
            
        Returns:
            Endpoint object if found, None otherwise
        """
        return await self.metadata_query_service.get_endpoint(session, endpoint_name)

    async def async_dispose(self):
        """Asynchronously dispose of underlying database engines."""
        self.logger.info("Disposing of MappingExecutor engines...")
        
        # Dispose metamapper engine
        if hasattr(self, 'async_metamapper_engine') and self.async_metamapper_engine:
            await self.async_metamapper_engine.dispose()
            self.logger.info("Metamapper engine disposed.")
            
        # Dispose cache engine  
        if hasattr(self, 'async_cache_engine') and self.async_cache_engine:
            await self.async_cache_engine.dispose()
            self.logger.info("Cache engine disposed.")
            
        # Clear client cache
        if hasattr(self, 'client_manager'):
            self.client_manager.clear_cache()
            
        self.logger.info("MappingExecutor engines disposed.")

    async def track_mapping_metrics(self, event_type: str, metrics: Dict[str, Any]) -> None:
        """
        Track mapping metrics for performance monitoring.
        
        This method integrates with external monitoring systems like Langfuse, Prometheus, etc.
        It can be overridden in subclasses to provide different implementations.
        
        Args:
            event_type: The type of event being tracked (e.g., path_execution, batch_processing)
            metrics: A dictionary containing metrics to track
        """
        # If Langfuse tracking is enabled, send metrics there
        if hasattr(self, "_langfuse_tracker") and self._langfuse_tracker:
            try:
                # If this is a path execution event, create a trace
                if event_type == "path_execution":
                    trace_id = f"path_{metrics['path_id']}_{int(metrics['start_time'])}"
                    
                    # Create a trace for the entire path execution
                    trace = self._langfuse_tracker.trace(
                        name="path_execution",
                        id=trace_id,
                        metadata={
                            "path_id": metrics.get("path_id"),
                            "is_reverse": metrics.get("is_reverse", False),
                            "input_count": metrics.get("input_count", 0),
                            "batch_size": metrics.get("batch_size", 0),
                            "max_concurrent_batches": metrics.get("max_concurrent_batches", 1)
                        }
                    )
                    
                    # Add spans for each batch
                    for batch_key, batch_metrics in metrics.get("processing_times", {}).items():
                        batch_span = trace.span(
                            name=f"batch_{batch_key}",
                            start_time=datetime.fromtimestamp(batch_metrics.get("start_time", 0)),
                            end_time=datetime.fromtimestamp(batch_metrics.get("start_time", 0) + batch_metrics.get("total_time", 0)),
                            metadata={
                                "batch_size": batch_metrics.get("batch_size", 0),
                                "success_count": batch_metrics.get("success_count", 0),
                                "error_count": batch_metrics.get("error_count", 0),
                                "filtered_count": batch_metrics.get("filtered_count", 0)
                            }
                        )
                        
                        if "error" in batch_metrics:
                            batch_span.add_observation(
                                name="error",
                                value=batch_metrics["error"],
                                metadata={"error_type": batch_metrics.get("error_type", "unknown")}
                            )
                            
                    # Add summary metrics
                    trace.update(
                        metadata={
                            "total_execution_time": metrics.get("total_execution_time", 0),
                            "success_count": metrics.get("success_count", 0),
                            "error_count": metrics.get("error_count", 0),
                            "filtered_count": metrics.get("filtered_count", 0),
                            "missing_ids": metrics.get("missing_ids", 0),
                            "result_count": metrics.get("result_count", 0)
                        }
                    )
                    
                self.logger.debug(f"Sent '{event_type}' metrics to monitoring system")
            except Exception as e:
                self.logger.warning(f"Failed to send metrics to monitoring system: {str(e)}")
                
        # Additional monitoring systems could be integrated here
        
    async def _save_metrics_to_database(self, session_id: int, metric_type: str, metrics: Dict[str, Any]) -> None:
        """
        Save performance metrics to the database for analysis and reporting.
        
        Args:
            session_id: ID of the MappingSession
            metric_type: Type of metrics being saved
            metrics: Dictionary of metrics to save
        """
        try:
            async with self.async_cache_session() as session:
                # Update session-level metrics if appropriate
                if metric_type == "mapping_execution":
                    mapping_session = await session.get(MappingSession, session_id)
                    if mapping_session:
                        mapping_session.batch_size = metrics.get("batch_size")
                        mapping_session.max_concurrent_batches = metrics.get("max_concurrent_batches")
                        mapping_session.total_execution_time = metrics.get("total_execution_time")
                        mapping_session.success_rate = metrics.get("success_rate")
                
                # Save detailed metrics
                for metric_name, metric_value in metrics.items():
                    # Skip non-numeric metrics or complex objects
                    if isinstance(metric_value, (dict, list)):
                        continue
                        
                    metric_entry = ExecutionMetric(
                        mapping_session_id=session_id,
                        metric_type=metric_type,
                        metric_name=metric_name,
                        timestamp=datetime.utcnow()
                    )
                    
                    # Set the appropriate value field based on type
                    if isinstance(metric_value, (int, float)):
                        metric_entry.metric_value = float(metric_value)
                    elif metric_value is not None:
                        metric_entry.string_value = str(metric_value)
                        
                    session.add(metric_entry)
                    
                await session.commit()
                self.logger.debug(f"Saved {len(metrics)} metrics to database for session {session_id}")
                
        except Exception as e:
            self.logger.warning(f"Failed to save metrics to database: {str(e)}")
            # Don't raise the exception - we don't want to fail the mapping process due to metrics errors

    async def _create_mapping_session_log(
        self,
        source_endpoint_name: str,
        target_endpoint_name: str,
        source_property_name: str,
        target_property_name: str,
        use_cache: bool,
        try_reverse_mapping: bool,
        input_count: int,
        max_cache_age_days: Optional[int] = None,
    ) -> int:
        """Create a new mapping session log entry."""
        try:
            async with self.async_cache_session() as cache_session:
                now = get_current_utc_time()
                
                # Create parameters JSON
                parameters = json.dumps({
                    "source_property_name": source_property_name,
                    "target_property_name": target_property_name,
                    "use_cache": use_cache,
                    "try_reverse_mapping": try_reverse_mapping,
                    "input_count": input_count,
                    "max_cache_age_days": max_cache_age_days,
                })
                
                log_entry = MappingSession(
                    source_endpoint=source_endpoint_name,
                    target_endpoint=target_endpoint_name,
                    parameters=parameters,
                    start_time=now,
                    status="running"
                )
                cache_session.add(log_entry)
                await cache_session.flush()  # Ensure ID is generated
                await cache_session.commit() # Commit to make it visible to other sessions
                return log_entry.id
        except SQLAlchemyError as e:
            self.logger.error(f"[{ErrorCode.CACHE_STORAGE_ERROR.name}] Cache storage error creating mapping session log. (original_exception={type(e).__name__}: {e})", exc_info=True)
            raise CacheStorageError(
                f"[{ErrorCode.CACHE_STORAGE_ERROR.name}] Failed to create mapping session log entry. (original_exception={type(e).__name__}: {e})",
                details={
                    "source_endpoint": source_endpoint_name,
                    "target_endpoint": target_endpoint_name,
                    "input_count": input_count,
                },
            ) from e

    async def _update_mapping_session_log(
        self,
        session_id: int,
        status: PathExecutionStatus,
        end_time: datetime,
        results_count: int = 0,
        error_message: Optional[str] = None,
    ):
        """Update the status and end time of a mapping session log."""
        try:
            async with self.async_cache_session() as cache_session:
                log_entry = await cache_session.get(MappingSession, session_id)
                if log_entry:
                    log_entry.status = status.value if isinstance(status, PathExecutionStatus) else status
                    log_entry.end_time = end_time
                    log_entry.results_count = results_count
                    if error_message:
                        log_entry.error_message = error_message
                    await cache_session.commit()
                    self.logger.info(f"Updated mapping session log ID {session_id} with status {status}")
                else:
                    self.logger.warning(f"Mapping session log ID {session_id} not found for update.")
        except SQLAlchemyError as e:
            self.logger.error(f"[{ErrorCode.CACHE_STORAGE_ERROR.name}] Cache storage error updating mapping session log. (original_exception={type(e).__name__}: {e})", exc_info=True)
            raise CacheStorageError(
                f"[{ErrorCode.CACHE_STORAGE_ERROR.name}] Failed to update mapping session log entry. (original_exception={type(e).__name__}: {e})",
                details={"session_id": session_id},
            ) from e
            
    
    # Legacy Handler Methods (Placeholder Implementations)
    # These methods are referenced by the legacy execute_strategy method but are not implemented.
    # They are maintained for backward compatibility but will raise NotImplementedError when called.
    
    async def _handle_convert_identifiers_local(
        self,
        current_identifiers: List[str],
        action_parameters: Dict[str, Any],
        current_source_ontology_type: str,
        target_ontology_type: str,
        step_id: str,
        step_description: str,
        **kwargs
    ) -> Dict[str, Any]:
        """
        Legacy handler for CONVERT_IDENTIFIERS_LOCAL action type.
        
        Delegates to MappingHandlerService.handle_convert_identifiers_local.
        """
        return await self.mapping_handler_service.handle_convert_identifiers_local(
            current_identifiers=current_identifiers,
            action_parameters=action_parameters,
            current_source_ontology_type=current_source_ontology_type,
            target_ontology_type=target_ontology_type,
            step_id=step_id,
            step_description=step_description,
            mapping_executor=self,  # Pass self reference for context
            **kwargs
        )
    
    async def _handle_execute_mapping_path(
        self,
        current_identifiers: List[str],
        action_parameters: Dict[str, Any],
        current_source_ontology_type: str,
        target_ontology_type: str,
        step_id: str,
        step_description: str,
        **kwargs
    ) -> Dict[str, Any]:
        """
        Legacy handler for EXECUTE_MAPPING_PATH action type.
        
        Delegates to MappingHandlerService.handle_execute_mapping_path.
        """
        return await self.mapping_handler_service.handle_execute_mapping_path(
            current_identifiers=current_identifiers,
            action_parameters=action_parameters,
            current_source_ontology_type=current_source_ontology_type,
            target_ontology_type=target_ontology_type,
            step_id=step_id,
            step_description=step_description,
            mapping_executor=self,  # Pass self reference for context
            **kwargs
        )
    
    async def _handle_filter_identifiers_by_target_presence(
        self,
        current_identifiers: List[str],
        action_parameters: Dict[str, Any],
        current_source_ontology_type: str,
        target_ontology_type: str,
        step_id: str,
        step_description: str,
        **kwargs
    ) -> Dict[str, Any]:
        """
        Legacy handler for FILTER_IDENTIFIERS_BY_TARGET_PRESENCE action type.
        
        Delegates to MappingHandlerService.handle_filter_identifiers_by_target_presence.
        """
        return await self.mapping_handler_service.handle_filter_identifiers_by_target_presence(
            current_identifiers=current_identifiers,
            action_parameters=action_parameters,
            current_source_ontology_type=current_source_ontology_type,
            target_ontology_type=target_ontology_type,
            step_id=step_id,
            step_description=step_description,
            mapping_executor=self,  # Pass self reference for context
            **kwargs
        )

    
    # ============================================================================
    # UTILITY API METHODS - Refactored from scripts
    # ============================================================================
    
    
    async def get_ontology_column(self, endpoint_name: str, ontology_type: str) -> str:
        """
        Get the column name for a given ontology type from an endpoint's property configuration.
        
        This method delegates to the IdentifierLoader for backward compatibility.
        
        Args:
            endpoint_name: Name of the endpoint
            ontology_type: Ontology type to look up (e.g., 'UniProt', 'Gene')
            
        Returns:
            Column name for the ontology type
            
        Raises:
            ConfigurationError: If endpoint, property config, or extraction config not found
            DatabaseQueryError: If there's an error querying the database
        """
        return await self.identifier_loader.get_ontology_column(endpoint_name, ontology_type)
    
    async def load_endpoint_identifiers(
        self, 
        endpoint_name: str, 
        ontology_type: str,
        return_dataframe: bool = False
    ) -> Union[List[str], 'pd.DataFrame']:
        """
        Load identifiers from an endpoint using its configuration in metamapper.db.
        
        This method delegates to the IdentifierLoader to maintain separation of concerns.
        
        Args:
            endpoint_name: Name of the endpoint to load from
            ontology_type: Ontology type of the identifiers to load
            return_dataframe: If True, return the full dataframe instead of just identifiers
            
        Returns:
            List of unique identifiers (default) or full DataFrame if return_dataframe=True
            
        Raises:
            ConfigurationError: If endpoint not found or file path issues
            FileNotFoundError: If the data file doesn't exist
            KeyError: If the specified column doesn't exist in the data
            DatabaseQueryError: If there's an error querying the database
        """
        return await self.identifier_loader.load_endpoint_identifiers(
            endpoint_name=endpoint_name,
            ontology_type=ontology_type,
            return_dataframe=return_dataframe
        )
    
    async def get_strategy_info(self, strategy_name: str) -> Dict[str, Any]:
        """
        Get detailed information about a strategy including its steps and metadata.
        
        Args:
            strategy_name: Name of the strategy
            
        Returns:
            Dictionary containing strategy information including:
            - name: Strategy name
            - description: Strategy description
            - is_active: Whether the strategy is active
            - source_ontology_type: Default source ontology type
            - target_ontology_type: Default target ontology type
            - steps: List of step configurations
            
        Raises:
            StrategyNotFoundError: If strategy doesn't exist
            DatabaseQueryError: If there's an error querying the database
        """
        try:
            async with self.async_metamapper_session() as session:
                # Get strategy with its steps
                stmt = (
                    select(MappingStrategy)
                    .where(MappingStrategy.name == strategy_name)
                    .options(selectinload(MappingStrategy.steps))
                )
                result = await session.execute(stmt)
                strategy = result.scalar_one_or_none()
                
                if not strategy:
                    raise StrategyNotFoundError(f"Strategy '{strategy_name}' not found")
                
                # Build strategy info
                strategy_info = {
                    "name": strategy.name,
                    "description": strategy.description,
                    "is_active": strategy.is_active,
                    "source_ontology_type": strategy.default_source_ontology_type,
                    "target_ontology_type": strategy.default_target_ontology_type,
                    "version": strategy.version,
                    "steps": []
                }
                
                # Add step information
                for step in sorted(strategy.steps, key=lambda s: s.step_order):
                    step_info = {
                        "step_id": step.step_id,
                        "step_order": step.step_order,
                        "action_type": step.action_type,
                        "description": step.description,
                        "parameters": json.loads(step.parameters) if step.parameters else {}
                    }
                    strategy_info["steps"].append(step_info)
                
                return strategy_info
                
        except StrategyNotFoundError:
            raise
        except Exception as e:
            self.logger.error(f"Error getting strategy info for {strategy_name}: {e}")
            raise DatabaseQueryError(f"Failed to get strategy info: {e}")
    
    async def validate_strategy_prerequisites(
        self, 
        strategy_name: str, 
        source_endpoint: str, 
        target_endpoint: str
    ) -> Dict[str, Any]:
        """
        Validate that all prerequisites are met for executing a strategy.
        
        This method performs pre-flight checks to ensure:
        - Strategy exists and is active
        - Source and target endpoints exist
        - Required ontology types are configured
        - Data files are accessible
        
        Args:
            strategy_name: Name of the strategy to validate
            source_endpoint: Name of the source endpoint
            target_endpoint: Name of the target endpoint
            
        Returns:
            Dictionary with validation results:
            - valid: Boolean indicating if all checks passed
            - errors: List of error messages if any
            - warnings: List of warning messages if any
            - strategy_info: Basic strategy information
            
        Raises:
            DatabaseQueryError: If there's an error querying the database
        """
        errors = []
        warnings = []
        strategy_info = None
        
        try:
            # Check strategy exists and get info
            # NOTE: Strategy validation removed as get_strategy was refactored to ConfigLoader
            # which handles YAML-based strategies instead of database strategies
            strategy_info = {
                "name": strategy_name,
                "source_ontology": "UNKNOWN",  # Would be loaded from YAML
                "target_ontology": "UNKNOWN"   # Would be loaded from YAML
            }
            
            # Check endpoints exist
            async with self.async_metamapper_session() as session:
                # Check source endpoint
                source = await self._get_endpoint_by_name(session, source_endpoint)
                if not source:
                    errors.append(f"Source endpoint '{source_endpoint}' not found")
                else:
                    # Check if source file exists (for file-based endpoints)
                    if source.type in ['file_csv', 'file_tsv']:
                        conn_details = json.loads(source.connection_details)
                        file_path = conn_details.get('file_path', '')
                        file_path = resolve_placeholders(file_path, {})
                        if not os.path.exists(file_path):
                            errors.append(f"Source data file not found: {file_path}")
                
                # Check target endpoint
                target = await self._get_endpoint_by_name(session, target_endpoint)
                if not target:
                    errors.append(f"Target endpoint '{target_endpoint}' not found")
                else:
                    # Check if target file exists (for file-based endpoints)
                    if target.type in ['file_csv', 'file_tsv']:
                        conn_details = json.loads(target.connection_details)
                        file_path = conn_details.get('file_path', '')
                        file_path = resolve_placeholders(file_path, {})
                        if not os.path.exists(file_path):
                            errors.append(f"Target data file not found: {file_path}")
                
                # Check ontology configurations if we have strategy info
                if strategy_info and source:
                    try:
                        await self.get_ontology_column(source_endpoint, 
                                                     strategy_info['source_ontology'])
                    except ConfigurationError as e:
                        errors.append(f"Source ontology configuration error: {e}")
                
                if strategy_info and target:
                    # Note: Target might use different ontology types, so we check if any exist
                    stmt = select(EndpointPropertyConfig).where(
                        EndpointPropertyConfig.endpoint_id == target.id
                    )
                    result = await session.execute(stmt)
                    configs = result.scalars().all()
                    if not configs:
                        warnings.append("No property configurations found for target endpoint")
            
            return {
                "valid": len(errors) == 0,
                "errors": errors,
                "warnings": warnings,
                "strategy_info": strategy_info
            }
            
        except Exception as e:
            self.logger.error(f"Error validating strategy prerequisites: {e}")
            raise DatabaseQueryError(f"Failed to validate prerequisites: {e}")
    
    async def execute_strategy_with_comprehensive_results(
        self,
        strategy_name: str,
        source_endpoint: str,
        target_endpoint: str,
        input_identifiers: List[str],
        use_cache: bool = True,
        progress_callback: Optional[callable] = None,
        **kwargs
    ) -> Dict[str, Any]:
        """
        Execute a strategy with enhanced result processing and comprehensive output.
        
        This is a high-level convenience method that wraps execute_yaml_strategy
        with additional result processing and formatting.
        
        Args:
            strategy_name: Name of the strategy to execute
            source_endpoint: Name of the source endpoint
            target_endpoint: Name of the target endpoint
            input_identifiers: List of input identifiers to map
            use_cache: Whether to use cached mappings (default: True)
            progress_callback: Optional callback for progress updates
            **kwargs: Additional keyword arguments passed to execute_yaml_strategy
            
        Returns:
            Dictionary with comprehensive results including:
            - results: Mapping results by identifier
            - final_identifiers: List of successfully mapped identifiers
            - summary: Execution summary with statistics
            - context: Any context data from bidirectional strategies
            - metrics: Performance metrics
            - provenance: Detailed provenance information
            
        Raises:
            Various exceptions from execute_yaml_strategy
        """
        start_time = time.time()
        
        # Execute the strategy
        result = await self.execute_yaml_strategy(
            strategy_name=strategy_name,
            source_endpoint_name=source_endpoint,
            target_endpoint_name=target_endpoint,
            input_identifiers=input_identifiers,
            use_cache=use_cache,
            progress_callback=progress_callback,
            **kwargs
        )
        
        # Add execution time to metrics
        execution_time = time.time() - start_time
        if 'metrics' not in result:
            result['metrics'] = {}
        result['metrics']['total_execution_time'] = execution_time
        
        # Enhance summary with additional statistics
        if 'summary' in result:
            summary = result['summary']
            
            # Calculate success rate
            total_input = summary.get('total_input', 0)
            successful = summary.get('successful_mappings', 0)
            if total_input > 0:
                summary['success_rate'] = (successful / total_input) * 100
            else:
                summary['success_rate'] = 0
            
            # Add timing information
            summary['execution_time_seconds'] = execution_time
            
            # Categorize results by mapping status
            if 'results' in result:
                status_counts = {}
                for identifier, mapping in result['results'].items():
                    status = mapping.get('status', 'unknown')
                    status_counts[status] = status_counts.get(status, 0) + 1
                summary['status_breakdown'] = status_counts
        
        # Log comprehensive summary
        self.logger.info(f"Strategy execution completed in {execution_time:.2f} seconds")
        if 'summary' in result:
            self.logger.info(f"Success rate: {result['summary']['success_rate']:.1f}%")
            self.logger.info(f"Status breakdown: {result['summary'].get('status_breakdown', {})}")
        
        return result

    # Robust execution methods (integrated from RobustExecutionMixin)
    
    def add_progress_callback(self, callback: Callable[[Dict[str, Any]], None]):
        """
        Add a callback function to be called on progress updates.
        
        Args:
            callback: Function that takes a progress dict as argument
        """
        self.lifecycle_service.add_progress_callback(callback)
    
    
    async def execute_with_retry(
        self,
        operation: Callable,
        operation_args: Dict[str, Any],
        operation_name: str,
        retry_exceptions: Tuple[type, ...] = (Exception,)
    ) -> Any:
        """
        Execute an operation with retry logic.
        
        Args:
            operation: Async callable to execute
            operation_args: Arguments to pass to the operation
            operation_name: Name for logging purposes
            retry_exceptions: Tuple of exception types to retry on
            
        Returns:
            Result of the operation
        """
        last_error = None
        
        for attempt in range(self.max_retries):
            try:
                # Report attempt
                await self.lifecycle_service.report_progress({
                    'type': 'retry_attempt',
                    'operation': operation_name,
                    'attempt': attempt + 1,
                    'max_attempts': self.max_retries
                })
                
                # Execute operation
                result = await operation(**operation_args)
                
                # Success - report and return
                if attempt > 0:
                    self.logger.info(f"{operation_name} succeeded on attempt {attempt + 1}")
                    
                return result
                
            except retry_exceptions as e:
                last_error = e
                self.logger.warning(
                    f"{operation_name} failed on attempt {attempt + 1}/{self.max_retries}: {e}"
                )
                
                if attempt < self.max_retries - 1:
                    # Wait before retry
                    await asyncio.sleep(self.retry_delay)
                    
        # All retries exhausted
        error_msg = f"{operation_name} failed after {self.max_retries} attempts"
        self.logger.error(f"{error_msg}: {last_error}")
        
        # Report failure
        await self.lifecycle_service.report_progress({
            'type': 'retry_exhausted',
            'operation': operation_name,
            'attempts': self.max_retries,
            'last_error': str(last_error)
        })
        
        raise MappingExecutionError(
            error_msg,
            details={
                'operation': operation_name,
                'attempts': self.max_retries,
                'last_error': str(last_error)
            }
        )
    
    async def process_in_batches(
        self,
        items: List[Any],
        processor: Callable,
        processor_name: str,
        checkpoint_key: str,
        execution_id: str,
        checkpoint_state: Optional[Dict[str, Any]] = None
    ) -> List[Any]:
        """
        Process items in batches with checkpointing.
        
        Args:
            items: List of items to process
            processor: Async callable that processes a batch
            processor_name: Name for logging purposes
            checkpoint_key: Key to store results in checkpoint
            execution_id: Unique identifier for checkpointing
            checkpoint_state: Existing checkpoint state to resume from
            
        Returns:
            List of all results
        """
        # Initialize or restore state
        if checkpoint_state and checkpoint_key in checkpoint_state:
            results = checkpoint_state[checkpoint_key]
            processed_count = checkpoint_state.get('processed_count', 0)
            remaining_items = items[processed_count:]
            self.logger.info(
                f"Resuming {processor_name} from checkpoint: "
                f"{processed_count}/{len(items)} already processed"
            )
        else:
            results = []
            processed_count = 0
            remaining_items = items
            
        total_count = len(items)
        
        # Process in batches
        for i in range(0, len(remaining_items), self.batch_size):
            batch = remaining_items[i:i + self.batch_size]
            batch_num = (processed_count + i) // self.batch_size + 1
            total_batches = (total_count + self.batch_size - 1) // self.batch_size
            
            self.logger.info(
                f"Processing batch {batch_num}/{total_batches} "
                f"({len(batch)} items) for {processor_name}"
            )
            
            # Report batch start
            await self.lifecycle_service.report_batch_progress(
                batch_number=batch_num,
                total_batches=total_batches,
                items_processed=processed_count + i,
                total_items=total_count,
                batch_metadata={
                    'type': 'batch_start',
                    'processor': processor_name,
                    'batch_size': len(batch)
                }
            )
            
            try:
                # Process batch with retry
                batch_results = await self.execute_with_retry(
                    operation=processor,
                    operation_args={'batch': batch},
                    operation_name=f"{processor_name}_batch_{batch_num}",
                    retry_exceptions=(asyncio.TimeoutError, Exception)
                )
                
                # Append results
                results.extend(batch_results)
                
                # Update processed count
                current_processed = processed_count + i + len(batch)
                
                # Save checkpoint
                if self.checkpoint_enabled:
                    checkpoint_data = {
                        checkpoint_key: results,
                        'processed_count': current_processed,
                        'total_count': total_count,
                        'processor': processor_name
                    }
                    
                    # Preserve other checkpoint data
                    if checkpoint_state:
                        for key, value in checkpoint_state.items():
                            if key not in checkpoint_data:
                                checkpoint_data[key] = value
                                
                    await self.lifecycle_service.save_batch_checkpoint(
                        execution_id=execution_id,
                        batch_number=batch_num,
                        batch_state=checkpoint_data,
                        checkpoint_metadata={'processor': processor_name}
                    )
                
                # Report batch completion
                await self.lifecycle_service.report_batch_progress(
                    batch_number=batch_num,
                    total_batches=total_batches,
                    items_processed=current_processed,
                    total_items=total_count,
                    batch_metadata={
                        'type': 'batch_complete',
                        'processor': processor_name,
                        'batch_results': len(batch_results)
                    }
                )
                
            except Exception as e:
                self.logger.error(
                    f"Batch {batch_num} failed for {processor_name}: {e}"
                )
                
                # Report batch failure
                await self.lifecycle_service.report_progress({
                    'type': 'batch_failed',
                    'processor': processor_name,
                    'batch_num': batch_num,
                    'total_batches': total_batches,
                    'error': str(e)
                })
                
                # Re-raise to trigger retry or abort
                raise
                
        return results
    
    async def execute_yaml_strategy_robust(
        self,
        strategy_name: str,
        input_identifiers: List[str],
        source_endpoint_name: Optional[str] = None,
        target_endpoint_name: Optional[str] = None,
        execution_id: Optional[str] = None,
        resume_from_checkpoint: bool = True,
        **kwargs
    ) -> Dict[str, Any]:
        """
        Execute a YAML strategy with robust error handling and checkpointing.
        
        This method delegates to the StrategyCoordinatorService which wraps 
        the standard execute_yaml_strategy method with additional robustness 
        features via the RobustExecutionCoordinator.
        
        Args:
            strategy_name: Name of the strategy to execute
            input_identifiers: List of input identifiers
            source_endpoint_name: Source endpoint name (optional, can be auto-detected)
            target_endpoint_name: Target endpoint name (optional, can be auto-detected)
            execution_id: Unique ID for this execution (for checkpointing)
            resume_from_checkpoint: Whether to resume from checkpoint if available
            **kwargs: Additional arguments to pass to execute_yaml_strategy
            
        Returns:
            Strategy execution results with additional robustness metadata
        """
        # Delegate to the StrategyCoordinatorService
        return await self.strategy_coordinator.execute_robust_yaml_strategy(
            strategy_name=strategy_name,
            input_identifiers=input_identifiers,
            source_endpoint_name=source_endpoint_name,
            target_endpoint_name=target_endpoint_name,
            execution_id=execution_id,
            resume_from_checkpoint=resume_from_checkpoint,
            **kwargs
        )

    async def get_strategy(self, strategy_name: str) -> Optional[MappingStrategy]:
        """
        Get a strategy by name from the database.
        
        Args:
            strategy_name: Name of the strategy to retrieve
            
        Returns:
            MappingStrategy object if found, None otherwise
        """
        try:
            async with self.async_metamapper_session() as session:
                query = select(MappingStrategy).where(MappingStrategy.name == strategy_name)
                result = await session.execute(query)
                return result.scalar_one_or_none()
        except SQLAlchemyError as e:
            self.logger.error(f"Database error getting strategy {strategy_name}: {e}")
            return None



    async def _report_progress(self, progress_data: Dict[str, Any]):
        """
        Report progress to registered callbacks.
        
        Args:
            progress_data: Progress information to report
        """
        await self.lifecycle_service.report_progress(progress_data)
    
    # Client delegate methods
    
    def _load_client(self, client_path: str, **kwargs):
        """Load a client instance (delegates to client manager)."""
        return self.client_manager.get_client_instance(client_path, **kwargs)
    
    @property
    def checkpoint_dir(self):
        """Get the checkpoint directory path."""
        return self.lifecycle_service.get_checkpoint_directory()
    
    @checkpoint_dir.setter
    def checkpoint_dir(self, value):
        """Set the checkpoint directory path."""
        from pathlib import Path
        if value is not None:
            self.lifecycle_service.set_checkpoint_directory(Path(value))
            # Ensure directory exists
            Path(value).mkdir(parents=True, exist_ok=True)
            self.checkpoint_enabled = True
        else:
            self.lifecycle_service.set_checkpoint_directory(None)
            self.checkpoint_enabled = False
    
    async def save_checkpoint(self, execution_id: str, checkpoint_data: Dict[str, Any]):
        """
        Save checkpoint data for a given execution.
        
        Args:
            execution_id: Unique identifier for the execution
            checkpoint_data: Data to checkpoint
        """
        await self.lifecycle_service.save_checkpoint(execution_id, checkpoint_data)
    
    async def load_checkpoint(self, execution_id: str) -> Optional[Dict[str, Any]]:
        """
        Load checkpoint data for a given execution.
        
        Args:
            execution_id: Unique identifier for the execution
            
        Returns:
            Checkpoint data if found, None otherwise
        """
        return await self.lifecycle_service.load_checkpoint(execution_id)<|MERGE_RESOLUTION|>--- conflicted
+++ resolved
@@ -236,8 +236,6 @@
             logger=self.logger
         )
         
-<<<<<<< HEAD
-=======
         # Initialize ResultAggregationService
         self.result_aggregation_service = ResultAggregationService(logger=self.logger)
         
@@ -273,7 +271,6 @@
             logger=self.logger,
         )
         
->>>>>>> 4564d1e5
         self.logger.info("MappingExecutor initialization complete")
 
     
