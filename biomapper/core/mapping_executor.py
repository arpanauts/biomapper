--- conflicted
+++ resolved
@@ -276,166 +276,6 @@
         """
         return self.session_manager.get_async_cache_session()
     
-<<<<<<< HEAD
-    # Legacy handler methods for test compatibility
-    
-    async def _handle_convert_identifiers_local(
-        self,
-        current_identifiers: List[str],
-        action_parameters: Dict[str, Any],
-        current_source_ontology_type: str,
-        target_ontology_type: str,
-        step_id: str,
-        step_description: str
-    ) -> Dict[str, Any]:
-        """Legacy handler for convert identifiers local action.
-        
-        This method is maintained for test compatibility.
-        """
-        # Check for required parameters
-        if 'output_ontology_type' not in action_parameters:
-            return {
-                'status': 'failed',
-                'error': 'output_ontology_type is required in action_parameters',
-                'output_identifiers': current_identifiers,
-                'output_ontology_type': current_source_ontology_type
-            }
-        
-        try:
-            # Import and execute the action
-            from biomapper.core.strategy_actions.convert_identifiers_local import ConvertIdentifiersLocalAction
-            action = ConvertIdentifiersLocalAction(
-                session_manager=self.session_manager,
-                metadata_query_service=self.metadata_query_service
-            )
-            
-            result = await action.execute(
-                input_identifiers=current_identifiers,
-                source_endpoint_name=action_parameters.get('endpoint_context', 'SOURCE'),
-                target_endpoint_name=action_parameters.get('endpoint_context', 'TARGET'),
-                output_ontology_type=action_parameters['output_ontology_type']
-            )
-            
-            return {
-                'status': 'success',
-                'output_identifiers': result.get('output_identifiers', current_identifiers),
-                'output_ontology_type': result.get('output_ontology_type', action_parameters['output_ontology_type']),
-                'details': result.get('details', {})
-            }
-        except Exception as e:
-            # Fallback mode - return identifiers with updated ontology type
-            return {
-                'status': 'success',
-                'output_identifiers': current_identifiers,
-                'output_ontology_type': action_parameters.get('output_ontology_type', target_ontology_type),
-                'details': {
-                    'fallback_mode': True,
-                    'strategy_action_error': str(e)
-                }
-            }
-    
-    async def _handle_execute_mapping_path(
-        self,
-        current_identifiers: List[str],
-        action_parameters: Dict[str, Any],
-        current_source_ontology_type: str,
-        target_ontology_type: str,
-        step_id: str,
-        step_description: str
-    ) -> Dict[str, Any]:
-        """Legacy handler for execute mapping path action.
-        
-        This method is maintained for test compatibility.
-        """
-        # Check for required parameters
-        if 'mapping_path_name' not in action_parameters and 'resource_name' not in action_parameters:
-            return {
-                'status': 'failed',
-                'error': 'mapping_path_name or resource_name is required in action_parameters',
-                'output_identifiers': current_identifiers
-            }
-        
-        try:
-            # Import and execute the action
-            from biomapper.core.strategy_actions.execute_mapping_path import ExecuteMappingPathAction
-            action = ExecuteMappingPathAction(
-                session_manager=self.session_manager,
-                metadata_query_service=self.metadata_query_service,
-                mapping_coordinator=self.mapping_coordinator
-            )
-            
-            result = await action.execute(
-                input_identifiers=current_identifiers,
-                mapping_path_name=action_parameters.get('mapping_path_name'),
-                source_ontology_type=current_source_ontology_type,
-                target_ontology_type=target_ontology_type
-            )
-            
-            return {
-                'status': 'success',
-                'output_identifiers': result.get('output_identifiers', current_identifiers),
-                'output_ontology_type': result.get('output_ontology_type', target_ontology_type),
-                'details': result.get('details', {})
-            }
-        except Exception as e:
-            # Fallback mode - return original identifiers
-            return {
-                'status': 'success',
-                'output_identifiers': current_identifiers,
-                'output_ontology_type': current_source_ontology_type,
-                'details': {
-                    'fallback_mode': True,
-                    'strategy_action_error': str(e)
-                }
-            }
-    
-    async def _handle_filter_identifiers_by_target_presence(
-        self,
-        current_identifiers: List[str],
-        action_parameters: Dict[str, Any],
-        current_source_ontology_type: str,
-        target_ontology_type: str,
-        step_id: str,
-        step_description: str
-    ) -> Dict[str, Any]:
-        """Legacy handler for filter identifiers by target presence action.
-        
-        This method is maintained for test compatibility.
-        """
-        try:
-            # Import and execute the action
-            from biomapper.core.strategy_actions.filter_by_target_presence import FilterByTargetPresenceAction
-            action = FilterByTargetPresenceAction(
-                session_manager=self.session_manager,
-                metadata_query_service=self.metadata_query_service
-            )
-            
-            result = await action.execute(
-                input_identifiers=current_identifiers,
-                endpoint_context=action_parameters.get('endpoint_context', 'TARGET'),
-                ontology_type_to_match=action_parameters.get('ontology_type_to_match', target_ontology_type)
-            )
-            
-            return {
-                'status': 'success',
-                'output_identifiers': result.get('output_identifiers', current_identifiers),
-                'output_ontology_type': result.get('output_ontology_type', current_source_ontology_type),
-                'details': result.get('details', {})
-            }
-        except Exception as e:
-            # Fallback mode - return all identifiers unfiltered
-            return {
-                'status': 'success',
-                'output_identifiers': current_identifiers,
-                'output_ontology_type': current_source_ontology_type,
-                'details': {
-                    'fallback_mode': True,
-                    'strategy_action_error': str(e)
-                }
-            }
-    
-=======
->>>>>>> 518688c6
     async def _run_path_steps(
         self,
         path,
@@ -457,4 +297,184 @@
                 }]
             }
             for id_ in initial_input_ids
+        }
+    
+    # Legacy handler methods for test compatibility
+    
+    async def _handle_convert_identifiers_local(
+        self,
+        current_identifiers: List[str],
+        action_parameters: Dict[str, Any],
+        current_source_ontology_type: str,
+        target_ontology_type: str,
+        step_id: str,
+        step_description: str
+    ) -> Dict[str, Any]:
+        """Legacy handler for convert identifiers local action.
+        
+        This method is maintained for test compatibility.
+        """
+        # Check for required parameters
+        if 'output_ontology_type' not in action_parameters:
+            return {
+                'status': 'failed',
+                'error': 'output_ontology_type is required in action_parameters',
+                'output_identifiers': current_identifiers,
+                'output_ontology_type': current_source_ontology_type
+            }
+        
+        try:
+            # Import and execute the action
+            from biomapper.core.strategy_actions.convert_identifiers_local import ConvertIdentifiersLocalAction
+            action = ConvertIdentifiersLocalAction(
+                session_manager=self.session_manager,
+                metadata_query_service=self.metadata_query_service
+            )
+            
+            result = await action.execute(
+                input_identifiers=current_identifiers,
+                source_endpoint_name=action_parameters.get('endpoint_context', 'SOURCE'),
+                target_endpoint_name=action_parameters.get('endpoint_context', 'TARGET'),
+                output_ontology_type=action_parameters['output_ontology_type']
+            )
+            
+            return {
+                'status': 'success',
+                'output_identifiers': result.get('output_identifiers', current_identifiers),
+                'output_ontology_type': result.get('output_ontology_type', action_parameters['output_ontology_type']),
+                'details': result.get('details', {})
+            }
+        except Exception as e:
+            # Fallback mode - return identifiers with updated ontology type
+            return {
+                'status': 'success',
+                'output_identifiers': current_identifiers,
+                'output_ontology_type': action_parameters.get('output_ontology_type', target_ontology_type),
+                'details': {
+                    'fallback_mode': True,
+                    'strategy_action_error': str(e)
+                }
+            }
+    
+    async def _handle_execute_mapping_path(
+        self,
+        current_identifiers: List[str],
+        action_parameters: Dict[str, Any],
+        current_source_ontology_type: str,
+        target_ontology_type: str,
+        step_id: str,
+        step_description: str
+    ) -> Dict[str, Any]:
+        """Legacy handler for execute mapping path action.
+        
+        This method is maintained for test compatibility.
+        """
+        # Check for required parameters
+        if 'mapping_path_name' not in action_parameters and 'resource_name' not in action_parameters:
+            return {
+                'status': 'failed',
+                'error': 'mapping_path_name or resource_name is required in action_parameters',
+                'output_identifiers': current_identifiers
+            }
+        
+        try:
+            # Import and execute the action
+            from biomapper.core.strategy_actions.execute_mapping_path import ExecuteMappingPathAction
+            action = ExecuteMappingPathAction(
+                session_manager=self.session_manager,
+                metadata_query_service=self.metadata_query_service,
+                mapping_coordinator=self.mapping_coordinator
+            )
+            
+            result = await action.execute(
+                input_identifiers=current_identifiers,
+                mapping_path_name=action_parameters.get('mapping_path_name'),
+                source_ontology_type=current_source_ontology_type,
+                target_ontology_type=target_ontology_type
+            )
+            
+            return {
+                'status': 'success',
+                'output_identifiers': result.get('output_identifiers', current_identifiers),
+                'output_ontology_type': result.get('output_ontology_type', target_ontology_type),
+                'details': result.get('details', {})
+            }
+        except Exception as e:
+            # Fallback mode - return original identifiers
+            return {
+                'status': 'success',
+                'output_identifiers': current_identifiers,
+                'output_ontology_type': current_source_ontology_type,
+                'details': {
+                    'fallback_mode': True,
+                    'strategy_action_error': str(e)
+                }
+            }
+    
+    async def _handle_filter_identifiers_by_target_presence(
+        self,
+        current_identifiers: List[str],
+        action_parameters: Dict[str, Any],
+        current_source_ontology_type: str,
+        target_ontology_type: str,
+        step_id: str,
+        step_description: str
+    ) -> Dict[str, Any]:
+        """Legacy handler for filter identifiers by target presence action.
+        
+        This method is maintained for test compatibility.
+        """
+        try:
+            # Import and execute the action
+            from biomapper.core.strategy_actions.filter_by_target_presence import FilterByTargetPresenceAction
+            action = FilterByTargetPresenceAction(
+                session_manager=self.session_manager,
+                metadata_query_service=self.metadata_query_service
+            )
+            
+            result = await action.execute(
+                input_identifiers=current_identifiers,
+                endpoint_context=action_parameters.get('endpoint_context', 'TARGET'),
+                ontology_type_to_match=action_parameters.get('ontology_type_to_match', target_ontology_type)
+            )
+            
+            return {
+                'status': 'success',
+                'output_identifiers': result.get('output_identifiers', current_identifiers),
+                'output_ontology_type': result.get('output_ontology_type', current_source_ontology_type),
+                'details': result.get('details', {})
+            }
+        except Exception as e:
+            # Fallback mode - return all identifiers unfiltered
+            return {
+                'status': 'success',
+                'output_identifiers': current_identifiers,
+                'output_ontology_type': current_source_ontology_type,
+                'details': {
+                    'fallback_mode': True,
+                    'strategy_action_error': str(e)
+                }
+            }
+    
+    async def _run_path_steps(
+        self,
+        path,
+        initial_input_ids: set,
+        meta_session
+    ) -> Dict[str, Any]:
+        """Legacy method for running path steps.
+        
+        This method is maintained for test compatibility.
+        """
+        # Mock implementation for tests
+        return {
+            id_: {
+                'final_ids': [f'mapped_{id_}'],
+                'provenance': [{
+                    'path_id': path.id,
+                    'path_name': path.name,
+                    'steps_details': []
+                }]
+            }
+            for id_ in initial_input_ids
         }