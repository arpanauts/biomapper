import asyncio
import json
import os
import time # Add import time
from typing import List, Dict, Any, Optional, Tuple, Union, Callable
from datetime import datetime, timezone, timedelta
from sqlalchemy.ext.asyncio import AsyncSession, create_async_engine
from sqlalchemy.orm import selectinload
from sqlalchemy.future import select
from sqlalchemy import select
from sqlalchemy.exc import SQLAlchemyError

# Import composite identifier handling
from biomapper.core.mapping_executor_composite import CompositeIdentifierMixin
from biomapper.core.exceptions import (
    BiomapperError,
    ClientError,
    ConfigurationError, # Import ConfigurationError
    MappingExecutionError,
    ClientExecutionError,
    ClientInitializationError,
    CacheStorageError,
    ErrorCode, # Import ErrorCode
    DatabaseQueryError, # Import DatabaseQueryError
    StrategyNotFoundError,
    InactiveStrategyError,
)

# Import new strategy handling modules
from biomapper.core.engine_components.reversible_path import ReversiblePath
from biomapper.core.engine_components.checkpoint_manager import CheckpointManager
from biomapper.core.engine_components.progress_reporter import ProgressReporter
from biomapper.core.services.metadata_query_service import MetadataQueryService
from biomapper.core.services.mapping_path_execution_service import MappingPathExecutionService
from biomapper.core.services.strategy_execution_service import StrategyExecutionService
from biomapper.core.engine_components.mapping_executor_initializer import MappingExecutorInitializer
from biomapper.core.engine_components.robust_execution_coordinator import RobustExecutionCoordinator

# Import utilities
from biomapper.core.utils.placeholder_resolver import resolve_placeholders
from biomapper.core.utils.time_utils import get_current_utc_time

# Import models
from biomapper.core.models.result_bundle import MappingResultBundle

# Import models for metamapper DB
from ..db.models import (
    Endpoint,
    EndpointPropertyConfig,
    MappingPath,
    MappingPathStep,
    OntologyPreference,
    MappingStrategy,
    MappingStrategyStep,
)

# Import models for cache DB
from ..db.cache_models import (
    PathExecutionStatus,
    MappingSession,  # Add this for session logging
    ExecutionMetric # Added ExecutionMetric
)

# Import models for metamapper DB
from ..db.models import Base as MetamapperBase

# Import database setup service
from .services.database_setup_service import DatabaseSetupService

# Import our centralized configuration settings
from biomapper.config import settings


import logging # Re-added import
import os # Add import os





class MappingExecutor(CompositeIdentifierMixin):
    """
    Main execution engine for biomapper mapping operations.
    
    The MappingExecutor handles the execution of mapping strategies and individual mapping
    paths based on configurations stored in the metamapper database. It supports both
    YAML-defined multi-step mapping strategies and direct path-based mappings.
    
    Key capabilities:
    - Execute YAML-defined mapping strategies with multiple sequential steps
    - Execute individual mapping paths between endpoints  
    - Manage caching of mapping results and path configurations
    - Handle bidirectional mapping validation
    - Support composite identifier processing
    - Track mapping metrics and performance
    
    The executor integrates with dedicated strategy action classes for specific operations
    and provides comprehensive result tracking with provenance information.
    """

    def __init__(
        self,
        metamapper_db_url: Optional[str] = None,
        mapping_cache_db_url: Optional[str] = None,
        echo_sql: bool = False, # Added parameter to control SQL echoing
        path_cache_size: int = 100, # Maximum number of paths to cache
        path_cache_expiry_seconds: int = 300, # Cache expiry time in seconds (5 minutes)
        max_concurrent_batches: int = 5, # Maximum number of batches to process concurrently
        enable_metrics: bool = True, # Whether to enable metrics tracking
        # Robust execution parameters with backward-compatible defaults
        checkpoint_enabled: bool = False,
        checkpoint_dir: Optional[str] = None,
        batch_size: int = 100,
        max_retries: int = 3,
        retry_delay: int = 5,
    ):
        """
        Initializes the MappingExecutor.

        Args:
            metamapper_db_url: URL for the metamapper database. If None, uses settings.metamapper_db_url.
            mapping_cache_db_url: URL for the mapping cache database. If None, uses settings.cache_db_url.
            echo_sql: Boolean flag to enable SQL echoing for debugging purposes.
            path_cache_size: Maximum number of paths to cache in memory
            path_cache_expiry_seconds: Cache expiry time in seconds
            max_concurrent_batches: Maximum number of batches to process concurrently
            enable_metrics: Whether to enable metrics tracking
            checkpoint_enabled: Enable checkpointing for resumable execution
            checkpoint_dir: Directory for checkpoint files
            batch_size: Number of items to process per batch
            max_retries: Maximum retry attempts for failed operations
            retry_delay: Delay in seconds between retry attempts
            
        Returns:
            An initialized MappingExecutor instance with database tables created
        """
        # Initialize the CompositeIdentifierMixin
        super().__init__()

        self.logger = logging.getLogger(__name__)
        
        # Store core parameters for backward compatibility
        self.metamapper_db_url = (
            metamapper_db_url
            if metamapper_db_url is not None
            else settings.metamapper_db_url
        )
        self.mapping_cache_db_url = (
            mapping_cache_db_url
            if mapping_cache_db_url is not None
            else settings.cache_db_url
        )
        self.echo_sql = echo_sql
        self.batch_size = batch_size
        self.max_retries = max_retries
        self.retry_delay = retry_delay
        self.checkpoint_enabled = checkpoint_enabled
        
        # Initialize checkpoint manager
        self.checkpoint_manager = CheckpointManager(
            checkpoint_dir=checkpoint_dir if checkpoint_enabled else None,
            logger=self.logger
        )
        
        # Progress tracking
        self.progress_reporter = ProgressReporter()
        
        # Concurrency settings
        self.max_concurrent_batches = max_concurrent_batches
        self.enable_metrics = enable_metrics
        self._metrics_tracker = None
        
        # Initialize all components using the MappingExecutorInitializer
        self._initializer = MappingExecutorInitializer(
            metamapper_db_url=metamapper_db_url,
            mapping_cache_db_url=mapping_cache_db_url,
            echo_sql=echo_sql,
            path_cache_size=path_cache_size,
            path_cache_expiry_seconds=path_cache_expiry_seconds,
            max_concurrent_batches=max_concurrent_batches,
            enable_metrics=enable_metrics,
            checkpoint_enabled=checkpoint_enabled,
            checkpoint_dir=checkpoint_dir,
            batch_size=batch_size,
            max_retries=max_retries,
            retry_delay=retry_delay
        )
        
        # Initialize all components
        components = self._initializer.initialize_components(self)
        
        # Assign components to self
        self.session_manager = components['session_manager']
        self.client_manager = components['client_manager']
        self.config_loader = components['config_loader']
        self.strategy_handler = components['strategy_handler']
        self.path_finder = components['path_finder']
        self.path_execution_manager = components['path_execution_manager']
        self.cache_manager = components['cache_manager']
        self.identifier_loader = components['identifier_loader']
        self.strategy_orchestrator = components['strategy_orchestrator']
        self.checkpoint_manager = components['checkpoint_manager']
        self.progress_reporter = components['progress_reporter']
        self._langfuse_tracker = components['langfuse_tracker']
        
        # Create convenience references for backward compatibility
        convenience_refs = self._initializer.get_convenience_references()
        self.async_metamapper_engine = convenience_refs['async_metamapper_engine']
        self.MetamapperSessionFactory = convenience_refs['MetamapperSessionFactory']
        self.async_metamapper_session = convenience_refs['async_metamapper_session']
        self.async_cache_engine = convenience_refs['async_cache_engine']
        self.CacheSessionFactory = convenience_refs['CacheSessionFactory']
        self.async_cache_session = convenience_refs['async_cache_session']
        
        # Set function references after MappingExecutor is fully initialized
        self._initializer.set_executor_function_references(self)
        
        # Initialize MetadataQueryService
        self.metadata_query_service = MetadataQueryService(self.session_manager)
        
        # Initialize MappingPathExecutionService with all required arguments
        self.path_execution_service = MappingPathExecutionService(
            session_manager=self.session_manager,
            client_manager=self.client_manager,
            cache_manager=self.cache_manager,
            path_finder=self.path_finder,
            path_execution_manager=self.path_execution_manager,
<<<<<<< HEAD
            composite_handler=self,  # Pass self as composite handler
            logger=self.logger
            cache_manager=self.cache_manager
=======
            composite_handler=self,  # MappingExecutor implements composite handling
            logger=self.logger
        )
>>>>>>> 70513f41
        
        # Initialize MappingPathExecutionService
        self.path_execution_service = MappingPathExecutionService(
            session_manager=self.session_manager,
            client_manager=self.client_manager,
            cache_manager=self.cache_manager,
            path_finder=self.path_finder,
            path_execution_manager=self.path_execution_manager,
            composite_handler=self,  # MappingExecutor implements composite handling
            logger=self.logger
        )
<<<<<<< HEAD
        
        # Set executor reference for delegation
        self.path_execution_service.set_executor(self)
=======
>>>>>>> 70513f41
        
        # Initialize RobustExecutionCoordinator
        self.robust_execution_coordinator = RobustExecutionCoordinator(
            strategy_orchestrator=self.strategy_orchestrator,
            checkpoint_manager=self.checkpoint_manager,
            progress_reporter=self.progress_reporter,
            batch_size=self.batch_size,
            max_retries=self.max_retries,
            retry_delay=self.retry_delay,
            checkpoint_enabled=self.checkpoint_enabled,
            logger=self.logger
        )
        
        # Initialize metrics tracker if needed
        if enable_metrics:
            try:
                from biomapper.monitoring.metrics import MetricsTracker
                self._metrics_tracker = MetricsTracker(
                    langfuse=self._langfuse_tracker
                    langfuse=self._langfuse_tracker
                )
            except ImportError:
                self.logger.warning("MetricsTracker not available - langfuse module not installed")
                self._metrics_tracker = None
        else:
            self._metrics_tracker = None
        
        # Initialize MappingResultBundle (extracted module)
        self.MappingResultBundle = MappingResultBundle
        
        # Initialize StrategyExecutionService
        self.strategy_execution_service = StrategyExecutionService(
            strategy_orchestrator=self.strategy_orchestrator,
<<<<<<< HEAD
            strategy_orchestrator=self.strategy_orchestrator,
            strategy_orchestrator=self.strategy_orchestrator,
            robust_execution_coordinator=self.robust_execution_coordinator,
            logger=self.logger
            logger=self.logger
            logger=self.logger
=======
            robust_execution_coordinator=self.robust_execution_coordinator,
            logger=self.logger
>>>>>>> 70513f41
        )
        
        self.logger.info("MappingExecutor initialization complete")

    
    @classmethod
    async def create(
        cls,
        metamapper_db_url: Optional[str] = None,
        mapping_cache_db_url: Optional[str] = None,
        echo_sql: bool = False,
        path_cache_size: int = 100,
        path_cache_expiry_seconds: int = 300,
        max_concurrent_batches: int = 5,
        enable_metrics: bool = True,
        # Robust execution parameters
        checkpoint_enabled: bool = False,
        checkpoint_dir: Optional[str] = None,
        batch_size: int = 100,
        max_retries: int = 3,
        retry_delay: int = 5,
    ):
        """Asynchronously create and initialize a MappingExecutor instance.
        
        This factory method creates a MappingExecutor instance and initializes
        the database tables for both metamapper and cache databases.
        
        Args:
            metamapper_db_url: URL for the metamapper database. If None, uses settings.metamapper_db_url.
            mapping_cache_db_url: URL for the mapping cache database. If None, uses settings.cache_db_url.
            echo_sql: Boolean flag to enable SQL echoing for debugging purposes.
            path_cache_size: Maximum number of paths to cache in memory
            path_cache_expiry_seconds: Cache expiry time in seconds
            max_concurrent_batches: Maximum number of batches to process concurrently
            enable_metrics: Whether to enable metrics tracking
            checkpoint_enabled: Enable checkpointing for resumable execution
            checkpoint_dir: Directory for checkpoint files
            batch_size: Number of items to process per batch
            max_retries: Maximum retry attempts for failed operations
            retry_delay: Delay in seconds between retry attempts
            
        Returns:
            An initialized MappingExecutor instance with database tables created
        """
        # Create instance with standard constructor
        executor = cls(
            metamapper_db_url=metamapper_db_url,
            mapping_cache_db_url=mapping_cache_db_url,
            echo_sql=echo_sql,
            path_cache_size=path_cache_size,
            path_cache_expiry_seconds=path_cache_expiry_seconds,
            max_concurrent_batches=max_concurrent_batches,
            enable_metrics=enable_metrics,
            checkpoint_enabled=checkpoint_enabled,
            checkpoint_dir=checkpoint_dir,
            batch_size=batch_size,
            max_retries=max_retries,
            retry_delay=retry_delay,
        )
        
        # Initialize database tables using DatabaseSetupService
        db_setup_service = DatabaseSetupService(logger=executor.logger)
        await db_setup_service.initialize_tables(executor.async_metamapper_engine, MetamapperBase.metadata)
        await db_setup_service.initialize_tables(executor.async_cache_engine, CacheBase.metadata)
        
        return executor

    def get_cache_session(self):
        """Get a cache database session."""
        return self.async_cache_session()



    async def _find_paths_for_relationship(
        self, 
        session: AsyncSession, 
        source_endpoint_id: int,
        target_endpoint_id: int,
        source_ontology: str, 
        target_ontology: str
    ) -> List[MappingPath]:
        """
        Find mapping paths for a specific endpoint relationship.
        
        Delegates to PathFinder service.
        """
        return await self.path_finder._find_paths_for_relationship(
            session,
            source_endpoint_id,
            target_endpoint_id,
            source_ontology,
            target_ontology
        )

    async def _find_direct_paths(
        self, session: AsyncSession, source_ontology: str, target_ontology: str
    ) -> List[MappingPath]:
        """
        Find direct mapping paths from source to target ontology.
        
        Delegates to PathFinder service.
        """
        return await self.path_finder._find_direct_paths(
            session,
            source_ontology,
            target_ontology
        )

    async def _find_mapping_paths(
        self,
        session: AsyncSession,
        source_ontology: str,
        target_ontology: str,
        bidirectional: bool = False,
        preferred_direction: str = "forward",
        source_endpoint: Optional[Endpoint] = None,
        target_endpoint: Optional[Endpoint] = None,
    ) -> List[Union[MappingPath, ReversiblePath]]:
        """
        Find mapping paths between ontologies.
        
        Delegates to PathFinder service.
        """
        return await self.path_finder.find_mapping_paths(
            session,
            source_ontology,
            target_ontology,
            bidirectional=bidirectional,
            preferred_direction=preferred_direction,
            source_endpoint=source_endpoint,
            target_endpoint=target_endpoint
        )

    async def _find_best_path(
        self,
        session: AsyncSession,
        source_type: str,
        target_type: str,
        bidirectional: bool = False,
        preferred_direction: str = "forward",
        allow_reverse: bool = False,
        source_endpoint: Optional[Endpoint] = None,
        target_endpoint: Optional[Endpoint] = None,
    ) -> Optional[Union[MappingPath, ReversiblePath]]:
        """
        Find the highest priority mapping path.
        
        Delegates to PathFinder service.
        """
        # For compatibility: if allow_reverse is True, make sure bidirectional is too
        if allow_reverse and not bidirectional:
            bidirectional = True
            
        return await self.path_finder.find_best_path(
            session,
            source_type,
            target_type,
            bidirectional=bidirectional,
            source_endpoint=source_endpoint,
            target_endpoint=target_endpoint
        )

    async def _get_endpoint_properties(self, session: AsyncSession, endpoint_name: str) -> List[EndpointPropertyConfig]:
        """Get all property configurations for an endpoint."""
        return await self.metadata_query_service.get_endpoint_properties(session, endpoint_name)

    async def _get_ontology_preferences(self, session: AsyncSession, endpoint_name: str) -> List[OntologyPreference]:
        """Get ontology preferences for an endpoint."""
        return await self.metadata_query_service.get_ontology_preferences(session, endpoint_name)

    async def _get_endpoint(self, session: AsyncSession, endpoint_name: str) -> Optional[Endpoint]:
        """Retrieves an endpoint by name.
        
        Args:
            session: SQLAlchemy session
            endpoint_name: Name of the endpoint to retrieve
            
        Returns:
            The Endpoint if found, None otherwise
        """
        return await self.metadata_query_service.get_endpoint(session, endpoint_name)
    
    async def _get_ontology_type(self, session: AsyncSession, endpoint_name: str, property_name: str) -> Optional[str]:
        """Retrieves the primary ontology type for a given endpoint and property name."""
        return await self.metadata_query_service.get_ontology_type(session, endpoint_name, property_name)


    async def _execute_mapping_step(
        self, step: MappingPathStep, input_values: List[str], is_reverse: bool = False
    ) -> Dict[str, Tuple[Optional[List[str]], Optional[str]]]:
        """
        Execute a single mapping step, handling reverse execution if needed.

        Args:
            step: The mapping step to execute
            input_values: List of input identifiers
            is_reverse: If True, execute in reverse direction (output→input)

        Returns:
            Dictionary mapping input IDs to tuples: (list of output IDs, successful source component ID or None)
        """
        step_start = time.time()
        self.logger.debug(f"TIMING: _execute_mapping_step started for {len(input_values)} identifiers")
        
        try:
            client_load_start = time.time()
            client_instance = await self.client_manager.get_client_instance(step.mapping_resource)
            self.logger.debug(f"TIMING: get_client_instance took {time.time() - client_load_start:.3f}s")
        except ClientInitializationError:
            # Propagate initialization errors directly
            raise

        try:
            if not is_reverse:
                # Normal forward execution
                self.logger.debug(
                    f"_execute_mapping_step calling {client_instance.__class__.__name__}.map_identifiers with {len(input_values)} identifiers."
                )
                if len(input_values) < 10:
                    self.logger.debug(f"  Input sample: {input_values}")
                else:
                    self.logger.debug(f"  Input sample: {input_values[:10]}...")
                # map_identifiers is expected to return the rich dictionary:
                # {'primary_ids': [...], 'input_to_primary': {in:out}, 'errors': [...]}
                # This needs to be converted to Dict[str, Tuple[Optional[List[str]], Optional[str]]]
                mapping_start = time.time()
                # Check if we should bypass cache for specific clients
                client_config = None
                if (hasattr(client_instance, '__class__') and 
                    client_instance.__class__.__name__ == 'UniProtHistoricalResolverClient' and
                    os.environ.get('BYPASS_UNIPROT_CACHE', '').lower() == 'true'):
                    self.logger.info("Bypassing cache for UniProtHistoricalResolverClient")
                    client_config = {'bypass_cache': True}
                
                client_results_from_map_identifiers = await client_instance.map_identifiers(input_values, config=client_config)
                self.logger.debug(f"TIMING: client.map_identifiers took {time.time() - mapping_start:.3f}s")
            
                processed_step_results: Dict[str, Tuple[Optional[List[str]], Optional[str]]] = {}
            
                # Iterate through the results from the client
                # client_results_from_map_identifiers is Dict[str, Tuple[Optional[List[str]], Optional[str_metadata]]]
                for input_id, client_tuple in client_results_from_map_identifiers.items():
                    mapped_ids_list, _ = client_tuple # metadata_or_component_id is the second part
                
                    # _execute_mapping_step is documented to return:
                    # Dict[input_ID, Tuple[Optional[List[output_IDs]], Optional[successful_source_component_ID]]]
                    # We will pass the mapped_ids_list as is.
                    # The metadata from UniProtHistoricalResolver (e.g., "primary") is not a structural component_id.
                    # So, pass None for the component_id part of the tuple here.
                    if mapped_ids_list:
                        processed_step_results[input_id] = (mapped_ids_list, None) 
                    else:
                        # Client indicated no mapping or an error for this specific ID in its structure
                        processed_step_results[input_id] = (None, None)

                # Ensure all original input_values passed to the step have an entry in the output
                # This handles cases where an input_id might not even be in client_results_from_map_identifiers' keys
                for val in input_values:
                    if val not in processed_step_results:
                        processed_step_results[val] = (None, None)
                self.logger.debug(f"TIMING: _execute_mapping_step completed in {time.time() - step_start:.3f}s")
                return processed_step_results
            else:
                # Reverse execution - try specialized reverse method first
                if hasattr(client_instance, "reverse_map_identifiers"):
                    self.logger.debug(
                        f"Using specialized reverse_map_identifiers method for {step.mapping_resource.name}"
                    )
                    client_results_dict = await client_instance.reverse_map_identifiers(
                        input_values
                    )
                    # client_results_dict is in the rich format:
                    # {'primary_ids': [...], 'input_to_primary': {in_id: out_id}, 'errors': [{'input_id': ...}]}
                    
                    # Expected output format for _execute_mapping_step is:
                    # Dict[str, Tuple[Optional[List[str]], Optional[str]]]
                    # i.e., Dict[original_input_id, ([mapped_ids_for_this_input], successful_component_if_any)]
                    
                    processed_step_results: Dict[str, Tuple[Optional[List[str]], Optional[str]]] = {}
                    
                    successful_mappings = client_results_dict.get('input_to_primary', {})
                    for input_id, mapped_primary_id in successful_mappings.items():
                        # The format is ([mapped_id], None) where None is for component_id (not applicable here)
                        processed_step_results[input_id] = ([mapped_primary_id], None) 
                    
                    errors_list = client_results_dict.get('errors', [])
                    for error_detail in errors_list:
                        error_input_id = error_detail.get('input_id')
                        if error_input_id:
                            processed_step_results[error_input_id] = (None, None)
                            
                    # Ensure all original input_values passed to the step have an entry in the output
                    for val in input_values:
                        if val not in processed_step_results:
                            # Default to no mapping if not covered by success or error from client
                            processed_step_results[val] = (None, None) 
                    self.logger.debug(f"TIMING: _execute_mapping_step (reverse) completed in {time.time() - step_start:.3f}s")
                    return processed_step_results

                # Fall back to inverting the results of forward mapping
                # NOTE: Conceptual issue here if map_identifiers expects source-type IDs
                # and input_values are target-type IDs.
                self.logger.info(
                    f"Executing reverse mapping for {step.mapping_resource.name} by inverting forward results"
                )
                # client_instance.map_identifiers is expected to return the rich structure.
                forward_results_dict = await client_instance.map_identifiers(input_values)

                # Now invert the mapping (target_id → [source_id])
                # The output of _execute_mapping_step should be Dict[str, Tuple[Optional[List[str]], Optional[str]]]
                # where the key is the *original input_id to this step* (which are target_ids in this context)
                inverted_results: Dict[str, Tuple[Optional[List[str]], Optional[str]]] = {}
                
                # Iterate through successful forward mappings from the client's perspective:
                # {source_id_of_client_map: target_id_of_client_map}
                for client_source_id, client_target_id in forward_results_dict.get('input_to_primary', {}).items():
                    # We are interested if this client_target_id is one of the IDs we are trying to map from (i.e., in input_values)
                    if client_target_id in input_values:
                        if client_target_id not in inverted_results:
                            inverted_results[client_target_id] = ([], None)
                        # Ensure the list is not None before appending
                        if inverted_results[client_target_id][0] is not None:
                             inverted_results[client_target_id][0].append(client_source_id)
                        else: # Should not happen if initialized with ([], None)
                             inverted_results[client_target_id] = ([client_source_id], None)
            
                # Add empty results (None, None) for step's input_values that didn't appear as a target in the forward map
                for original_step_input_id in input_values:
                    if original_step_input_id not in inverted_results:
                        inverted_results[original_step_input_id] = (None, None)
                
                return inverted_results

        except ClientError as ce:  # Catch specific client errors if raised by client
            self.logger.error(
                f"ClientError during execution step for {step.mapping_resource.name}: {ce}",
                exc_info=False, # Only log the exception message unless debug is high
            )

            # Ensure details is always a dictionary
            details_dict = (
                ce.details
                if isinstance(ce.details, dict)
                else {"error_message": str(ce.details)}
            )

            raise ClientExecutionError(
                f"Client error during step execution: {ce.message}",
                client_name=step.mapping_resource.name,
                details=details_dict,
                error_code=ErrorCode.CLIENT_EXECUTION_ERROR,
            ) from ce
        except (
            Exception
        ) as e:  # Fallback for other unexpected errors during client execution
            error_details = {"original_exception": str(e)}
            self.logger.error(
                f"Unexpected error during execution step for {step.mapping_resource.name}: {e}",
                exc_info=True,
            )
            raise ClientExecutionError(
                "Unexpected error during step execution",
                client_name=step.mapping_resource.name,
                details=error_details,
            ) from e




    async def execute_mapping(
        self,
        source_endpoint_name: str,
        target_endpoint_name: str,
        input_identifiers: List[str] = None,
        input_data: List[str] = None, # Preferred input parameter
        source_property_name: str = "PrimaryIdentifier",
        target_property_name: str = "PrimaryIdentifier",
        source_ontology_type: str = None,  # Optional: provide source ontology directly
        target_ontology_type: str = None,  # Optional: provide target ontology directly
        use_cache: bool = True,
        max_cache_age_days: Optional[int] = None,
        mapping_direction: str = "forward", # Primarily for initial path finding bias
        try_reverse_mapping: bool = False, # Allows using reversed path if no forward found
        validate_bidirectional: bool = False, # Validates forward mappings by testing reverse mapping
        progress_callback: Optional[callable] = None, # Callback function for reporting progress
        batch_size: int = 250,  # Number of identifiers to process in each batch
        max_concurrent_batches: Optional[int] = None,  # Maximum number of batches to process concurrently
        max_hop_count: Optional[int] = None,  # Maximum number of hops to allow in paths
        min_confidence: float = 0.0,  # Minimum confidence score to accept
        enable_metrics: Optional[bool] = None,  # Whether to enable metrics tracking
    ) -> Dict[str, Any]:
        """
        Execute a mapping process based on endpoint configurations, using an iterative strategy.

        Steps:
        1. Attempt direct mapping using the primary shared ontology.
        2. Identify unmapped entities.
        3. For unmapped entities, attempt to convert secondary identifiers to the primary shared ontology based on priority. (To be implemented next)
        4. Re-attempt direct mapping using derived primary identifiers. (To be implemented next)
        5. Aggregate results.

        :param source_endpoint_name: Source endpoint name
        :param target_endpoint_name: Target endpoint name
        :param input_identifiers: List of identifiers to map (deprecated, use input_data instead)
        :param input_data: List of identifiers to map (preferred parameter)
        :param source_property_name: Property name defining the primary ontology type for the source endpoint
        :param target_property_name: Property name defining the primary ontology type for the target endpoint
        :param use_cache: Whether to check the cache before executing mapping steps
        :param max_cache_age_days: Maximum age of cached results to use (None = no limit)
        :param mapping_direction: The preferred direction ('forward' or 'reverse') - influences path selection but strategy remains the same.
        :param try_reverse_mapping: Allows using a reversed path if no forward path found in direct/indirect steps.
        :param validate_bidirectional: If True, validates forward mappings by running a reverse mapping and checking if target IDs map back to their source.
        :param progress_callback: Optional callback function for reporting progress (signature: callback(current: int, total: int, status: str))
        :return: Dictionary with mapping results, including provenance and validation status when bidirectional validation is enabled.
        """
        # --- Input Handling ---
        if input_data is not None and input_identifiers is None:
            input_identifiers = input_data
        elif input_identifiers is None and input_data is None:
            self.logger.warning("No input identifiers provided for mapping.")
            return {} # Return empty if no input
        # Ensure it's a list even if None was passed initially
        input_identifiers = input_identifiers if input_identifiers is not None else []

        # Use a set for efficient lookup and to handle potential duplicates in input
        original_input_ids_set = set(input_identifiers)
        successful_mappings = {}  # Store successfully mapped {input_id: result_details}
        processed_ids = set() # Track IDs processed in any successful step (cache hit or execution)
        final_results = {} # Initialize final results
        
        # Initialize progress tracking variables
        total_ids = len(original_input_ids_set)
        current_progress = 0
        
        # Report initial progress if callback provided
        if progress_callback:
            progress_callback(current_progress, total_ids, "Starting mapping process")

        # Set default parameter values from class attributes if not provided
        if max_concurrent_batches is None:
            max_concurrent_batches = getattr(self, "max_concurrent_batches", 5)
        
        if enable_metrics is None:
            enable_metrics = getattr(self, "enable_metrics", True)
            
        # Start overall execution performance tracking
        overall_start_time = time.time()
        self.logger.info(f"TIMING: execute_mapping started for {len(original_input_ids_set)} identifiers")
        
        # --- 0. Initial Setup --- Create a mapping session for logging ---
        setup_start = time.time()
        mapping_session_id = await self._create_mapping_session_log(
            source_endpoint_name, target_endpoint_name, source_property_name,
            target_property_name, use_cache, try_reverse_mapping, len(original_input_ids_set),
            max_cache_age_days=max_cache_age_days
        )
        self.logger.info(f"TIMING: mapping session setup took {time.time() - setup_start:.3f}s")

        try:
            # --- 1. Get Endpoint Config and Primary Ontologies ---
            config_start = time.time()
            async with self.async_metamapper_session() as meta_session:
                self.logger.info(
                    f"Executing mapping: {source_endpoint_name}.{source_property_name} -> {target_endpoint_name}.{target_property_name}"
                )
                
                # --- Check for composite identifiers and handle if needed ---
                # Skip composite handling for this optimization test
                self._composite_initialized = True
                # if not self._composite_initialized:
                #     await self._initialize_composite_handler(meta_session)
                
                # Get the primary source ontology type (needed to check for composite patterns)
                primary_source_ontology = await self._get_ontology_type(
                    meta_session, source_endpoint_name, source_property_name
                )
                
                # Check if composite identifier handling is needed for this ontology type
                if self._composite_handler.has_patterns_for_ontology(primary_source_ontology):
                    self.logger.info(f"Detected potential composite identifiers for ontology type '{primary_source_ontology}'")
                    
                    # Check if we should use composite handling
                    use_composite_handling = True
                    for input_id in input_identifiers:
                        if self._composite_handler.is_composite(input_id, primary_source_ontology):
                            self.logger.info(f"Found composite identifier pattern in '{input_id}'. Using composite identifier handling.")
                            break
                    else:
                        # No composite identifiers found in input
                        use_composite_handling = False
                    
                    if use_composite_handling:
                        # Use the specialized method that handles composite identifiers
                        return await self.execute_mapping_with_composite_handling(
                            meta_session,
                            input_identifiers,
                            source_endpoint_name,
                            target_endpoint_name,
                            primary_source_ontology,
                            # We don't have target_ontology yet, so get it now
                            await self._get_ontology_type(meta_session, target_endpoint_name, target_property_name),
                            mapping_session_id=mapping_session_id,
                            source_property_name=source_property_name,
                            target_property_name=target_property_name,
                            use_cache=use_cache,
                            max_cache_age_days=max_cache_age_days,
                            mapping_direction=mapping_direction,
                            try_reverse_mapping=try_reverse_mapping
                        )

                # Fetch endpoints and primary ontology types
                source_endpoint = await self._get_endpoint(meta_session, source_endpoint_name)
                target_endpoint = await self._get_endpoint(meta_session, target_endpoint_name)
                # We already have primary_source_ontology from the composite identifier check
                primary_target_ontology = await self._get_ontology_type(
                    meta_session, target_endpoint_name, target_property_name
                )

                # --- Debug Logging ---
                src_prop_name = getattr(source_endpoint, 'primary_property_name', 'NOT_FOUND') if source_endpoint else 'ENDPOINT_NONE'
                tgt_prop_name = getattr(target_endpoint, 'primary_property_name', 'NOT_FOUND') if target_endpoint else 'ENDPOINT_NONE'
                self.logger.info(f"DEBUG: SrcEP PrimaryProp: {src_prop_name}")
                self.logger.info(f"DEBUG: TgtEP PrimaryProp: {tgt_prop_name}")
                # --- End Debug Logging ---

                # Validate configuration
                if not all([source_endpoint, target_endpoint, primary_source_ontology, primary_target_ontology]):
                    error_message = "Configuration Error: Could not determine endpoints or primary ontologies."
                    # Log specific missing items if needed
                    self.logger.error(f"{error_message} SourceEndpoint: {source_endpoint}, TargetEndpoint: {target_endpoint}, SourceOntology: {primary_source_ontology}, TargetOntology: {primary_target_ontology}")
                    raise ConfigurationError(error_message) # Use ConfigurationError directly

                self.logger.info(f"Primary mapping ontologies: {primary_source_ontology} -> {primary_target_ontology}")
                self.logger.info(f"TIMING: endpoint configuration took {time.time() - config_start:.3f}s")

                # --- 2. Attempt Direct Primary Mapping (Source Ontology -> Target Ontology) ---
                self.logger.info("--- Step 2: Attempting Direct Primary Mapping ---")
                path_find_start = time.time()
                primary_path = await self._find_best_path(
                    meta_session,
                    primary_source_ontology,
                    primary_target_ontology,
                    preferred_direction=mapping_direction,
                    allow_reverse=try_reverse_mapping,
                    source_endpoint=source_endpoint,
                    target_endpoint=target_endpoint,
                )
                self.logger.info(f"TIMING: _find_best_path took {time.time() - path_find_start:.3f}s")

                if not primary_path:
                    self.logger.warning(
                        f"No direct primary mapping path found from {primary_source_ontology} to {primary_target_ontology}."
                    )
                else:
                    self.logger.info(f"Found direct primary path: {primary_path.name} (ID: {primary_path.id})")
                    # Determine which IDs need processing (not found in cache)
                    ids_to_process_step2 = list(original_input_ids_set - processed_ids)
                    if not ids_to_process_step2:
                         self.logger.info("All relevant identifiers already processed via cache. Skipping Step 2 execution.")
                    else:
                        self.logger.info(f"Executing direct primary path for {len(ids_to_process_step2)} identifiers.")
                        path_exec_start = time.time()
                        primary_results_details = await self._execute_path(
                            meta_session,
                            primary_path,
                            ids_to_process_step2, # Process only those not found in cache yet
                            primary_source_ontology,
                            primary_target_ontology,
                            mapping_session_id=mapping_session_id,
                            batch_size=batch_size,
                            max_hop_count=max_hop_count,
                            filter_confidence=min_confidence,
                            max_concurrent_batches=max_concurrent_batches
                        )
                        self.logger.info(f"TIMING: _execute_path took {time.time() - path_exec_start:.3f}s")

                        # Process results from direct path
                        if primary_results_details:
                            num_newly_mapped = 0
                            for source_id, result_data in primary_results_details.items():
                                # Ensure result_data is not None and contains target_identifiers
                                if result_data and result_data.get("target_identifiers") is not None:
                                    if source_id not in successful_mappings:
                                        successful_mappings[source_id] = result_data
                                        processed_ids.add(source_id)
                                        num_newly_mapped += 1
                                    else:
                                        # Handle potential updates or conflicts if needed, though cache should prevent this
                                        self.logger.debug(f"Identifier {source_id} already mapped, skipping update from direct path.")
                            self.logger.info(f"Direct primary path execution mapped {num_newly_mapped} additional identifiers.")
                        else:
                            self.logger.info("Direct primary path execution yielded no new mappings.")

                # --- 3 & 4. Identify Unmapped Entities & Attempt Secondary -> Primary Conversion ---
                self.logger.info("--- Steps 3 & 4: Identifying Unmapped Entities & Attempting Secondary -> Primary Conversion ---")
                secondary_start = time.time()
                unmapped_ids_step3 = list(original_input_ids_set - processed_ids) # IDs not mapped by cache or Step 2
                
                # Initialize tracking for derived primary IDs - needed regardless of whether step 3 & 4 are executed
                derived_primary_ids = {}  # Will store {source_id: {'primary_id': derived_id, 'provenance': details}}

                if not unmapped_ids_step3:
                    self.logger.info("All input identifiers successfully mapped or handled in previous steps. Skipping Steps 3 & 4.")
                else:
                    self.logger.info(f"Found {len(unmapped_ids_step3)} identifiers remaining for Steps 3 & 4: {unmapped_ids_step3[:10]}...")

                    # --- 3a. Find and prioritize available secondary ontology types ---
                    # Get all available secondary properties for the source endpoint
                    all_properties = await self._get_endpoint_properties(meta_session, source_endpoint_name)
                    
                    # Filter to only secondary properties (those with different ontology than primary)
                    secondary_properties = [prop for prop in all_properties 
                                           if prop.property_name != source_property_name 
                                           and prop.ontology_type 
                                           and prop.ontology_type != primary_source_ontology]
                    
                    if not secondary_properties:
                        self.logger.warning(f"No suitable secondary properties/ontologies found for source endpoint '{source_endpoint_name}' (excluding primary '{source_property_name}' / '{primary_source_ontology}'). Skipping Steps 3 & 4.")
                    else:
                        # Get ontology preferences for the source endpoint to prioritize secondary types
                        preferences = await self._get_ontology_preferences(meta_session, source_endpoint_name)
                        
                        # Sort secondary properties by preference priority (or use order by ID if no preference found)
                        if preferences:
                            # Create a mapping of ontology_type to priority from preferences
                            priority_map = {pref.ontology_name: pref.priority for pref in preferences}
                            # Sort secondary properties by priority (lower number = higher priority)
                            secondary_properties.sort(key=lambda prop: priority_map.get(prop.ontology_type, 999))
                            self.logger.info(f"Sorted {len(secondary_properties)} secondary properties by endpoint preference priority.")
                        else:
                            self.logger.info(f"No ontology preferences found for '{source_endpoint_name}'. Using default property order.")
                            
                        # Initialize tracking for derived primary IDs
                        derived_primary_ids = {}  # Will store {source_id: {'primary_id': derived_id, 'provenance': details}}
                        
                        # --- 4. Iterate through secondary types for each unmapped entity ---
                        for secondary_prop in secondary_properties:
                            # Skip processing if all IDs now have derived primaries
                            unmapped_ids_without_derived = [uid for uid in unmapped_ids_step3 if uid not in derived_primary_ids]
                            if not unmapped_ids_without_derived:
                                self.logger.info("All unmapped identifiers now have derived primary IDs. Skipping remaining secondary properties.")
                                break
                                
                            secondary_source_ontology = secondary_prop.ontology_type
                            secondary_source_property_name = secondary_prop.property_name
                            
                            self.logger.info(f"Processing secondary property '{secondary_source_property_name}' with ontology type '{secondary_source_ontology}'")
                            self.logger.info(f"Remaining unmapped entities without derived primaries: {len(unmapped_ids_without_derived)}")
                            
                            # Find a path that converts this secondary ontology to primary source ontology
                            # This is different from before - we're looking for Secondary -> PRIMARY SOURCE (not target)
                            secondary_to_primary_path = await self._find_best_path(
                                meta_session,
                                secondary_source_ontology,  # From secondary source ontology
                                primary_source_ontology,    # To primary SOURCE ontology (not target)
                                preferred_direction=mapping_direction,
                                allow_reverse=try_reverse_mapping,
                            )
                            
                            if not secondary_to_primary_path:
                                self.logger.warning(f"No mapping path found from secondary ontology {secondary_source_ontology} to primary source ontology {primary_source_ontology}. Trying next secondary property.")
                                continue  # Try next secondary property
                                
                            self.logger.info(f"Found secondary-to-primary path: {secondary_to_primary_path.name} (ID: {secondary_to_primary_path.id})")
                            self.logger.info(f"Executing secondary-to-primary conversion for {len(unmapped_ids_without_derived)} identifiers.")
                            
                            # Execute this path to convert secondary -> primary source
                            conversion_results = await self._execute_path(
                                meta_session,
                                secondary_to_primary_path,
                                unmapped_ids_without_derived,
                                secondary_source_ontology,  # Start with secondary
                                primary_source_ontology,    # Convert to primary source
                                mapping_session_id=mapping_session_id,
                                batch_size=batch_size,
                                max_hop_count=max_hop_count,
                                filter_confidence=min_confidence,
                                max_concurrent_batches=max_concurrent_batches
                            )
                            
                            # Process results - for each successfully converted ID, store the derived primary
                            if conversion_results:
                                num_newly_derived = 0
                                for source_id, result_data in conversion_results.items():
                                    if result_data and result_data.get("target_identifiers"):
                                        # Store the derived primary ID(s) for this source ID
                                        derived_primary_ids[source_id] = {
                                            "primary_ids": result_data["target_identifiers"],
                                            "provenance": {
                                                "derived_from": secondary_source_ontology,
                                                "via_path": secondary_to_primary_path.name,
                                                "path_id": secondary_to_primary_path.id,
                                                "confidence": result_data.get("confidence_score", 0.0),
                                            }
                                        }
                                        num_newly_derived += 1
                                        
                                self.logger.info(f"Derived primary IDs for {num_newly_derived} entities using {secondary_source_ontology} -> {primary_source_ontology} conversion.")
                            else:
                                self.logger.info(f"No primary IDs derived from {secondary_source_ontology} -> {primary_source_ontology} conversion.")
                                
                        self.logger.info(f"Secondary-to-primary conversion complete. Derived primary IDs for {len(derived_primary_ids)}/{len(unmapped_ids_step3)} unmapped entities.")

                # --- 5. Re-attempt Direct Primary Mapping using derived primary IDs ---
                self.logger.info("--- Step 5: Re-attempting Direct Primary Mapping using derived primary IDs ---")
                
                # Check if we have any derived primary IDs to process
                if not derived_primary_ids:
                    self.logger.info("No derived primary IDs available. Skipping Step 5.")
                else:
                    self.logger.info(f"Re-attempting primary mapping using derived IDs for {len(derived_primary_ids)} entities.")
                    
                    # Check if we have a primary path to execute
                    if not primary_path:
                        self.logger.warning(f"No direct mapping path from {primary_source_ontology} to {primary_target_ontology} available for Step 5.")
                    else:
                        # Process each derived ID separately as they may have different primary IDs
                        for source_id, derived_data in derived_primary_ids.items():
                            if source_id in processed_ids:
                                # Skip if this ID was already successfully mapped somewhere
                                continue
                                
                            derived_primary_id_list = derived_data["primary_ids"]
                            provenance_info = derived_data["provenance"]
                            
                            # For each derived primary ID, attempt the mapping to target
                            for derived_primary_id in derived_primary_id_list:
                                self.logger.debug(f"Attempting mapping for {source_id} using derived primary ID {derived_primary_id}")
                                
                                # --- CORRECTED CACHE CHECK for the derived_primary_id ---
                                cached_derived_mapping = None
                                if use_cache:
                                    self.logger.debug(f"Checking cache for derived ID: {derived_primary_id} ({primary_source_ontology}) -> {primary_target_ontology}")
                                    # Calculate expiry time if max_cache_age_days is specified
                                    expiry_time = None
                                    if max_cache_age_days is not None:
                                        expiry_time = datetime.now(timezone.utc) - timedelta(days=max_cache_age_days)
                                    
                                    cache_results_for_derived, _ = await self.cache_manager.check_cache(
                                        input_identifiers=[derived_primary_id],
                                        source_ontology=primary_source_ontology,
                                        target_ontology=primary_target_ontology,
                                        expiry_time=expiry_time
                                    )
                                    if cache_results_for_derived and derived_primary_id in cache_results_for_derived:
                                        cached_derived_mapping = cache_results_for_derived[derived_primary_id]
                                        self.logger.info(f"Cache hit for derived ID {derived_primary_id} -> {cached_derived_mapping.get('target_identifiers')}")

                                # Initialize derived_mapping_results_for_current_id
                                derived_mapping_results_for_current_id = None

                                if cached_derived_mapping:
                                    # Use the cached result directly
                                    derived_mapping_results_for_current_id = {derived_primary_id: cached_derived_mapping}
                                elif primary_path: # Only execute path if no cache hit and primary_path exists
                                    self.logger.debug(f"Cache miss or not used for derived ID {derived_primary_id}. Executing primary_path.")
                                    derived_mapping_results_for_current_id = await self._execute_path(
                                        meta_session,
                                        primary_path,
                                        [derived_primary_id],  # Just the single derived ID
                                        primary_source_ontology,
                                        primary_target_ontology,
                                        mapping_session_id=mapping_session_id,
                                        batch_size=batch_size, 
                                        max_hop_count=max_hop_count,
                                        filter_confidence=min_confidence,
                                        max_concurrent_batches=max_concurrent_batches
                                    )
                                else:
                                    self.logger.debug(f"No primary_path available to execute for derived ID {derived_primary_id}. Skipping execution for this ID.")
                                
                                # Process results - connect back to original source ID
                                if derived_mapping_results_for_current_id and derived_primary_id in derived_mapping_results_for_current_id:
                                    result_data = derived_mapping_results_for_current_id[derived_primary_id]
                                    if result_data and result_data.get("target_identifiers"):
                                        source_result = {
                                            "source_identifier": source_id,
                                            "target_identifiers": result_data["target_identifiers"],
                                            "status": PathExecutionStatus.SUCCESS.value,
                                            "message": f"Mapped via derived primary ID {derived_primary_id}" + (" (from cache)" if cached_derived_mapping else ""),
                                            "confidence_score": result_data.get("confidence_score", 0.5) * 0.9,  # Slightly lower confidence for indirect mapping
                                            "hop_count": (result_data.get("hop_count", 0) + 1 if result_data.get("hop_count") is not None else 2), # Add a hop for derivation; ensure hop_count exists
                                            "mapping_direction": result_data.get("mapping_direction", "forward"),
                                            "derived_path": True,
                                            "intermediate_id": derived_primary_id,
                                            "mapping_path_details": result_data.get("mapping_path_details")
                                        }

                                        current_path_details_str = source_result.get("mapping_path_details")
                                        new_path_details = {}
                                        if isinstance(current_path_details_str, str):
                                            try:
                                                new_path_details = json.loads(current_path_details_str)
                                            except json.JSONDecodeError:
                                                self.logger.warning(f"Could not parse path_details JSON from mapping result: {current_path_details_str}")
                                                new_path_details = {"original_mapping_step_details": current_path_details_str}
                                        elif isinstance(current_path_details_str, dict):
                                            new_path_details = current_path_details_str
                                        elif current_path_details_str is None:
                                            new_path_details = {}
                                        else:
                                            self.logger.warning(f"Unexpected type for path_details: {type(current_path_details_str)}. Storing as string.")
                                            new_path_details = {"original_mapping_step_details": str(current_path_details_str)}
                                            
                                        new_path_details["derived_step_provenance"] = provenance_info
                                        source_result["mapping_path_details"] = json.dumps(new_path_details)
                                        
                                        successful_mappings[source_id] = source_result
                                        processed_ids.add(source_id)
                                        self.logger.debug(f"Successfully mapped {source_id} to {source_result['target_identifiers']} via derived ID {derived_primary_id}")
                                        break  # Stop processing additional derived IDs for this source_id once we have a success
                            
                        # Log summary of indirect mapping results
                        newly_mapped = len([sid for sid in derived_primary_ids.keys() if sid in processed_ids])
                        self.logger.info(f"Indirect mapping using derived primary IDs successfully mapped {newly_mapped}/{len(derived_primary_ids)} additional entities.")

                # --- 6. Bidirectional Validation (if requested) ---
                if validate_bidirectional:
                    self.logger.info("--- Step 6: Performing Bidirectional Validation ---")
                    
                    # Skip if no successful mappings to validate
                    if not successful_mappings:
                        self.logger.info("No successful mappings to validate. Skipping bidirectional validation.")
                    else:
                        # Extract all target IDs that need validation
                        target_ids_to_validate = set()
                        for result in successful_mappings.values():
                            if result and result.get("target_identifiers"):
                                target_ids_to_validate.update(result["target_identifiers"])
                        
                        self.logger.info(f"Found {len(target_ids_to_validate)} unique target IDs to validate")
                        
                        # Find a reverse mapping path from target back to source
                        primary_source_ontology = await self._get_ontology_type(
                            meta_session, source_endpoint_name, source_property_name
                        )
                        primary_target_ontology = await self._get_ontology_type(
                            meta_session, target_endpoint_name, target_property_name
                        )
                        
                        self.logger.info(f"Step 1: Finding reverse mapping path from {primary_target_ontology} back to {primary_source_ontology}...")
                        reverse_path = await self._find_best_path(
                            meta_session,
                            primary_target_ontology,  # Using target as source
                            primary_source_ontology,  # Using source as target
                            preferred_direction="forward",  # We want a direct T->S path
                            allow_reverse=True,  # Allow using S->T paths in reverse if needed
                            source_endpoint=target_endpoint,  # Note: swapped for reverse
                            target_endpoint=source_endpoint,  # Note: swapped for reverse
                        )
                        
                        if not reverse_path:
                            self.logger.warning(f"No reverse mapping path found from {primary_target_ontology} to {primary_source_ontology}. Validation incomplete.")
                        else:
                            self.logger.info(f"Step 2: Found reverse path: {reverse_path.name} (id={reverse_path.id})")
                            
                            # Execute reverse mapping
                            self.logger.info("Step 3: Reverse mapping from target to source...")
                            reverse_results = await self._execute_path(
                                meta_session,
                                reverse_path,
                                list(target_ids_to_validate),
                                primary_target_ontology,
                                primary_source_ontology,
                                mapping_session_id=mapping_session_id,
                                batch_size=batch_size,
                                max_concurrent_batches=max_concurrent_batches,
                                filter_confidence=min_confidence
                            )
                            
                            # Now enrich successful_mappings with validation status
                            self.logger.info("Step 4: Reconciling bidirectional mappings...")
                            successful_mappings = await self._reconcile_bidirectional_mappings(
                                successful_mappings,
                                reverse_results
                            )

                # --- 7. Aggregate Results & Finalize ---
                self.logger.info("--- Step 7: Aggregating final results ---")
                final_results = successful_mappings
                
                # Add nulls for any original inputs that were never successfully processed
                unmapped_count = 0
                for input_id in original_input_ids_set:
                    if input_id not in processed_ids:
                        # Use a consistent structure for not found/mapped
                        final_results[input_id] = {
                            "source_identifier": input_id,
                            "target_identifiers": None,
                            "status": PathExecutionStatus.NO_MAPPING_FOUND.value,
                            "message": "No successful mapping found via direct or secondary paths.",
                            "confidence_score": 0.0,
                            "mapping_path_details": None,
                            "hop_count": None,
                            "mapping_direction": None,
                        }
                        unmapped_count += 1
                
                self.logger.info(f"Mapping finished. Successfully processed {len(processed_ids)}/{len(original_input_ids_set)} inputs. ({unmapped_count} unmapped)")
                return final_results
                
        except BiomapperError as e:
            # Logged within specific steps or helpers typically
            self.logger.error(f"Biomapper Error during mapping execution: {e}", exc_info=True)
            # Return partial results + indicate error
            final_results = {**successful_mappings}
            error_count = 0
            for input_id in original_input_ids_set:
                if input_id not in processed_ids:
                    final_results[input_id] = {
                        "source_identifier": input_id,
                        "target_identifiers": None,
                        "status": PathExecutionStatus.ERROR.value,
                        "message": f"Mapping failed due to error: {e}",
                        # Add error details if possible/safe
                        "confidence_score": 0.0,
                        "mapping_direction": None,
                    }
                    error_count += 1
            self.logger.warning(f"Returning partial results due to error. {error_count} inputs potentially affected.")
            return final_results
            
        except Exception as e:
            self.logger.exception("Unhandled exception during mapping execution.")
            # Re-raise as a generic mapping error? Or return error structure?
            # For now, return error structure for all non-processed IDs
            final_results = {**successful_mappings}
            error_count = 0
            for input_id in original_input_ids_set:
                if input_id not in processed_ids:
                    final_results[input_id] = {
                        "source_identifier": input_id,
                        "target_identifiers": None,
                        "status": PathExecutionStatus.ERROR.value,
                        "message": f"Unexpected error during mapping: {e}",
                        "confidence_score": 0.0,
                        "mapping_direction": None,
                    }
                    error_count += 1
            self.logger.error(f"Unhandled exception affected {error_count} inputs.")
            return final_results
            
        finally:
            # Update session log upon completion (success, partial, or handled failure)
            if 'mapping_session_id' in locals() and mapping_session_id:
                status = PathExecutionStatus.SUCCESS
                if 'final_results' in locals():
                    # Check for error status - use string literals since we need to compare with string values
                    # PathExecutionStatus.FAILURE.value is the proper way to check error status
                    if any(r.get("status") == "failure" for r in final_results.values()):
                        status = PathExecutionStatus.PARTIAL_SUCCESS
                elif 'e' in locals():
                    status = PathExecutionStatus.FAILURE
                    
                # Calculate overall execution metrics
                overall_end_time = time.time()
                total_execution_time = overall_end_time - overall_start_time
                
                # Count results
                results_count = len([r for r in final_results.values() if r.get("target_identifiers")])
                
                # Calculate unmapped count here to ensure it's always defined
                unmapped_count = 0
                if 'original_input_ids_set' in locals() and 'processed_ids' in locals():
                    # If both variables are defined, calculate unmapped count properly
                    unmapped_count = len(original_input_ids_set) - len(processed_ids)
                elif 'original_input_ids_set' in locals() and 'final_results' in locals():
                    # Alternative calculation if processed_ids is not available but final_results is
                    unmapped_count = len(original_input_ids_set) - results_count
                
                execution_metrics = {
                    "source_endpoint": source_endpoint_name,
                    "target_endpoint": target_endpoint_name,
                    "input_count": len(original_input_ids_set) if 'original_input_ids_set' in locals() else 0,
                    "result_count": results_count,
                    "unmapped_count": unmapped_count,
                    "success_rate": (results_count / len(original_input_ids_set) * 100) if 'original_input_ids_set' in locals() and original_input_ids_set else 0,
                    "total_execution_time": total_execution_time,
                    "batch_size": batch_size,
                    "max_concurrent_batches": max_concurrent_batches,
                    "try_reverse_mapping": try_reverse_mapping,
                    "mapping_direction": mapping_direction,
                    "start_time": overall_start_time,
                    "end_time": overall_end_time
                }
                
                # Log overall execution metrics
                self.logger.info(
                    f"Mapping execution completed in {total_execution_time:.3f}s: "
                    f"{results_count}/{execution_metrics['input_count']} successful "
                    f"({execution_metrics['success_rate']:.1f}%), "
                    f"{execution_metrics['unmapped_count']} unmapped"
                )
                
                # Track performance metrics if enabled
                if enable_metrics:
                    try:
                        await self.track_mapping_metrics("mapping_execution", execution_metrics)
                        
                        # Also save performance metrics to database
                        if mapping_session_id:
                            await self._save_metrics_to_database(mapping_session_id, "mapping_execution", execution_metrics)
                    except Exception as e:
                        self.logger.warning(f"Error tracking metrics: {str(e)}")
                
                await self._update_mapping_session_log(
                    mapping_session_id, 
                    status=status,
                    end_time=get_current_utc_time(),
                    results_count=results_count,
                    error_message=str(e) if 'e' in locals() else None
                )
            else:
                self.logger.error("mapping_session_id not defined, cannot update session log.")

    async def _execute_path(
        self,
        session: AsyncSession, # Pass meta session
        path: Union[MappingPath, "ReversiblePath"],
        input_identifiers: List[str],
        source_ontology: str,
        target_ontology: str,
        mapping_session_id: Optional[int] = None,
        batch_size: int = 250,
        max_hop_count: Optional[int] = None,
        filter_confidence: float = 0.0,
        max_concurrent_batches: int = 5
    ) -> Dict[str, Optional[Dict[str, Any]]]:
        """
        Execute a mapping path or its reverse, with optimized batched processing.
        
        This method now delegates to MappingPathExecutionService for the actual execution logic.
        
        Args:
            session: Database session
            path: The path to execute
            input_identifiers: List of identifiers to map
            source_ontology: Source ontology type
            target_ontology: Target ontology type
            mapping_session_id: Optional ID for the mapping session
            batch_size: Size of batches for processing large input sets
            max_hop_count: Maximum number of hops to allow (skip longer paths)
            filter_confidence: Minimum confidence threshold for results
            max_concurrent_batches: Maximum number of batches to process concurrently
            
        Returns:
            Dictionary mapping input identifiers to their results
        """
        # Delegate to MappingPathExecutionService
        return await self.path_execution_service.execute_path(
            path=path,
            input_identifiers=input_identifiers,
            source_ontology=source_ontology,
            target_ontology=target_ontology,
            mapping_session_id=mapping_session_id,
            execution_context=None,
            batch_size=batch_size,
            max_hop_count=max_hop_count,
            filter_confidence=filter_confidence,
            max_concurrent_batches=max_concurrent_batches
        )

    async def _reconcile_bidirectional_mappings(
        self,
        forward_mappings: Dict[str, Dict[str, Any]],
        reverse_results: Dict[str, Dict[str, Any]]
    ) -> Dict[str, Dict[str, Any]]:
        """
        Enrich forward mappings with bidirectional validation status.
        
        Instead of filtering, this adds validation status information to each mapping
        that succeeded in the primary S->T direction.
        
        Args:
            forward_mappings: Dictionary of source_id -> mapping_result from forward mapping
            reverse_results: Dictionary of target_id -> reverse_mapping_result from reverse mapping
            
        Returns:
            Dictionary of enriched source_id -> mapping_result with validation status added
        """
        validated_count = 0
        unidirectional_count = 0
        
        target_to_sources = {} # Stores target_id -> set of all source_ids it can reverse map to
        for target_id, rev_res_item in reverse_results.items():
            if rev_res_item and rev_res_item.get("target_identifiers"):
                all_reverse_mapped_to_source_ids = set(rev_res_item["target_identifiers"])
                
                # Handle Arivale ID components in reverse mapped IDs
                # If client returns "INF_P12345", ensure "P12345" is also considered.
                current_set_copy = set(all_reverse_mapped_to_source_ids) # Iterate over a copy
                for rs_id in current_set_copy:
                    if any(rs_id.startswith(p) for p in ('INF_', 'CAM_', 'CVD_', 'CVD2_', 'DEV_')):
                        parts = rs_id.split('_', 1)
                        if len(parts) > 1:
                            all_reverse_mapped_to_source_ids.add(parts[1]) # Add the UniProt part
            
                target_to_sources[target_id] = all_reverse_mapped_to_source_ids
    
        enriched_mappings = {}
        for source_id, fwd_res_item in forward_mappings.items():
            enriched_result = fwd_res_item.copy()
            
            if not fwd_res_item or not fwd_res_item.get("target_identifiers"):
                enriched_result["validation_status"] = "Successful (NoFwdTarget)"
                unidirectional_count += 1
            else:
                forward_mapped_target_ids = fwd_res_item["target_identifiers"]
                current_status_for_source = None

                for target_id_from_fwd_map in forward_mapped_target_ids:
                    if target_id_from_fwd_map in target_to_sources: # This forward target has reverse mapping data
                        all_possible_reverse_sources_for_target = target_to_sources[target_id_from_fwd_map]
                        
                        if source_id in all_possible_reverse_sources_for_target: # Original source_id is among them
                            primary_reverse_mapped_id = reverse_results.get(target_id_from_fwd_map, {}).get("mapped_value")
                            
                            # Normalize primary_reverse_mapped_id if it's an Arivale ID
                            normalized_primary_reverse_id = primary_reverse_mapped_id
                            if primary_reverse_mapped_id and any(primary_reverse_mapped_id.startswith(p) for p in ('INF_', 'CAM_', 'CVD_', 'CVD2_', 'DEV_')):
                                parts = primary_reverse_mapped_id.split('_', 1)
                                if len(parts) > 1:
                                    normalized_primary_reverse_id = parts[1]

                            if normalized_primary_reverse_id == source_id:
                                current_status_for_source = "Validated"
                            else:
                                current_status_for_source = "Validated (Ambiguous)"
                            break # Found validation status for this source_id
            
                if current_status_for_source:
                    enriched_result["validation_status"] = current_status_for_source
                    validated_count += 1
                else: # No validation path found to the original source_id
                    any_fwd_target_had_reverse_data = any(tid in target_to_sources for tid in forward_mapped_target_ids)
                    if any_fwd_target_had_reverse_data:
                        enriched_result["validation_status"] = "Successful"
                    else:
                        enriched_result["validation_status"] = "Successful (NoReversePath)"
                    unidirectional_count += 1
            
            # Add this entry to the enriched_mappings dictionary
            enriched_mappings[source_id] = enriched_result
    
        self.logger.info(
            f"Validation status: {validated_count} validated (bidirectional), "
            f"{unidirectional_count} successful (one-directional only)"
        )
        return enriched_mappings

    async def execute_strategy(
        self,
        strategy_name: str,
        initial_identifiers: List[str],
        source_ontology_type: Optional[str] = None,
        target_ontology_type: Optional[str] = None,
        entity_type: Optional[str] = None,
    ) -> MappingResultBundle:
        """
        Execute a named mapping strategy from the database (delegates to StrategyExecutionService).
        
        This method delegates to the StrategyExecutionService for executing database-stored
        mapping strategies. This is the legacy method maintained for backward compatibility.
        
        Args:
            strategy_name: Name of the strategy to execute
            initial_identifiers: List of identifiers to start with
            source_ontology_type: Optional override for source ontology type
            target_ontology_type: Optional override for target ontology type
            entity_type: Optional entity type if not implicitly available
            
        Returns:
            MappingResultBundle containing comprehensive results and provenance
            
        Raises:
            StrategyNotFoundError: If the strategy is not found in the database
            InactiveStrategyError: If the strategy is not active
            MappingExecutionError: If an error occurs during execution
        """
        return await self.strategy_execution_service.execute_strategy(
            strategy_name=strategy_name,
            initial_identifiers=initial_identifiers,
            source_ontology_type=source_ontology_type,
            target_ontology_type=target_ontology_type,
            entity_type=entity_type,
        )

    async def execute_yaml_strategy(
        self,
        strategy_name: str,
        source_endpoint_name: str,
        target_endpoint_name: str,
        input_identifiers: List[str],
        source_ontology_type: Optional[str] = None,
        target_ontology_type: Optional[str] = None,
        use_cache: bool = True,
        max_cache_age_days: Optional[int] = None,
        progress_callback: Optional[callable] = None,
        batch_size: int = 250,
        min_confidence: float = 0.0,
    ) -> Dict[str, Any]:
        """
        Execute a YAML-defined mapping strategy using dedicated strategy action classes.
        
        This method executes a multi-step mapping strategy defined in YAML configuration.
        Each step in the strategy is executed sequentially using dedicated action classes
        (ConvertIdentifiersLocalAction, ExecuteMappingPathAction, FilterByTargetPresenceAction),
        with the output of one step becoming the input for the next. The `is_required` field 
        on each step controls whether step failures halt execution or allow it to continue.
        
        Args:
            strategy_name: Name of the strategy defined in YAML configuration
            source_endpoint_name: Name of the source endpoint
            target_endpoint_name: Name of the target endpoint
            input_identifiers: List of identifiers to map
            source_ontology_type: Optional override for source ontology type
            target_ontology_type: Optional override for target ontology type
            use_cache: Whether to use caching (default: True)
            max_cache_age_days: Maximum cache age in days
            progress_callback: Optional callback function(current_step, total_steps, status)
            batch_size: Size of batches for processing (default: 250)
            min_confidence: Minimum confidence threshold (default: 0.0)
            
        Returns:
            Dict[str, Any]: A MappingResultBundle-structured dictionary containing:
                - 'results': Dict[str, Dict] mapping source IDs to their mapped values
                - 'metadata': Dict with execution metadata including step-by-step provenance
                - 'step_results': List[Dict] with detailed results from each step
                - 'statistics': Dict with mapping statistics
                - 'final_identifiers': List of identifiers after all steps
                - 'final_ontology_type': Final ontology type after all conversions
                
        Raises:
            ConfigurationError: If the strategy doesn't exist, is inactive, has no steps,
                               or if source/target endpoints are not found
            MappingExecutionError: If a required step fails during execution
            
        Example:
            >>> executor = MappingExecutor()
            >>> result = await executor.execute_yaml_strategy(
            ...     strategy_name="ukbb_to_hpa_protein",
            ...     source_endpoint_name="UKBB",
            ...     target_endpoint_name="HPA",
            ...     input_identifiers=["ADAMTS13", "ALB"],
            ...     use_cache=True
            ... )
            >>> print(f"Final identifiers: {result['final_identifiers']}")
            >>> print(f"Step results: {len(result['step_results'])}")
        """
        # Delegate to StrategyOrchestrator
        return await self.strategy_orchestrator.execute_strategy(
            strategy_name=strategy_name,
            input_identifiers=input_identifiers,
            source_endpoint_name=source_endpoint_name,
            target_endpoint_name=target_endpoint_name,
            source_ontology_type=source_ontology_type,
            target_ontology_type=target_ontology_type,
            use_cache=use_cache,
            max_cache_age_days=max_cache_age_days,
            progress_callback=progress_callback,
            batch_size=batch_size,
            min_confidence=min_confidence,
        )
    async def _get_endpoint_by_name(self, session: AsyncSession, endpoint_name: str) -> Optional[Endpoint]:
        """
        Retrieve an endpoint configuration by name from the metamapper database.
        
        Args:
            session: Active database session
            endpoint_name: Name of the endpoint to retrieve
            
        Returns:
            Endpoint object if found, None otherwise
        """
        return await self.metadata_query_service.get_endpoint(session, endpoint_name)

    async def async_dispose(self):
        """Asynchronously dispose of underlying database engines."""
        self.logger.info("Disposing of MappingExecutor engines...")
        
        # Dispose metamapper engine
        if hasattr(self, 'async_metamapper_engine') and self.async_metamapper_engine:
            await self.async_metamapper_engine.dispose()
            self.logger.info("Metamapper engine disposed.")
            
        # Dispose cache engine  
        if hasattr(self, 'async_cache_engine') and self.async_cache_engine:
            await self.async_cache_engine.dispose()
            self.logger.info("Cache engine disposed.")
            
        # Clear client cache
        if hasattr(self, 'client_manager'):
            self.client_manager.clear_cache()
            
        self.logger.info("MappingExecutor engines disposed.")

    async def track_mapping_metrics(self, event_type: str, metrics: Dict[str, Any]) -> None:
        """
        Track mapping metrics for performance monitoring.
        
        This method integrates with external monitoring systems like Langfuse, Prometheus, etc.
        It can be overridden in subclasses to provide different implementations.
        
        Args:
            event_type: The type of event being tracked (e.g., path_execution, batch_processing)
            metrics: A dictionary containing metrics to track
        """
        # If Langfuse tracking is enabled, send metrics there
        if hasattr(self, "_langfuse_tracker") and self._langfuse_tracker:
            try:
                # If this is a path execution event, create a trace
                if event_type == "path_execution":
                    trace_id = f"path_{metrics['path_id']}_{int(metrics['start_time'])}"
                    
                    # Create a trace for the entire path execution
                    trace = self._langfuse_tracker.trace(
                        name="path_execution",
                        id=trace_id,
                        metadata={
                            "path_id": metrics.get("path_id"),
                            "is_reverse": metrics.get("is_reverse", False),
                            "input_count": metrics.get("input_count", 0),
                            "batch_size": metrics.get("batch_size", 0),
                            "max_concurrent_batches": metrics.get("max_concurrent_batches", 1)
                        }
                    )
                    
                    # Add spans for each batch
                    for batch_key, batch_metrics in metrics.get("processing_times", {}).items():
                        batch_span = trace.span(
                            name=f"batch_{batch_key}",
                            start_time=datetime.fromtimestamp(batch_metrics.get("start_time", 0)),
                            end_time=datetime.fromtimestamp(batch_metrics.get("start_time", 0) + batch_metrics.get("total_time", 0)),
                            metadata={
                                "batch_size": batch_metrics.get("batch_size", 0),
                                "success_count": batch_metrics.get("success_count", 0),
                                "error_count": batch_metrics.get("error_count", 0),
                                "filtered_count": batch_metrics.get("filtered_count", 0)
                            }
                        )
                        
                        if "error" in batch_metrics:
                            batch_span.add_observation(
                                name="error",
                                value=batch_metrics["error"],
                                metadata={"error_type": batch_metrics.get("error_type", "unknown")}
                            )
                            
                    # Add summary metrics
                    trace.update(
                        metadata={
                            "total_execution_time": metrics.get("total_execution_time", 0),
                            "success_count": metrics.get("success_count", 0),
                            "error_count": metrics.get("error_count", 0),
                            "filtered_count": metrics.get("filtered_count", 0),
                            "missing_ids": metrics.get("missing_ids", 0),
                            "result_count": metrics.get("result_count", 0)
                        }
                    )
                    
                self.logger.debug(f"Sent '{event_type}' metrics to monitoring system")
            except Exception as e:
                self.logger.warning(f"Failed to send metrics to monitoring system: {str(e)}")
                
        # Additional monitoring systems could be integrated here
        
    async def _save_metrics_to_database(self, session_id: int, metric_type: str, metrics: Dict[str, Any]) -> None:
        """
        Save performance metrics to the database for analysis and reporting.
        
        Args:
            session_id: ID of the MappingSession
            metric_type: Type of metrics being saved
            metrics: Dictionary of metrics to save
        """
        try:
            async with self.async_cache_session() as session:
                # Update session-level metrics if appropriate
                if metric_type == "mapping_execution":
                    mapping_session = await session.get(MappingSession, session_id)
                    if mapping_session:
                        mapping_session.batch_size = metrics.get("batch_size")
                        mapping_session.max_concurrent_batches = metrics.get("max_concurrent_batches")
                        mapping_session.total_execution_time = metrics.get("total_execution_time")
                        mapping_session.success_rate = metrics.get("success_rate")
                
                # Save detailed metrics
                for metric_name, metric_value in metrics.items():
                    # Skip non-numeric metrics or complex objects
                    if isinstance(metric_value, (dict, list)):
                        continue
                        
                    metric_entry = ExecutionMetric(
                        mapping_session_id=session_id,
                        metric_type=metric_type,
                        metric_name=metric_name,
                        timestamp=datetime.utcnow()
                    )
                    
                    # Set the appropriate value field based on type
                    if isinstance(metric_value, (int, float)):
                        metric_entry.metric_value = float(metric_value)
                    elif metric_value is not None:
                        metric_entry.string_value = str(metric_value)
                        
                    session.add(metric_entry)
                    
                await session.commit()
                self.logger.debug(f"Saved {len(metrics)} metrics to database for session {session_id}")
                
        except Exception as e:
            self.logger.warning(f"Failed to save metrics to database: {str(e)}")
            # Don't raise the exception - we don't want to fail the mapping process due to metrics errors

    async def _create_mapping_session_log(
        self,
        source_endpoint_name: str,
        target_endpoint_name: str,
        source_property_name: str,
        target_property_name: str,
        use_cache: bool,
        try_reverse_mapping: bool,
        input_count: int,
        max_cache_age_days: Optional[int] = None,
    ) -> int:
        """Create a new mapping session log entry."""
        try:
            async with self.async_cache_session() as cache_session:
                now = get_current_utc_time()
                
                # Create parameters JSON
                parameters = json.dumps({
                    "source_property_name": source_property_name,
                    "target_property_name": target_property_name,
                    "use_cache": use_cache,
                    "try_reverse_mapping": try_reverse_mapping,
                    "input_count": input_count,
                    "max_cache_age_days": max_cache_age_days,
                })
                
                log_entry = MappingSession(
                    source_endpoint=source_endpoint_name,
                    target_endpoint=target_endpoint_name,
                    parameters=parameters,
                    start_time=now,
                    status="running"
                )
                cache_session.add(log_entry)
                await cache_session.flush()  # Ensure ID is generated
                await cache_session.commit() # Commit to make it visible to other sessions
                return log_entry.id
        except SQLAlchemyError as e:
            self.logger.error(f"[{ErrorCode.CACHE_STORAGE_ERROR.name}] Cache storage error creating mapping session log. (original_exception={type(e).__name__}: {e})", exc_info=True)
            raise CacheStorageError(
                f"[{ErrorCode.CACHE_STORAGE_ERROR.name}] Failed to create mapping session log entry. (original_exception={type(e).__name__}: {e})",
                details={
                    "source_endpoint": source_endpoint_name,
                    "target_endpoint": target_endpoint_name,
                    "input_count": input_count,
                },
            ) from e

    async def _update_mapping_session_log(
        self,
        session_id: int,
        status: PathExecutionStatus,
        end_time: datetime,
        results_count: int = 0,
        error_message: Optional[str] = None,
    ):
        """Update the status and end time of a mapping session log."""
        try:
            async with self.async_cache_session() as cache_session:
                log_entry = await cache_session.get(MappingSession, session_id)
                if log_entry:
                    log_entry.status = status.value if isinstance(status, PathExecutionStatus) else status
                    log_entry.end_time = end_time
                    log_entry.results_count = results_count
                    if error_message:
                        log_entry.error_message = error_message
                    await cache_session.commit()
                    self.logger.info(f"Updated mapping session log ID {session_id} with status {status}")
                else:
                    self.logger.warning(f"Mapping session log ID {session_id} not found for update.")
        except SQLAlchemyError as e:
            self.logger.error(f"[{ErrorCode.CACHE_STORAGE_ERROR.name}] Cache storage error updating mapping session log. (original_exception={type(e).__name__}: {e})", exc_info=True)
            raise CacheStorageError(
                f"[{ErrorCode.CACHE_STORAGE_ERROR.name}] Failed to update mapping session log entry. (original_exception={type(e).__name__}: {e})",
                details={"session_id": session_id},
            ) from e
            
    
    # Legacy Handler Methods (Placeholder Implementations)
    # These methods are referenced by the legacy execute_strategy method but are not implemented.
    # They are maintained for backward compatibility but will raise NotImplementedError when called.
    
    async def _handle_convert_identifiers_local(
        self,
        current_identifiers: List[str],
        action_parameters: Dict[str, Any],
        current_source_ontology_type: str,
        target_ontology_type: str,
        step_id: str,
        step_description: str,
        **kwargs
    ) -> Dict[str, Any]:
        """
        Legacy handler for CONVERT_IDENTIFIERS_LOCAL action type.
        
        This method has been refactored to use the newer ConvertIdentifiersLocalAction
        class while maintaining backward compatibility with the legacy execute_strategy
        method.
        
        Args:
            current_identifiers: List of identifiers to convert
            action_parameters: Action configuration parameters
            current_source_ontology_type: Current ontology type of identifiers
            target_ontology_type: Target ontology type for the overall strategy
            step_id: Step identifier for logging
            step_description: Step description for logging
            **kwargs: Additional parameters from the legacy execution context
            
        Returns:
            Dict[str, Any]: Mapping results with converted identifiers
        """
        try:
            # Extract parameters from action_parameters
            endpoint_context = action_parameters.get('endpoint_context', 'SOURCE')
            output_ontology_type = action_parameters.get('output_ontology_type')
            input_ontology_type = action_parameters.get('input_ontology_type', current_source_ontology_type)
            
            if not output_ontology_type:
                return {
                    "output_identifiers": current_identifiers,
                    "output_ontology_type": current_source_ontology_type,
                    "status": "failed",
                    "error": "output_ontology_type is required in action_parameters",
                    "details": {"action_parameters": action_parameters}
                }
            
            # For legacy compatibility with ConvertIdentifiersLocalAction,
            # we'll provide a basic implementation that performs ontology type
            # conversion without requiring full endpoint database configurations.
            # This maintains backward compatibility while using the StrategyAction framework.
            
            self.logger.info(f"Legacy convert identifiers: {input_ontology_type} -> {output_ontology_type}")
            
            try:
                # Import the StrategyAction class
                from biomapper.core.strategy_actions.convert_identifiers_local import ConvertIdentifiersLocalAction
                
                async with self.async_metamapper_session() as session:
                    # Create the action instance
                    action = ConvertIdentifiersLocalAction(session)
                    
                    # Create minimal mock endpoints
                    from unittest.mock import MagicMock
                    from biomapper.db.models import Endpoint
                    
                    mock_endpoint = MagicMock(spec=Endpoint)
                    mock_endpoint.id = 1
                    mock_endpoint.name = "LEGACY_ENDPOINT"
                    
                    # Create action parameters
                    action_params = {
                        'endpoint_context': endpoint_context,
                        'output_ontology_type': output_ontology_type,
                        'input_ontology_type': input_ontology_type
                    }
                    
                    # Create context
                    context = {
                        "db_session": session,
                        "mapping_executor": self,
                        "legacy_mode": True
                    }
                    
                    # Try to execute the action
                    result = await action.execute(
                        current_identifiers=current_identifiers,
                        current_ontology_type=current_source_ontology_type,
                        action_params=action_params,
                        source_endpoint=mock_endpoint,
                        target_endpoint=mock_endpoint,
                        context=context
                    )
                    
                    # Convert result to legacy format
                    return {
                        "output_identifiers": result.get('output_identifiers', current_identifiers),
                        "output_ontology_type": result.get('output_ontology_type', output_ontology_type),
                        "status": "success",
                        "details": result.get('details', {})
                    }
                    
            except Exception as action_error:
                # If the StrategyAction fails (e.g., due to missing endpoint configurations),
                # fall back to a basic implementation that just changes the ontology type
                self.logger.warning(
                    f"StrategyAction failed in legacy mode, using basic fallback: {str(action_error)}"
                )
                
                # Basic fallback: just update the ontology type without actual conversion
                return {
                    "output_identifiers": current_identifiers,  # Keep same identifiers
                    "output_ontology_type": output_ontology_type,  # Update ontology type
                    "status": "success",
                    "details": {
                        "fallback_mode": True,
                        "conversion_type": "ontology_type_only",
                        "input_ontology_type": input_ontology_type,
                        "output_ontology_type": output_ontology_type,
                        "strategy_action_error": str(action_error)
                    }
                }
                
        except Exception as e:
            self.logger.error(f"Error in _handle_convert_identifiers_local: {str(e)}", exc_info=True)
            return {
                "output_identifiers": current_identifiers,
                "output_ontology_type": current_source_ontology_type,
                "status": "failed",
                "error": f"Action execution failed: {str(e)}",
                "details": {"exception_type": type(e).__name__}
            }
    
    async def _handle_execute_mapping_path(
        self,
        current_identifiers: List[str],
        action_parameters: Dict[str, Any],
        current_source_ontology_type: str,
        target_ontology_type: str,
        step_id: str,
        step_description: str,
        **kwargs
    ) -> Dict[str, Any]:
        """
        Legacy handler for EXECUTE_MAPPING_PATH action type.
        
        This method has been refactored to use the newer ExecuteMappingPathAction
        class while maintaining backward compatibility with the legacy execute_strategy
        method.
        
        Args:
            current_identifiers: List of identifiers to map
            action_parameters: Action configuration parameters
            current_source_ontology_type: Current ontology type of identifiers
            target_ontology_type: Target ontology type for the overall strategy
            step_id: Step identifier for logging
            step_description: Step description for logging
            **kwargs: Additional parameters from the legacy execution context
            
        Returns:
            Dict[str, Any]: Mapping results with mapped identifiers
        """
        try:
            # Extract parameters from action_parameters
            mapping_path_name = action_parameters.get('mapping_path_name')
            resource_name = action_parameters.get('resource_name')
            
            if not mapping_path_name and not resource_name:
                return {
                    "output_identifiers": current_identifiers,
                    "output_ontology_type": current_source_ontology_type,
                    "status": "failed",
                    "error": "Either mapping_path_name or resource_name is required in action_parameters",
                    "details": {"action_parameters": action_parameters}
                }
            
            self.logger.info(f"Legacy execute mapping path: {mapping_path_name or resource_name}")
            
            try:
                # Import the StrategyAction class
                from biomapper.core.strategy_actions.execute_mapping_path import ExecuteMappingPathAction
                
                async with self.async_metamapper_session() as session:
                    # Create the action instance
                    action = ExecuteMappingPathAction(session)
                    
                    # Create minimal mock endpoints
                    from unittest.mock import MagicMock
                    from biomapper.db.models import Endpoint
                    
                    mock_source_endpoint = MagicMock(spec=Endpoint)
                    mock_source_endpoint.id = 1
                    mock_source_endpoint.name = "LEGACY_SOURCE_ENDPOINT"
                    
                    mock_target_endpoint = MagicMock(spec=Endpoint)
                    mock_target_endpoint.id = 2
                    mock_target_endpoint.name = "LEGACY_TARGET_ENDPOINT"
                    
                    # Create context with legacy settings
                    context = {
                        "db_session": session,
                        "cache_settings": {
                            "use_cache": True,
                            "max_cache_age_days": None
                        },
                        "mapping_executor": self,
                        "batch_size": 250,
                        "min_confidence": 0.0,
                        "legacy_mode": True
                    }
                    
                    # Try to execute the action
                    result = await action.execute(
                        current_identifiers=current_identifiers,
                        current_ontology_type=current_source_ontology_type,
                        action_params=action_parameters,
                        source_endpoint=mock_source_endpoint,
                        target_endpoint=mock_target_endpoint,
                        context=context
                    )
                    
                    # Convert result to legacy format
                    return {
                        "output_identifiers": result.get('output_identifiers', current_identifiers),
                        "output_ontology_type": result.get('output_ontology_type', current_source_ontology_type),
                        "status": "success",
                        "details": result.get('details', {})
                    }
                    
            except Exception as action_error:
                # If the StrategyAction fails, provide a basic fallback
                self.logger.warning(
                    f"StrategyAction failed in legacy mode, using basic fallback: {str(action_error)}"
                )
                
                # Basic fallback: return identifiers unchanged
                return {
                    "output_identifiers": current_identifiers,
                    "output_ontology_type": current_source_ontology_type,
                    "status": "success",
                    "details": {
                        "fallback_mode": True,
                        "mapping_type": "no_change",
                        "mapping_path_name": mapping_path_name,
                        "resource_name": resource_name,
                        "strategy_action_error": str(action_error)
                    }
                }
                
        except Exception as e:
            self.logger.error(f"Error in _handle_execute_mapping_path: {str(e)}", exc_info=True)
            return {
                "output_identifiers": current_identifiers,
                "output_ontology_type": current_source_ontology_type,
                "status": "failed",
                "error": f"Action execution failed: {str(e)}",
                "details": {"exception_type": type(e).__name__}
            }
    
    async def _handle_filter_identifiers_by_target_presence(
        self,
        current_identifiers: List[str],
        action_parameters: Dict[str, Any],
        current_source_ontology_type: str,
        target_ontology_type: str,
        step_id: str,
        step_description: str,
        **kwargs
    ) -> Dict[str, Any]:
        """
        Legacy handler for FILTER_IDENTIFIERS_BY_TARGET_PRESENCE action type.
        
        This method has been refactored to use the newer FilterByTargetPresenceAction
        class while maintaining backward compatibility with the legacy execute_strategy
        method.
        
        Args:
            current_identifiers: List of identifiers to filter
            action_parameters: Action configuration parameters
            current_source_ontology_type: Current ontology type of identifiers
            target_ontology_type: Target ontology type for the overall strategy
            step_id: Step identifier for logging
            step_description: Step description for logging
            **kwargs: Additional parameters from the legacy execution context
            
        Returns:
            Dict[str, Any]: Filtered identifiers based on target presence
        """
        try:
            # Extract parameters from action_parameters
            endpoint_context = action_parameters.get('endpoint_context', 'TARGET')
            ontology_type_to_match = action_parameters.get('ontology_type_to_match', current_source_ontology_type)
            
            self.logger.info(f"Legacy filter by target presence: {ontology_type_to_match}")
            
            try:
                # Import the StrategyAction class
                from biomapper.core.strategy_actions.filter_by_target_presence import FilterByTargetPresenceAction
                
                async with self.async_metamapper_session() as session:
                    # Create the action instance
                    action = FilterByTargetPresenceAction(session)
                    
                    # Create minimal mock endpoints
                    from unittest.mock import MagicMock
                    from biomapper.db.models import Endpoint
                    
                    mock_source_endpoint = MagicMock(spec=Endpoint)
                    mock_source_endpoint.id = 1
                    mock_source_endpoint.name = "LEGACY_SOURCE_ENDPOINT"
                    
                    mock_target_endpoint = MagicMock(spec=Endpoint)
                    mock_target_endpoint.id = 2
                    mock_target_endpoint.name = "LEGACY_TARGET_ENDPOINT"
                    
                    # Create action parameters in the format expected by the action class
                    action_params = {
                        'endpoint_context': endpoint_context,
                        'ontology_type_to_match': ontology_type_to_match
                    }
                    action_params.update(action_parameters)  # Include any additional parameters
                    
                    # Create context
                    context = {
                        "db_session": session,
                        "mapping_executor": self,
                        "legacy_mode": True
                    }
                    
                    # Try to execute the action
                    result = await action.execute(
                        current_identifiers=current_identifiers,
                        current_ontology_type=current_source_ontology_type,
                        action_params=action_params,
                        source_endpoint=mock_source_endpoint,
                        target_endpoint=mock_target_endpoint,
                        context=context
                    )
                    
                    # Convert result to legacy format
                    return {
                        "output_identifiers": result.get('output_identifiers', current_identifiers),
                        "output_ontology_type": result.get('output_ontology_type', current_source_ontology_type),
                        "status": "success",
                        "details": result.get('details', {})
                    }
                    
            except Exception as action_error:
                # If the StrategyAction fails, provide a basic fallback
                self.logger.warning(
                    f"StrategyAction failed in legacy mode, using basic fallback: {str(action_error)}"
                )
                
                # Basic fallback: return all identifiers (no filtering)
                return {
                    "output_identifiers": current_identifiers,
                    "output_ontology_type": current_source_ontology_type,
                    "status": "success",
                    "details": {
                        "fallback_mode": True,
                        "filter_type": "no_filtering",
                        "endpoint_context": endpoint_context,
                        "ontology_type_to_match": ontology_type_to_match,
                        "strategy_action_error": str(action_error)
                    }
                }
                
        except Exception as e:
            self.logger.error(f"Error in _handle_filter_identifiers_by_target_presence: {str(e)}", exc_info=True)
            return {
                "output_identifiers": current_identifiers,
                "output_ontology_type": current_source_ontology_type,
                "status": "failed",
                "error": f"Action execution failed: {str(e)}",
                "details": {"exception_type": type(e).__name__}
            }

    
    # ============================================================================
    # UTILITY API METHODS - Refactored from scripts
    # ============================================================================
    
    
    async def get_ontology_column(self, endpoint_name: str, ontology_type: str) -> str:
        """
        Get the column name for a given ontology type from an endpoint's property configuration.
        
        This method delegates to the IdentifierLoader for backward compatibility.
        
        Args:
            endpoint_name: Name of the endpoint
            ontology_type: Ontology type to look up (e.g., 'UniProt', 'Gene')
            
        Returns:
            Column name for the ontology type
            
        Raises:
            ConfigurationError: If endpoint, property config, or extraction config not found
            DatabaseQueryError: If there's an error querying the database
        """
        return await self.identifier_loader.get_ontology_column(endpoint_name, ontology_type)
    
    async def load_endpoint_identifiers(
        self, 
        endpoint_name: str, 
        ontology_type: str,
        return_dataframe: bool = False
    ) -> Union[List[str], 'pd.DataFrame']:
        """
        Load identifiers from an endpoint using its configuration in metamapper.db.
        
        This method delegates to the IdentifierLoader to maintain separation of concerns.
        
        Args:
            endpoint_name: Name of the endpoint to load from
            ontology_type: Ontology type of the identifiers to load
            return_dataframe: If True, return the full dataframe instead of just identifiers
            
        Returns:
            List of unique identifiers (default) or full DataFrame if return_dataframe=True
            
        Raises:
            ConfigurationError: If endpoint not found or file path issues
            FileNotFoundError: If the data file doesn't exist
            KeyError: If the specified column doesn't exist in the data
            DatabaseQueryError: If there's an error querying the database
        """
        return await self.identifier_loader.load_endpoint_identifiers(
            endpoint_name=endpoint_name,
            ontology_type=ontology_type,
            return_dataframe=return_dataframe
        )
    
    async def get_strategy_info(self, strategy_name: str) -> Dict[str, Any]:
        """
        Get detailed information about a strategy including its steps and metadata.
        
        Args:
            strategy_name: Name of the strategy
            
        Returns:
            Dictionary containing strategy information including:
            - name: Strategy name
            - description: Strategy description
            - is_active: Whether the strategy is active
            - source_ontology_type: Default source ontology type
            - target_ontology_type: Default target ontology type
            - steps: List of step configurations
            
        Raises:
            StrategyNotFoundError: If strategy doesn't exist
            DatabaseQueryError: If there's an error querying the database
        """
        try:
            async with self.async_metamapper_session() as session:
                # Get strategy with its steps
                stmt = (
                    select(MappingStrategy)
                    .where(MappingStrategy.name == strategy_name)
                    .options(selectinload(MappingStrategy.steps))
                )
                result = await session.execute(stmt)
                strategy = result.scalar_one_or_none()
                
                if not strategy:
                    raise StrategyNotFoundError(f"Strategy '{strategy_name}' not found")
                
                # Build strategy info
                strategy_info = {
                    "name": strategy.name,
                    "description": strategy.description,
                    "is_active": strategy.is_active,
                    "source_ontology_type": strategy.default_source_ontology_type,
                    "target_ontology_type": strategy.default_target_ontology_type,
                    "version": strategy.version,
                    "steps": []
                }
                
                # Add step information
                for step in sorted(strategy.steps, key=lambda s: s.step_order):
                    step_info = {
                        "step_id": step.step_id,
                        "step_order": step.step_order,
                        "action_type": step.action_type,
                        "description": step.description,
                        "parameters": json.loads(step.parameters) if step.parameters else {}
                    }
                    strategy_info["steps"].append(step_info)
                
                return strategy_info
                
        except StrategyNotFoundError:
            raise
        except Exception as e:
            self.logger.error(f"Error getting strategy info for {strategy_name}: {e}")
            raise DatabaseQueryError(f"Failed to get strategy info: {e}")
    
    async def validate_strategy_prerequisites(
        self, 
        strategy_name: str, 
        source_endpoint: str, 
        target_endpoint: str
    ) -> Dict[str, Any]:
        """
        Validate that all prerequisites are met for executing a strategy.
        
        This method performs pre-flight checks to ensure:
        - Strategy exists and is active
        - Source and target endpoints exist
        - Required ontology types are configured
        - Data files are accessible
        
        Args:
            strategy_name: Name of the strategy to validate
            source_endpoint: Name of the source endpoint
            target_endpoint: Name of the target endpoint
            
        Returns:
            Dictionary with validation results:
            - valid: Boolean indicating if all checks passed
            - errors: List of error messages if any
            - warnings: List of warning messages if any
            - strategy_info: Basic strategy information
            
        Raises:
            DatabaseQueryError: If there's an error querying the database
        """
        errors = []
        warnings = []
        strategy_info = None
        
        try:
            # Check strategy exists and get info
            # NOTE: Strategy validation removed as get_strategy was refactored to ConfigLoader
            # which handles YAML-based strategies instead of database strategies
            strategy_info = {
                "name": strategy_name,
                "source_ontology": "UNKNOWN",  # Would be loaded from YAML
                "target_ontology": "UNKNOWN"   # Would be loaded from YAML
            }
            
            # Check endpoints exist
            async with self.async_metamapper_session() as session:
                # Check source endpoint
                source = await self._get_endpoint_by_name(session, source_endpoint)
                if not source:
                    errors.append(f"Source endpoint '{source_endpoint}' not found")
                else:
                    # Check if source file exists (for file-based endpoints)
                    if source.type in ['file_csv', 'file_tsv']:
                        conn_details = json.loads(source.connection_details)
                        file_path = conn_details.get('file_path', '')
                        file_path = resolve_placeholders(file_path, {})
                        if not os.path.exists(file_path):
                            errors.append(f"Source data file not found: {file_path}")
                
                # Check target endpoint
                target = await self._get_endpoint_by_name(session, target_endpoint)
                if not target:
                    errors.append(f"Target endpoint '{target_endpoint}' not found")
                else:
                    # Check if target file exists (for file-based endpoints)
                    if target.type in ['file_csv', 'file_tsv']:
                        conn_details = json.loads(target.connection_details)
                        file_path = conn_details.get('file_path', '')
                        file_path = resolve_placeholders(file_path, {})
                        if not os.path.exists(file_path):
                            errors.append(f"Target data file not found: {file_path}")
                
                # Check ontology configurations if we have strategy info
                if strategy_info and source:
                    try:
                        await self.get_ontology_column(source_endpoint, 
                                                     strategy_info['source_ontology'])
                    except ConfigurationError as e:
                        errors.append(f"Source ontology configuration error: {e}")
                
                if strategy_info and target:
                    # Note: Target might use different ontology types, so we check if any exist
                    stmt = select(EndpointPropertyConfig).where(
                        EndpointPropertyConfig.endpoint_id == target.id
                    )
                    result = await session.execute(stmt)
                    configs = result.scalars().all()
                    if not configs:
                        warnings.append("No property configurations found for target endpoint")
            
            return {
                "valid": len(errors) == 0,
                "errors": errors,
                "warnings": warnings,
                "strategy_info": strategy_info
            }
            
        except Exception as e:
            self.logger.error(f"Error validating strategy prerequisites: {e}")
            raise DatabaseQueryError(f"Failed to validate prerequisites: {e}")
    
    async def execute_strategy_with_comprehensive_results(
        self,
        strategy_name: str,
        source_endpoint: str,
        target_endpoint: str,
        input_identifiers: List[str],
        use_cache: bool = True,
        progress_callback: Optional[callable] = None,
        **kwargs
    ) -> Dict[str, Any]:
        """
        Execute a strategy with enhanced result processing and comprehensive output.
        
        This is a high-level convenience method that wraps execute_yaml_strategy
        with additional result processing and formatting.
        
        Args:
            strategy_name: Name of the strategy to execute
            source_endpoint: Name of the source endpoint
            target_endpoint: Name of the target endpoint
            input_identifiers: List of input identifiers to map
            use_cache: Whether to use cached mappings (default: True)
            progress_callback: Optional callback for progress updates
            **kwargs: Additional keyword arguments passed to execute_yaml_strategy
            
        Returns:
            Dictionary with comprehensive results including:
            - results: Mapping results by identifier
            - final_identifiers: List of successfully mapped identifiers
            - summary: Execution summary with statistics
            - context: Any context data from bidirectional strategies
            - metrics: Performance metrics
            - provenance: Detailed provenance information
            
        Raises:
            Various exceptions from execute_yaml_strategy
        """
        start_time = time.time()
        
        # Execute the strategy
        result = await self.execute_yaml_strategy(
            strategy_name=strategy_name,
            source_endpoint_name=source_endpoint,
            target_endpoint_name=target_endpoint,
            input_identifiers=input_identifiers,
            use_cache=use_cache,
            progress_callback=progress_callback,
            **kwargs
        )
        
        # Add execution time to metrics
        execution_time = time.time() - start_time
        if 'metrics' not in result:
            result['metrics'] = {}
        result['metrics']['total_execution_time'] = execution_time
        
        # Enhance summary with additional statistics
        if 'summary' in result:
            summary = result['summary']
            
            # Calculate success rate
            total_input = summary.get('total_input', 0)
            successful = summary.get('successful_mappings', 0)
            if total_input > 0:
                summary['success_rate'] = (successful / total_input) * 100
            else:
                summary['success_rate'] = 0
            
            # Add timing information
            summary['execution_time_seconds'] = execution_time
            
            # Categorize results by mapping status
            if 'results' in result:
                status_counts = {}
                for identifier, mapping in result['results'].items():
                    status = mapping.get('status', 'unknown')
                    status_counts[status] = status_counts.get(status, 0) + 1
                summary['status_breakdown'] = status_counts
        
        # Log comprehensive summary
        self.logger.info(f"Strategy execution completed in {execution_time:.2f} seconds")
        if 'summary' in result:
            self.logger.info(f"Success rate: {result['summary']['success_rate']:.1f}%")
            self.logger.info(f"Status breakdown: {result['summary'].get('status_breakdown', {})}")
        
        return result

    # Robust execution methods (integrated from RobustExecutionMixin)
    
    def add_progress_callback(self, callback: Callable[[Dict[str, Any]], None]):
        """
        Add a callback function to be called on progress updates.
        
        Args:
            callback: Function that takes a progress dict as argument
        """
        self.progress_reporter.add_callback(callback)
        self.checkpoint_manager.add_progress_callback(callback)
    
    
    async def execute_with_retry(
        self,
        operation: Callable,
        operation_args: Dict[str, Any],
        operation_name: str,
        retry_exceptions: Tuple[type, ...] = (Exception,)
    ) -> Any:
        """
        Execute an operation with retry logic.
        
        Args:
            operation: Async callable to execute
            operation_args: Arguments to pass to the operation
            operation_name: Name for logging purposes
            retry_exceptions: Tuple of exception types to retry on
            
        Returns:
            Result of the operation
        """
        last_error = None
        
        for attempt in range(self.max_retries):
            try:
                # Report attempt
                self.progress_reporter.report({
                    'type': 'retry_attempt',
                    'operation': operation_name,
                    'attempt': attempt + 1,
                    'max_attempts': self.max_retries
                })
                
                # Execute operation
                result = await operation(**operation_args)
                
                # Success - report and return
                if attempt > 0:
                    self.logger.info(f"{operation_name} succeeded on attempt {attempt + 1}")
                    
                return result
                
            except retry_exceptions as e:
                last_error = e
                self.logger.warning(
                    f"{operation_name} failed on attempt {attempt + 1}/{self.max_retries}: {e}"
                )
                
                if attempt < self.max_retries - 1:
                    # Wait before retry
                    await asyncio.sleep(self.retry_delay)
                    
        # All retries exhausted
        error_msg = f"{operation_name} failed after {self.max_retries} attempts"
        self.logger.error(f"{error_msg}: {last_error}")
        
        # Report failure
        self.progress_reporter.report({
            'type': 'retry_exhausted',
            'operation': operation_name,
            'attempts': self.max_retries,
            'last_error': str(last_error)
        })
        
        raise MappingExecutionError(
            error_msg,
            details={
                'operation': operation_name,
                'attempts': self.max_retries,
                'last_error': str(last_error)
            }
        )
    
    async def process_in_batches(
        self,
        items: List[Any],
        processor: Callable,
        processor_name: str,
        checkpoint_key: str,
        execution_id: str,
        checkpoint_state: Optional[Dict[str, Any]] = None
    ) -> List[Any]:
        """
        Process items in batches with checkpointing.
        
        Args:
            items: List of items to process
            processor: Async callable that processes a batch
            processor_name: Name for logging purposes
            checkpoint_key: Key to store results in checkpoint
            execution_id: Unique identifier for checkpointing
            checkpoint_state: Existing checkpoint state to resume from
            
        Returns:
            List of all results
        """
        # Initialize or restore state
        if checkpoint_state and checkpoint_key in checkpoint_state:
            results = checkpoint_state[checkpoint_key]
            processed_count = checkpoint_state.get('processed_count', 0)
            remaining_items = items[processed_count:]
            self.logger.info(
                f"Resuming {processor_name} from checkpoint: "
                f"{processed_count}/{len(items)} already processed"
            )
        else:
            results = []
            processed_count = 0
            remaining_items = items
            
        total_count = len(items)
        
        # Process in batches
        for i in range(0, len(remaining_items), self.batch_size):
            batch = remaining_items[i:i + self.batch_size]
            batch_num = (processed_count + i) // self.batch_size + 1
            total_batches = (total_count + self.batch_size - 1) // self.batch_size
            
            self.logger.info(
                f"Processing batch {batch_num}/{total_batches} "
                f"({len(batch)} items) for {processor_name}"
            )
            
            # Report batch start
            self.progress_reporter.report({
                'type': 'batch_start',
                'processor': processor_name,
                'batch_num': batch_num,
                'total_batches': total_batches,
                'batch_size': len(batch),
                'total_processed': processed_count + i,
                'total_count': total_count
            })
            
            try:
                # Process batch with retry
                batch_results = await self.execute_with_retry(
                    operation=processor,
                    operation_args={'batch': batch},
                    operation_name=f"{processor_name}_batch_{batch_num}",
                    retry_exceptions=(asyncio.TimeoutError, Exception)
                )
                
                # Append results
                results.extend(batch_results)
                
                # Update processed count
                current_processed = processed_count + i + len(batch)
                
                # Save checkpoint
                if self.checkpoint_enabled:
                    checkpoint_data = {
                        checkpoint_key: results,
                        'processed_count': current_processed,
                        'total_count': total_count,
                        'processor': processor_name
                    }
                    
                    # Preserve other checkpoint data
                    if checkpoint_state:
                        for key, value in checkpoint_state.items():
                            if key not in checkpoint_data:
                                checkpoint_data[key] = value
                                
                    await self.checkpoint_manager.save_checkpoint(execution_id, checkpoint_data)
                
                # Report batch completion
                self.progress_reporter.report({
                    'type': 'batch_complete',
                    'processor': processor_name,
                    'batch_num': batch_num,
                    'total_batches': total_batches,
                    'batch_results': len(batch_results),
                    'total_processed': current_processed,
                    'total_count': total_count,
                    'progress_percent': (current_processed / total_count * 100)
                })
                
            except Exception as e:
                self.logger.error(
                    f"Batch {batch_num} failed for {processor_name}: {e}"
                )
                
                # Report batch failure
                self.progress_reporter.report({
                    'type': 'batch_failed',
                    'processor': processor_name,
                    'batch_num': batch_num,
                    'total_batches': total_batches,
                    'error': str(e)
                })
                
                # Re-raise to trigger retry or abort
                raise
                
        return results
    
    async def execute_yaml_strategy_robust(
        self,
        strategy_name: str,
        input_identifiers: List[str],
        source_endpoint_name: Optional[str] = None,
        target_endpoint_name: Optional[str] = None,
        execution_id: Optional[str] = None,
        resume_from_checkpoint: bool = True,
        **kwargs
    ) -> Dict[str, Any]:
        """
        Execute a YAML strategy with robust error handling and checkpointing.
        
        This wraps the standard execute_yaml_strategy method with additional
        robustness features via the RobustExecutionCoordinator.
        
        Args:
            strategy_name: Name of the strategy to execute
            input_identifiers: List of input identifiers
            source_endpoint_name: Source endpoint name (optional, can be auto-detected)
            target_endpoint_name: Target endpoint name (optional, can be auto-detected)
            execution_id: Unique ID for this execution (for checkpointing)
            resume_from_checkpoint: Whether to resume from checkpoint if available
            **kwargs: Additional arguments to pass to execute_yaml_strategy
            
        Returns:
            Strategy execution results with additional robustness metadata
        """
        # Delegate to the RobustExecutionCoordinator
        return await self.robust_execution_coordinator.execute_strategy_robustly(
            strategy_name=strategy_name,
            input_identifiers=input_identifiers,
            source_endpoint_name=source_endpoint_name,
            target_endpoint_name=target_endpoint_name,
            execution_id=execution_id,
            resume_from_checkpoint=resume_from_checkpoint,
            **kwargs
        )
<<<<<<< HEAD
    
    # Checkpoint-related delegate methods for backward compatibility
    
    async def save_checkpoint(self, execution_id: str, checkpoint_data: Dict[str, Any]):
        """
        Save checkpoint data for the given execution ID.
=======

    async def get_strategy(self, strategy_name: str) -> Optional[MappingStrategy]:
        """
        Get a strategy by name from the database.
        
        Args:
            strategy_name: Name of the strategy to retrieve
            
        Returns:
            MappingStrategy object if found, None otherwise
        """
        try:
            async with self.async_metamapper_session() as session:
                query = select(MappingStrategy).where(MappingStrategy.name == strategy_name)
                result = await session.execute(query)
                return result.scalar_one_or_none()
        except SQLAlchemyError as e:
            self.logger.error(f"Database error getting strategy {strategy_name}: {e}")
            return None

    def save_checkpoint(self, execution_id: str, checkpoint_data: Dict[str, Any]):
        """
        Save checkpoint data for an execution.
>>>>>>> 70513f41
        
        Args:
            execution_id: Unique identifier for the execution
            checkpoint_data: Data to save in the checkpoint
        """
<<<<<<< HEAD
        await self.checkpoint_manager.save_checkpoint(execution_id, checkpoint_data)
    
    async def load_checkpoint(self, execution_id: str) -> Optional[Dict[str, Any]]:
        """
        Load checkpoint data for the given execution ID.
=======
        return self.checkpoint_manager.save_checkpoint(execution_id, checkpoint_data)

    def load_checkpoint(self, execution_id: str) -> Optional[Dict[str, Any]]:
        """
        Load checkpoint data for an execution.
>>>>>>> 70513f41
        
        Args:
            execution_id: Unique identifier for the execution
            
        Returns:
            Checkpoint data if found, None otherwise
        """
<<<<<<< HEAD
        return await self.checkpoint_manager.load_checkpoint(execution_id)
    
=======
        return self.checkpoint_manager.load_checkpoint(execution_id)

>>>>>>> 70513f41
    def _report_progress(self, progress_data: Dict[str, Any]):
        """
        Report progress to registered callbacks.
        
        Args:
            progress_data: Progress information to report
        """
<<<<<<< HEAD
        self.progress_reporter.report(progress_data)
    
    # Client delegate methods
    
    def _load_client(self, client_path: str, **kwargs):
        """Load a client instance (delegates to client manager)."""
        return self.client_manager.get_client_instance(client_path, **kwargs)
    
    @property
    def checkpoint_dir(self):
        """Get the checkpoint directory path."""
        return self.checkpoint_manager.checkpoint_dir
    
    @checkpoint_dir.setter
    def checkpoint_dir(self, value):
        """Set the checkpoint directory path."""
        if hasattr(self.checkpoint_manager, 'checkpoint_dir'):
            from pathlib import Path
            if value is not None:
                self.checkpoint_manager.checkpoint_dir = Path(value)
                self.checkpoint_manager.checkpoint_dir.mkdir(parents=True, exist_ok=True)
                self.checkpoint_manager.checkpoint_enabled = True
            else:
                self.checkpoint_manager.checkpoint_dir = None
                self.checkpoint_manager.checkpoint_enabled = False
=======
        return self.progress_reporter.report(progress_data)
>>>>>>> 70513f41
<|MERGE_RESOLUTION|>--- conflicted
+++ resolved
@@ -221,22 +221,6 @@
         # Initialize MappingPathExecutionService with all required arguments
         self.path_execution_service = MappingPathExecutionService(
             session_manager=self.session_manager,
-            client_manager=self.client_manager,
-            cache_manager=self.cache_manager,
-            path_finder=self.path_finder,
-            path_execution_manager=self.path_execution_manager,
-<<<<<<< HEAD
-            composite_handler=self,  # Pass self as composite handler
-            logger=self.logger
-            cache_manager=self.cache_manager
-=======
-            composite_handler=self,  # MappingExecutor implements composite handling
-            logger=self.logger
-        )
->>>>>>> 70513f41
-        
-        # Initialize MappingPathExecutionService
-        self.path_execution_service = MappingPathExecutionService(
             session_manager=self.session_manager,
             client_manager=self.client_manager,
             cache_manager=self.cache_manager,
@@ -245,12 +229,33 @@
             composite_handler=self,  # MappingExecutor implements composite handling
             logger=self.logger
         )
-<<<<<<< HEAD
+            cache_manager=self.cache_manager,
+            path_finder=self.path_finder,
+            path_execution_manager=self.path_execution_manager,
+            composite_handler=self,  # Pass self as composite handler
+            logger=self.logger
+            cache_manager=self.cache_manager
+        
+        # Initialize MappingPathExecutionService
+        self.path_execution_service = MappingPathExecutionService(
+            session_manager=self.session_manager,
+            session_manager=self.session_manager,
+            client_manager=self.client_manager,
+            cache_manager=self.cache_manager,
+            path_finder=self.path_finder,
+            path_execution_manager=self.path_execution_manager,
+            composite_handler=self,  # MappingExecutor implements composite handling
+            logger=self.logger
+        )
+            cache_manager=self.cache_manager,
+            path_finder=self.path_finder,
+            path_execution_manager=self.path_execution_manager,
+            composite_handler=self,  # MappingExecutor implements composite handling
+            logger=self.logger
+        )
         
         # Set executor reference for delegation
         self.path_execution_service.set_executor(self)
-=======
->>>>>>> 70513f41
         
         # Initialize RobustExecutionCoordinator
         self.robust_execution_coordinator = RobustExecutionCoordinator(
@@ -284,17 +289,14 @@
         # Initialize StrategyExecutionService
         self.strategy_execution_service = StrategyExecutionService(
             strategy_orchestrator=self.strategy_orchestrator,
-<<<<<<< HEAD
+            strategy_orchestrator=self.strategy_orchestrator,
             strategy_orchestrator=self.strategy_orchestrator,
             strategy_orchestrator=self.strategy_orchestrator,
             robust_execution_coordinator=self.robust_execution_coordinator,
             logger=self.logger
             logger=self.logger
             logger=self.logger
-=======
-            robust_execution_coordinator=self.robust_execution_coordinator,
             logger=self.logger
->>>>>>> 70513f41
         )
         
         self.logger.info("MappingExecutor initialization complete")
@@ -2719,14 +2721,6 @@
             resume_from_checkpoint=resume_from_checkpoint,
             **kwargs
         )
-<<<<<<< HEAD
-    
-    # Checkpoint-related delegate methods for backward compatibility
-    
-    async def save_checkpoint(self, execution_id: str, checkpoint_data: Dict[str, Any]):
-        """
-        Save checkpoint data for the given execution ID.
-=======
 
     async def get_strategy(self, strategy_name: str) -> Optional[MappingStrategy]:
         """
@@ -2750,25 +2744,16 @@
     def save_checkpoint(self, execution_id: str, checkpoint_data: Dict[str, Any]):
         """
         Save checkpoint data for an execution.
->>>>>>> 70513f41
         
         Args:
             execution_id: Unique identifier for the execution
             checkpoint_data: Data to save in the checkpoint
         """
-<<<<<<< HEAD
-        await self.checkpoint_manager.save_checkpoint(execution_id, checkpoint_data)
-    
-    async def load_checkpoint(self, execution_id: str) -> Optional[Dict[str, Any]]:
-        """
-        Load checkpoint data for the given execution ID.
-=======
         return self.checkpoint_manager.save_checkpoint(execution_id, checkpoint_data)
 
     def load_checkpoint(self, execution_id: str) -> Optional[Dict[str, Any]]:
         """
         Load checkpoint data for an execution.
->>>>>>> 70513f41
         
         Args:
             execution_id: Unique identifier for the execution
@@ -2776,13 +2761,41 @@
         Returns:
             Checkpoint data if found, None otherwise
         """
-<<<<<<< HEAD
+        return self.checkpoint_manager.load_checkpoint(execution_id)
+
+    def _report_progress(self, progress_data: Dict[str, Any]):
+        """
+        Report progress to registered callbacks.
+        
+        Args:
+            progress_data: Progress information to report
+        """
+        return self.progress_reporter.report(progress_data)
+    
+    # Checkpoint-related delegate methods for backward compatibility
+    
+    async def save_checkpoint(self, execution_id: str, checkpoint_data: Dict[str, Any]):
+        """
+        Save checkpoint data for the given execution ID.
+        
+        Args:
+            execution_id: Unique identifier for the execution
+            checkpoint_data: Data to save in the checkpoint
+        """
+        await self.checkpoint_manager.save_checkpoint(execution_id, checkpoint_data)
+    
+    async def load_checkpoint(self, execution_id: str) -> Optional[Dict[str, Any]]:
+        """
+        Load checkpoint data for the given execution ID.
+        
+        Args:
+            execution_id: Unique identifier for the execution
+            
+        Returns:
+            Checkpoint data if found, None otherwise
+        """
         return await self.checkpoint_manager.load_checkpoint(execution_id)
     
-=======
-        return self.checkpoint_manager.load_checkpoint(execution_id)
-
->>>>>>> 70513f41
     def _report_progress(self, progress_data: Dict[str, Any]):
         """
         Report progress to registered callbacks.
@@ -2790,7 +2803,6 @@
         Args:
             progress_data: Progress information to report
         """
-<<<<<<< HEAD
         self.progress_reporter.report(progress_data)
     
     # Client delegate methods
@@ -2815,7 +2827,4 @@
                 self.checkpoint_manager.checkpoint_enabled = True
             else:
                 self.checkpoint_manager.checkpoint_dir = None
-                self.checkpoint_manager.checkpoint_enabled = False
-=======
-        return self.progress_reporter.report(progress_data)
->>>>>>> 70513f41
+                self.checkpoint_manager.checkpoint_enabled = False