--- conflicted
+++ resolved
@@ -48,11 +48,8 @@
 from biomapper.core.engine_components.progress_reporter import ProgressReporter
 from biomapper.core.engine_components.identifier_loader import IdentifierLoader
 from biomapper.core.engine_components.config_loader import ConfigLoader
-<<<<<<< HEAD
+from biomapper.core.engine_components.mapping_executor_initializer import MappingExecutorInitializer
 from biomapper.core.engine_components.robust_execution_coordinator import RobustExecutionCoordinator
-=======
-from biomapper.core.engine_components.mapping_executor_initializer import MappingExecutorInitializer
->>>>>>> 8703ec62
 
 # Import utilities
 from biomapper.core.utils.placeholder_resolver import resolve_placeholders
@@ -177,7 +174,6 @@
         self.batch_size = batch_size
         self.max_retries = max_retries
         self.retry_delay = retry_delay
-<<<<<<< HEAD
         self.checkpoint_enabled = checkpoint_enabled
         
         # Initialize checkpoint manager
@@ -190,12 +186,12 @@
         self.progress_reporter = ProgressReporter()
         
         # Concurrency settings
-=======
->>>>>>> 8703ec62
         self.max_concurrent_batches = max_concurrent_batches
         self.enable_metrics = enable_metrics
         self._metrics_tracker = None
-<<<<<<< HEAD
+        
+        # Initialize all components using the MappingExecutorInitializer
+        self._initializer = MappingExecutorInitializer(
         self._langfuse_tracker = None
         
         # Initialize metrics tracking if enabled and langfuse is available
@@ -354,11 +350,29 @@
         retry_delay: int = 5,
     ):
         """Asynchronously create and initialize a MappingExecutor instance.
-=======
->>>>>>> 8703ec62
-        
-        # Initialize all components using the MappingExecutorInitializer
-        self._initializer = MappingExecutorInitializer(
+        
+        This factory method creates a MappingExecutor instance and initializes
+        the database tables for both metamapper and cache databases.
+        
+        Args:
+            metamapper_db_url: URL for the metamapper database. If None, uses settings.metamapper_db_url.
+            mapping_cache_db_url: URL for the mapping cache database. If None, uses settings.cache_db_url.
+            echo_sql: Boolean flag to enable SQL echoing for debugging purposes.
+            path_cache_size: Maximum number of paths to cache in memory
+            path_cache_expiry_seconds: Cache expiry time in seconds
+            max_concurrent_batches: Maximum number of batches to process concurrently
+            enable_metrics: Whether to enable metrics tracking
+            checkpoint_enabled: Enable checkpointing for resumable execution
+            checkpoint_dir: Directory for checkpoint files
+            batch_size: Number of items to process per batch
+            max_retries: Maximum retry attempts for failed operations
+            retry_delay: Delay in seconds between retry attempts
+            
+        Returns:
+            An initialized MappingExecutor instance with database tables created
+        """
+        # Create instance with standard constructor
+        executor = cls(
             metamapper_db_url=metamapper_db_url,
             mapping_cache_db_url=mapping_cache_db_url,
             echo_sql=echo_sql,
