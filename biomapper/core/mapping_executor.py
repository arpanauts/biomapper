--- conflicted
+++ resolved
@@ -266,12 +266,9 @@
             try:
                 from biomapper.monitoring.metrics import MetricsTracker
                 self._metrics_tracker = MetricsTracker(
-<<<<<<< HEAD
+                    langfuse=self._langfuse_tracker
                     langfuse_tracker=self._langfuse_tracker,
                     logger=self.logger
-=======
-                    langfuse=self._langfuse_tracker
->>>>>>> 1a8998b0
                 )
             except ImportError:
                 self.logger.warning("MetricsTracker not available - langfuse module not installed")
