import asyncio
import enum
import importlib
import json
import os
import pickle
import time # Add import time
from typing import List, Dict, Any, Optional, Tuple, Set, Union, Type, Callable
from datetime import datetime, timezone, timedelta
from sqlalchemy.ext.asyncio import create_async_engine, AsyncSession
from sqlalchemy.orm import sessionmaker, selectinload, joinedload
from sqlalchemy.future import select
from sqlalchemy import func, update
from sqlalchemy import select
from sqlalchemy.exc import SQLAlchemyError, IntegrityError, DBAPIError

# Import composite identifier handling
from biomapper.core.composite_handler import CompositeIdentifierHandler, CompositeMiddleware
from biomapper.core.mapping_executor_composite import CompositeIdentifierMixin
from biomapper.core.exceptions import (
    BiomapperError,
    NoPathFoundError,
    ClientError,
    ConfigurationError, # Import ConfigurationError
    CacheError,
    MappingExecutionError,
    ClientExecutionError,
    ClientInitializationError,
    CacheTransactionError,
    CacheRetrievalError,
    CacheStorageError,
    ErrorCode, # Import ErrorCode
    DatabaseQueryError, # Import DatabaseQueryError
    StrategyNotFoundError,
    InactiveStrategyError,
)

# Import new strategy handling modules
from biomapper.core.engine_components.strategy_handler import StrategyHandler
from biomapper.core.engine_components.path_finder import PathFinder
from biomapper.core.engine_components.reversible_path import ReversiblePath
<<<<<<< HEAD
from biomapper.core.engine_components.cache_manager import CacheManager
from biomapper.core.engine_components.strategy_orchestrator import StrategyOrchestrator
=======
from biomapper.core.engine_components.path_execution_manager import PathExecutionManager
>>>>>>> a952c128

# Import models for metamapper DB
from ..db.models import (
    Endpoint,
    EndpointPropertyConfig,
    PropertyExtractionConfig,
    MappingPath,
    MappingPathStep,
    MappingResource,
    OntologyPreference,
    EndpointRelationship,
    RelationshipMappingPath,
    MappingStrategy,
    MappingStrategyStep,
)

# Import models for cache DB
from ..db.cache_models import (
    Base as CacheBase,  # Import the Base for cache tables
    EntityMapping,
    EntityMappingProvenance,
    PathExecutionLog as MappingPathExecutionLog,
    PathExecutionStatus,
    PathLogMappingAssociation,
    MappingSession,  # Add this for session logging
    ExecutionMetric # Added ExecutionMetric
)

# Import our centralized configuration settings
from biomapper.config import settings

from pathlib import Path # Added import

import logging # Re-added import
import os # Add import os

from biomapper.utils.formatters import PydanticEncoder

# Added get_current_utc_time definition
def get_current_utc_time() -> datetime:
    """Return the current time in UTC timezone."""
    return datetime.now(timezone.utc)


class MappingResultBundle:
    """Comprehensive result object for strategy execution tracking."""
    
    def __init__(self, strategy_name: str, initial_identifiers: List[str], source_ontology_type: Optional[str] = None, target_ontology_type: Optional[str] = None):
        """Initialize the result bundle for a strategy execution.
        
        Args:
            strategy_name: Name of the strategy being executed
            initial_identifiers: List of starting identifiers
            source_ontology_type: Source ontology type
            target_ontology_type: Target ontology type
        """
        self.strategy_name = strategy_name
        self.initial_identifiers = initial_identifiers.copy()
        self.source_ontology_type = source_ontology_type
        self.target_ontology_type = target_ontology_type
        
        # Current state
        self.current_identifiers = initial_identifiers.copy()
        self.current_ontology_type = source_ontology_type
        
        # Execution tracking
        self.start_time = get_current_utc_time()
        self.end_time: Optional[datetime] = None
        self.execution_status = "in_progress"  # in_progress, completed, failed
        self.error: Optional[str] = None
        
        # Step-by-step tracking
        self.step_results: List[Dict[str, Any]] = []
        self.provenance: List[Dict[str, Any]] = []
        
        # Summary statistics
        self.total_steps = 0
        self.completed_steps = 0
        self.failed_steps = 0
        
    def add_step_result(self, step_id: str, step_description: str, action_type: str, 
                        input_identifiers: List[str], output_identifiers: List[str],
                        status: str, details: Dict[str, Any], error: Optional[str] = None,
                        output_ontology_type: Optional[str] = None):
        """Add the result of a step execution.
        
        Args:
            step_id: Unique identifier for the step
            step_description: Human-readable description
            action_type: Type of action performed
            input_identifiers: Identifiers before step
            output_identifiers: Identifiers after step
            status: Status of step execution (success, failed, not_implemented)
            details: Additional details about the step execution
            error: Error message if step failed
            output_ontology_type: Updated ontology type after step
        """
        step_result = {
            "step_id": step_id,
            "description": step_description,
            "action_type": action_type,
            "input_count": len(input_identifiers),
            "output_count": len(output_identifiers),
            "status": status,
            "details": details,
            "timestamp": get_current_utc_time(),
            "error": error
        }
        
        # Add provenance information
        provenance_entry = {
            "step_id": step_id,
            "action_type": action_type,
            "input_identifiers": input_identifiers[:10],  # Sample for provenance
            "output_identifiers": output_identifiers[:10],  # Sample for provenance
            "input_ontology_type": self.current_ontology_type,
            "output_ontology_type": output_ontology_type or self.current_ontology_type,
            "resources_used": details.get("resources_used", []),
            "timestamp": get_current_utc_time()
        }
        
        self.step_results.append(step_result)
        self.provenance.append(provenance_entry)
        
        # Update current state
        self.current_identifiers = output_identifiers
        if output_ontology_type:
            self.current_ontology_type = output_ontology_type
            
        # Update statistics
        if status == "success":
            self.completed_steps += 1
        elif status in ["failed", "error"]:
            self.failed_steps += 1
            
    def finalize(self, status: str = "completed", error: Optional[str] = None):
        """Finalize the result bundle.
        
        Args:
            status: Final execution status
            error: Error message if execution failed
        """
        self.end_time = get_current_utc_time()
        self.execution_status = status
        self.error = error
        
    def to_dict(self) -> Dict[str, Any]:
        """Convert the result bundle to a dictionary.
        
        Returns:
            Dictionary representation of the result bundle
        """
        return {
            "strategy_name": self.strategy_name,
            "execution_status": self.execution_status,
            "error": self.error,
            "initial_identifiers_count": len(self.initial_identifiers),
            "final_identifiers_count": len(self.current_identifiers),
            "source_ontology_type": self.source_ontology_type,
            "target_ontology_type": self.target_ontology_type,
            "current_ontology_type": self.current_ontology_type,
            "start_time": self.start_time.isoformat() if self.start_time else None,
            "end_time": self.end_time.isoformat() if self.end_time else None,
            "duration_seconds": (self.end_time - self.start_time).total_seconds() if self.end_time else None,
            "total_steps": self.total_steps,
            "completed_steps": self.completed_steps,
            "failed_steps": self.failed_steps,
            "step_results": self.step_results,
            "provenance": self.provenance,
            "final_identifiers": self.current_identifiers[:100]  # Sample of final identifiers
        }


class MappingExecutor(CompositeIdentifierMixin):
    """
    Main execution engine for biomapper mapping operations.
    
    The MappingExecutor handles the execution of mapping strategies and individual mapping
    paths based on configurations stored in the metamapper database. It supports both
    YAML-defined multi-step mapping strategies and direct path-based mappings.
    
    Key capabilities:
    - Execute YAML-defined mapping strategies with multiple sequential steps
    - Execute individual mapping paths between endpoints  
    - Manage caching of mapping results and path configurations
    - Handle bidirectional mapping validation
    - Support composite identifier processing
    - Track mapping metrics and performance
    
    The executor integrates with dedicated strategy action classes for specific operations
    and provides comprehensive result tracking with provenance information.
    """

    def __init__(
        self,
        metamapper_db_url: Optional[str] = None,
        mapping_cache_db_url: Optional[str] = None,
        echo_sql: bool = False, # Added parameter to control SQL echoing
        path_cache_size: int = 100, # Maximum number of paths to cache
        path_cache_expiry_seconds: int = 300, # Cache expiry time in seconds (5 minutes)
        max_concurrent_batches: int = 5, # Maximum number of batches to process concurrently
        enable_metrics: bool = True, # Whether to enable metrics tracking
        # Robust execution parameters with backward-compatible defaults
        checkpoint_enabled: bool = False,
        checkpoint_dir: Optional[str] = None,
        batch_size: int = 100,
        max_retries: int = 3,
        retry_delay: int = 5,
    ):
        """
        Initializes the MappingExecutor.

        Args:
            metamapper_db_url: URL for the metamapper database. If None, uses settings.metamapper_db_url.
            mapping_cache_db_url: URL for the mapping cache database. If None, uses settings.cache_db_url.
            echo_sql: Boolean flag to enable SQL echoing for debugging purposes.
            path_cache_size: Maximum number of paths to cache in memory
            path_cache_expiry_seconds: Cache expiry time in seconds
            max_concurrent_batches: Maximum number of batches to process concurrently
            enable_metrics: Whether to enable metrics tracking
            checkpoint_enabled: Enable checkpointing for resumable execution
            checkpoint_dir: Directory for checkpoint files
            batch_size: Number of items to process per batch
            max_retries: Maximum retry attempts for failed operations
            retry_delay: Delay in seconds between retry attempts
            
        Returns:
            An initialized MappingExecutor instance with database tables created
        """
        # Initialize the CompositeIdentifierMixin
        super().__init__()

        self.logger = logging.getLogger(__name__) # Moved logger initialization before Langfuse setup

        self.metamapper_db_url = (
            metamapper_db_url
            if metamapper_db_url is not None
            else settings.metamapper_db_url
        )
        self.mapping_cache_db_url = (
            mapping_cache_db_url
            if mapping_cache_db_url is not None
            else settings.cache_db_url
        )
        self.echo_sql = echo_sql
        
        # Robust execution parameters
        self.checkpoint_enabled = checkpoint_enabled
        self.checkpoint_dir = checkpoint_dir
        self.batch_size = batch_size
        self.max_retries = max_retries
        self.retry_delay = retry_delay
        
        # Set up checkpoint directory
        if self.checkpoint_enabled and self.checkpoint_dir:
            self.checkpoint_dir = Path(self.checkpoint_dir)
            self.checkpoint_dir.mkdir(parents=True, exist_ok=True)
        elif self.checkpoint_enabled:
            # Default checkpoint directory
            self.checkpoint_dir = Path.home() / '.biomapper' / 'checkpoints'
            self.checkpoint_dir.mkdir(parents=True, exist_ok=True)
            
        # Progress tracking
        self._progress_callbacks: List[Callable] = []
        self._current_checkpoint_file: Optional[Path] = None
        
        # Concurrency settings
        self.max_concurrent_batches = max_concurrent_batches
        
        # Performance monitoring
        self.enable_metrics = enable_metrics
        self._metrics_tracker = None
        self._langfuse_tracker = None
        
        # Initialize metrics tracking if enabled and langfuse is available
        if self.enable_metrics:
            try:
                import langfuse
                self._langfuse_tracker = langfuse.Langfuse(
                    host=os.environ.get("LANGFUSE_HOST", "https://cloud.langfuse.com"),
                    public_key=os.environ.get("LANGFUSE_PUBLIC_KEY"),
                    secret_key=os.environ.get("LANGFUSE_SECRET_KEY"),
                )
                self.logger.info("Langfuse metrics tracking initialized")
            except (ImportError, Exception) as e:
                self.logger.warning(f"Langfuse metrics tracking not available: {e}")

        # Client instance cache to avoid re-initializing expensive clients
        self._client_cache: Dict[str, Any] = {}
        
        # Initialize strategy handler
        self.strategy_handler = StrategyHandler(mapping_executor=self)
        
        # Initialize path finder with cache settings
        self.path_finder = PathFinder(
            cache_size=path_cache_size,
            cache_expiry_seconds=path_cache_expiry_seconds
        )
        
        # Initialize path execution manager
        self.path_execution_manager = PathExecutionManager(
            metamapper_session_factory=None,  # Will be set after creating session factory
            cache_manager=None,  # MappingExecutor handles caching directly
            logger=self.logger,
            semaphore=None,  # Will create semaphore as needed
            max_retries=max_retries,
            retry_delay=retry_delay,
            batch_size=batch_size,
            max_concurrent_batches=max_concurrent_batches,
            enable_metrics=enable_metrics,
            load_client_func=self._load_client,
            execute_mapping_step_func=self._execute_mapping_step,
            calculate_confidence_score_func=self._calculate_confidence_score,
            create_mapping_path_details_func=self._create_mapping_path_details,
            determine_mapping_source_func=self._determine_mapping_source,
            track_mapping_metrics_func=self.track_mapping_metrics if enable_metrics else None
        )
        
        # Log database URLs being used
        self.logger.info(f"Using Metamapper DB URL: {self.metamapper_db_url}")
        self.logger.info(f"Using Mapping Cache DB URL: {self.mapping_cache_db_url}")
        self.logger.info(f"Initialized with path_cache_size={path_cache_size}, concurrent_batches={max_concurrent_batches}")

        # Ensure directories for file-based DBs exist
        for db_url in [self.metamapper_db_url, self.mapping_cache_db_url]:
            if db_url.startswith("sqlite"):
                try:
                    # Extract path after '///'
                    db_path_str = db_url.split(":///", 1)[1]
                    db_path = Path(db_path_str)
                    db_path.parent.mkdir(parents=True, exist_ok=True)
                    self.logger.debug(f"Ensured directory exists: {db_path.parent}")
                except IndexError:
                    self.logger.error(f"Could not parse file path from SQLite URL: {db_url}")
                except Exception as e:
                    self.logger.error(f"Error ensuring directory for {db_url}: {e}")

        # Setup SQLAlchemy engines and sessions for Metamapper
        meta_async_url = self.metamapper_db_url
        if self.metamapper_db_url.startswith("sqlite:///"):
            meta_async_url = self.metamapper_db_url.replace("sqlite:///", "sqlite+aiosqlite:///")
        self.async_metamapper_engine = create_async_engine(meta_async_url, echo=self.echo_sql)
        self.MetamapperSessionFactory = sessionmaker(
            self.async_metamapper_engine, class_=AsyncSession, expire_on_commit=False
        )
        # Define an async session property for easier access
        self.async_metamapper_session = self.MetamapperSessionFactory

        # Setup SQLAlchemy engines and sessions for Mapping Cache
        cache_async_url = self.mapping_cache_db_url
        if self.mapping_cache_db_url.startswith("sqlite:///"):
            cache_async_url = self.mapping_cache_db_url.replace("sqlite:///", "sqlite+aiosqlite:///")
        self.async_cache_engine = create_async_engine(cache_async_url, echo=self.echo_sql)
        self.CacheSessionFactory = sessionmaker(
            self.async_cache_engine, class_=AsyncSession, expire_on_commit=False
        )
        # Define an async session property for easier access
        self.async_cache_session = self.CacheSessionFactory
        
<<<<<<< HEAD
        # Initialize CacheManager
        self.cache_manager = CacheManager(
            cache_sessionmaker=self.CacheSessionFactory,
            logger=self.logger
        )
        
        # Initialize StrategyOrchestrator
        self.strategy_orchestrator = StrategyOrchestrator(
            metamapper_session_factory=self.MetamapperSessionFactory,
            cache_manager=self.cache_manager,
            strategy_handler=self.strategy_handler,
            mapping_executor=self,  # Pass self for backwards compatibility
            logger=self.logger
        )
=======
        # Update the path execution manager with the session factory
        self.path_execution_manager.metamapper_session_factory = self.MetamapperSessionFactory
>>>>>>> a952c128

    async def _init_db_tables(self, engine, base_metadata):
        """Initialize database tables if they don't exist.
        
        Args:
            engine: SQLAlchemy async engine to use
            base_metadata: The metadata object containing table definitions
        """
        try:
            # Check if the tables already exist
            async with engine.connect() as conn:
                # Check if mapping_sessions table exists
                has_tables = await conn.run_sync(
                    lambda sync_conn: sync_conn.dialect.has_table(
                        sync_conn, "mapping_sessions"
                    )
                )
                
                if has_tables:
                    self.logger.info(f"Tables already exist in database {engine.url}, skipping initialization.")
                    return
                
                # Tables don't exist, create them
                self.logger.info(f"Tables don't exist in database {engine.url}, creating them...")
            
            # Create tables
            async with engine.begin() as conn:
                await conn.run_sync(base_metadata.create_all)
            self.logger.info(f"Database tables for {engine.url} initialized successfully.")
        except Exception as e:
            self.logger.error(f"Error initializing database tables for {engine.url}: {str(e)}", exc_info=True)
            raise BiomapperError(
                f"Failed to initialize database tables: {str(e)}",
                error_code=ErrorCode.DATABASE_INITIALIZATION_ERROR,
                details={"engine_url": str(engine.url)}
            ) from e
    
    @classmethod
    async def create(
        cls,
        metamapper_db_url: Optional[str] = None,
        mapping_cache_db_url: Optional[str] = None,
        echo_sql: bool = False,
        path_cache_size: int = 100,
        path_cache_expiry_seconds: int = 300,
        max_concurrent_batches: int = 5,
        enable_metrics: bool = True,
        # Robust execution parameters
        checkpoint_enabled: bool = False,
        checkpoint_dir: Optional[str] = None,
        batch_size: int = 100,
        max_retries: int = 3,
        retry_delay: int = 5,
    ):
        """Asynchronously create and initialize a MappingExecutor instance.
        
        This factory method creates a MappingExecutor instance and initializes
        the database tables for both metamapper and cache databases.
        
        Args:
            metamapper_db_url: URL for the metamapper database. If None, uses settings.metamapper_db_url.
            mapping_cache_db_url: URL for the mapping cache database. If None, uses settings.cache_db_url.
            echo_sql: Boolean flag to enable SQL echoing for debugging purposes.
            path_cache_size: Maximum number of paths to cache in memory
            path_cache_expiry_seconds: Cache expiry time in seconds
            max_concurrent_batches: Maximum number of batches to process concurrently
            enable_metrics: Whether to enable metrics tracking
            checkpoint_enabled: Enable checkpointing for resumable execution
            checkpoint_dir: Directory for checkpoint files
            batch_size: Number of items to process per batch
            max_retries: Maximum retry attempts for failed operations
            retry_delay: Delay in seconds between retry attempts
            
        Returns:
            An initialized MappingExecutor instance with database tables created
        """
        # Create instance with standard constructor
        executor = cls(
            metamapper_db_url=metamapper_db_url,
            mapping_cache_db_url=mapping_cache_db_url,
            echo_sql=echo_sql,
            path_cache_size=path_cache_size,
            path_cache_expiry_seconds=path_cache_expiry_seconds,
            max_concurrent_batches=max_concurrent_batches,
            enable_metrics=enable_metrics,
            checkpoint_enabled=checkpoint_enabled,
            checkpoint_dir=checkpoint_dir,
            batch_size=batch_size,
            max_retries=max_retries,
            retry_delay=retry_delay,
        )
        
        # Initialize cache database tables
        await executor._init_db_tables(executor.async_cache_engine, CacheBase.metadata)
        
        # Note: We don't initialize metamapper tables here because they're assumed to be
        # already set up and populated. The issue is specifically with cache tables.
        
        executor.logger.info("MappingExecutor instance created and database tables initialized.")
        return executor
    
    def get_cache_session(self):
        """Get a cache database session."""
        return self.async_cache_session()


    async def _get_path_details(self, path_id: int) -> Dict[str, Any]:
        """
        Get detailed information about a mapping path including all steps.
        
        Args:
            path_id: The ID of the mapping path
            
        Returns:
            A dictionary with detailed information about the path
        """
        try:
            async with self.async_metamapper_session() as session:
                # Query the path with its steps
                stmt = (select(MappingPath)
                        .where(MappingPath.id == path_id)
                        .options(selectinload(MappingPath.steps)
                                .selectinload(MappingPathStep.mapping_resource)))

                result = await session.execute(stmt)
                path = result.scalar_one_or_none()

                if not path:
                    self.logger.warning(f"Path with ID {path_id} not found in metamapper DB.")
                    return {}

                path_details = {}
                # Add details for each step in the path
                # Sort steps to ensure consistent ordering in details
                sorted_steps = sorted(path.steps, key=lambda s: s.step_order)
                for step in sorted_steps:
                    step_order = step.step_order
                    resource = step.mapping_resource

                    # Create a step entry with relevant details
                    step_key = f"step_{step_order}"
                    path_details[step_key] = {
                        "resource_id": resource.id if resource else None,
                        "resource_name": resource.name if resource else "Unknown",
                        "resource_client": resource.client_class_path if resource else "Unknown",
                        # Use the actual ontology terms stored in the resource
                        "input_ontology": resource.input_ontology_term if resource else "Unknown",
                        "output_ontology": resource.output_ontology_term if resource else "Unknown",
                    }
                
                self.logger.debug(f"Retrieved details for path {path_id}: {path_details}")
                return path_details

        except SQLAlchemyError as e:
            self.logger.warning(f"SQLAlchemyError getting path details for {path_id}: {str(e)}")
            return {} # Return empty dict on DB error, don't block the main operation
        except Exception as e:
            # Catch other potential errors during detail retrieval
            self.logger.warning(f"Unexpected error getting path details for {path_id}: {str(e)}", exc_info=True)
            return {} # Return empty dict on error, don't block the main operation

    async def _find_paths_for_relationship(
        self, 
        session: AsyncSession, 
        source_endpoint_id: int,
        target_endpoint_id: int,
        source_ontology: str, 
        target_ontology: str
    ) -> List[MappingPath]:
        """
        Find mapping paths for a specific endpoint relationship.
        
        Delegates to PathFinder service.
        """
        return await self.path_finder._find_paths_for_relationship(
            session,
            source_endpoint_id,
            target_endpoint_id,
            source_ontology,
            target_ontology
        )

    async def _find_direct_paths(
        self, session: AsyncSession, source_ontology: str, target_ontology: str
    ) -> List[MappingPath]:
        """
        Find direct mapping paths from source to target ontology.
        
        Delegates to PathFinder service.
        """
        return await self.path_finder._find_direct_paths(
            session,
            source_ontology,
            target_ontology
        )

    async def _find_mapping_paths(
        self,
        session: AsyncSession,
        source_ontology: str,
        target_ontology: str,
        bidirectional: bool = False,
        preferred_direction: str = "forward",
        source_endpoint: Optional[Endpoint] = None,
        target_endpoint: Optional[Endpoint] = None,
    ) -> List[Union[MappingPath, ReversiblePath]]:
        """
        Find mapping paths between ontologies.
        
        Delegates to PathFinder service.
        """
        return await self.path_finder.find_mapping_paths(
            session,
            source_ontology,
            target_ontology,
            bidirectional=bidirectional,
            preferred_direction=preferred_direction,
            source_endpoint=source_endpoint,
            target_endpoint=target_endpoint
        )

    async def _find_best_path(
        self,
        session: AsyncSession,
        source_type: str,
        target_type: str,
        bidirectional: bool = False,
        preferred_direction: str = "forward",
        allow_reverse: bool = False,
        source_endpoint: Optional[Endpoint] = None,
        target_endpoint: Optional[Endpoint] = None,
    ) -> Optional[Union[MappingPath, ReversiblePath]]:
        """
        Find the highest priority mapping path.
        
        Delegates to PathFinder service.
        """
        # For compatibility: if allow_reverse is True, make sure bidirectional is too
        if allow_reverse and not bidirectional:
            bidirectional = True
            
        return await self.path_finder.find_best_path(
            session,
            source_type,
            target_type,
            bidirectional=bidirectional,
            source_endpoint=source_endpoint,
            target_endpoint=target_endpoint
        )

    async def _get_endpoint_properties(self, session: AsyncSession, endpoint_name: str) -> List[EndpointPropertyConfig]:
        """Get all property configurations for an endpoint."""
        stmt = select(EndpointPropertyConfig).join(Endpoint, EndpointPropertyConfig.endpoint_id == Endpoint.id).where(Endpoint.name == endpoint_name)
        result = await session.execute(stmt)
        return result.scalars().all()

    async def _get_ontology_preferences(self, session: AsyncSession, endpoint_name: str) -> List[OntologyPreference]:
        """Get ontology preferences for an endpoint."""
        # Join Endpoint to OntologyPreference via endpoint_id
        stmt = select(OntologyPreference).join(
            Endpoint, 
            OntologyPreference.endpoint_id == Endpoint.id
        ).where(Endpoint.name == endpoint_name)
        
        result = await session.execute(stmt)
        return result.scalars().all()

    async def _get_endpoint(self, session: AsyncSession, endpoint_name: str) -> Optional[Endpoint]:
        """Retrieves an endpoint by name.
        
        Args:
            session: SQLAlchemy session
            endpoint_name: Name of the endpoint to retrieve
            
        Returns:
            The Endpoint if found, None otherwise
        """
        try:
            stmt = select(Endpoint).where(Endpoint.name == endpoint_name)
            result = await session.execute(stmt)
            endpoint = result.scalar_one_or_none()
            
            if endpoint:
                self.logger.debug(f"Found endpoint: {endpoint.name} (ID: {endpoint.id})")
            else:
                self.logger.warning(f"Endpoint not found: {endpoint_name}")
                
            return endpoint
        except SQLAlchemyError as e:
            self.logger.error(f"Database error retrieving endpoint {endpoint_name}: {e}", exc_info=True)
            raise DatabaseQueryError(
                f"Database error fetching endpoint",
                details={"endpoint": endpoint_name, "error": str(e)}
            ) from e
    
    async def _get_ontology_type(self, session: AsyncSession, endpoint_name: str, property_name: str) -> Optional[str]:
        """Retrieves the primary ontology type for a given endpoint and property name."""
        self.logger.debug(f"Getting ontology type for {endpoint_name}.{property_name}")
        try:
            # Join EndpointPropertyConfig with Endpoint
            stmt = (
                select(EndpointPropertyConfig.ontology_type)
                .join(Endpoint, Endpoint.id == EndpointPropertyConfig.endpoint_id)
                .where(Endpoint.name == endpoint_name)
                .where(EndpointPropertyConfig.property_name == property_name)
                .limit(1)
            )
            result = await session.execute(stmt)
            ontology_type = result.scalar_one_or_none()
            
            if ontology_type:
                self.logger.debug(f"Found ontology type: {ontology_type}")
            else:
                self.logger.warning(f"Ontology type not found for {endpoint_name}.{property_name}")
            
            return ontology_type
        except SQLAlchemyError as e:
            self.logger.error(
                f"Database error retrieving ontology type for {endpoint_name}.{property_name}: {e}",
                exc_info=True
            )
            raise DatabaseQueryError(
                f"Database error fetching ontology type",
                details={"endpoint": endpoint_name, "property": property_name, "error": str(e)}
            ) from e
        except Exception as e:
            self.logger.error(
                f"Unexpected error retrieving ontology type for {endpoint_name}.{property_name}: {e}",
                exc_info=True
            )
            raise BiomapperError(
                f"An unexpected error occurred while retrieving ontology type",
                error_code=ErrorCode.DATABASE_QUERY_ERROR,  # Changed to DATABASE_QUERY_ERROR to match test
                details={"endpoint": endpoint_name, "property": property_name, "error": str(e)}
            ) from e

    async def _load_client_class(self, client_class_path: str) -> type:
        """Dynamically load the client class."""
        try:
            module_path, class_name = client_class_path.rsplit(".", 1)
            module = importlib.import_module(module_path)
            ClientClass = getattr(module, class_name)
            return ClientClass
        except (ImportError, AttributeError) as e:
            self.logger.error(
                f"Error loading client class '{client_class_path}': {e}", exc_info=True
            )
            raise ClientInitializationError(
                f"Could not load client class {client_class_path}",
                client_name=client_class_path.split(".")[-1] if "." in client_class_path else client_class_path,
                details={"error": str(e)}
            ) from e

    async def _load_client(self, resource: MappingResource) -> Any:
        """Loads and initializes a client instance, using cache for expensive clients."""
        # Create a cache key based on resource name and config
        cache_key = f"{resource.name}_{resource.client_class_path}"
        if resource.config_template:
            # Include config in cache key to handle different configurations
            cache_key += f"_{hash(resource.config_template)}"
        
        # Check if client is already cached
        if cache_key in self._client_cache:
            self.logger.debug(f"OPTIMIZATION: Using cached client for {resource.name}")
            return self._client_cache[cache_key]
        
        try:
            client_class = await self._load_client_class(resource.client_class_path)
            # Parse the config template
            config_for_init = {}
            if resource.config_template:
                try:
                    config_for_init = json.loads(resource.config_template)
                except json.JSONDecodeError as json_err:
                    raise ClientInitializationError(
                        f"Invalid configuration template JSON for {resource.name}",
                        client_name=resource.name,
                        details=str(json_err),
                    )

            # Initialize the client with the config, passing it as 'config'
            self.logger.debug(f"OPTIMIZATION: Creating new client instance for {resource.name}")
            client_instance = client_class(config=config_for_init)
            
            # Cache the client instance for future use
            self._client_cache[cache_key] = client_instance
            self.logger.debug(f"OPTIMIZATION: Cached client for {resource.name}")
            
            return client_instance
        except ImportError as e:
            self.logger.error(
                f"ImportError during client initialization for resource {resource.name}: {e}",
                exc_info=True,
            )
            raise ClientInitializationError(
                f"Import error initializing client",
                client_name=resource.name if resource else "Unknown",
                details=str(e),
            ) from e
        except AttributeError as e:
            self.logger.error(
                f"AttributeError during client initialization for resource {resource.name}: {e}",
                exc_info=True,
            )
            raise ClientInitializationError(
                f"Attribute error initializing client",
                client_name=resource.name if resource else "Unknown",
                details=str(e),
            ) from e
        except Exception as e:
            # Catch any other initialization errors
            self.logger.error(
                f"Unexpected error initializing client for resource {resource.name}: {e}",
                exc_info=True,
            )
            raise ClientInitializationError(
                f"Unexpected error initializing client",
                client_name=resource.name if resource else "Unknown",
                details=str(e),
            )

    async def _execute_mapping_step(
        self, step: MappingPathStep, input_values: List[str], is_reverse: bool = False
    ) -> Dict[str, Tuple[Optional[List[str]], Optional[str]]]:
        """
        Execute a single mapping step, handling reverse execution if needed.

        Args:
            step: The mapping step to execute
            input_values: List of input identifiers
            is_reverse: If True, execute in reverse direction (output→input)

        Returns:
            Dictionary mapping input IDs to tuples: (list of output IDs, successful source component ID or None)
        """
        step_start = time.time()
        self.logger.debug(f"TIMING: _execute_mapping_step started for {len(input_values)} identifiers")
        
        try:
            client_load_start = time.time()
            client_instance = await self._load_client(step.mapping_resource)
            self.logger.debug(f"TIMING: _load_client took {time.time() - client_load_start:.3f}s")
        except ClientInitializationError:
            # Propagate initialization errors directly
            raise

        try:
            if not is_reverse:
                # Normal forward execution
                self.logger.debug(
                    f"_execute_mapping_step calling {client_instance.__class__.__name__}.map_identifiers with {len(input_values)} identifiers."
                )
                if len(input_values) < 10:
                    self.logger.debug(f"  Input sample: {input_values}")
                else:
                    self.logger.debug(f"  Input sample: {input_values[:10]}...")
                # map_identifiers is expected to return the rich dictionary:
                # {'primary_ids': [...], 'input_to_primary': {in:out}, 'errors': [...]}
                # This needs to be converted to Dict[str, Tuple[Optional[List[str]], Optional[str]]]
                mapping_start = time.time()
                # Check if we should bypass cache for specific clients
                client_config = None
                if (hasattr(client_instance, '__class__') and 
                    client_instance.__class__.__name__ == 'UniProtHistoricalResolverClient' and
                    os.environ.get('BYPASS_UNIPROT_CACHE', '').lower() == 'true'):
                    self.logger.info("Bypassing cache for UniProtHistoricalResolverClient")
                    client_config = {'bypass_cache': True}
                
                client_results_from_map_identifiers = await client_instance.map_identifiers(input_values, config=client_config)
                self.logger.debug(f"TIMING: client.map_identifiers took {time.time() - mapping_start:.3f}s")
            
                processed_step_results: Dict[str, Tuple[Optional[List[str]], Optional[str]]] = {}
            
                # Iterate through the results from the client
                # client_results_from_map_identifiers is Dict[str, Tuple[Optional[List[str]], Optional[str_metadata]]]
                for input_id, client_tuple in client_results_from_map_identifiers.items():
                    mapped_ids_list, _ = client_tuple # metadata_or_component_id is the second part
                
                    # _execute_mapping_step is documented to return:
                    # Dict[input_ID, Tuple[Optional[List[output_IDs]], Optional[successful_source_component_ID]]]
                    # We will pass the mapped_ids_list as is.
                    # The metadata from UniProtHistoricalResolver (e.g., "primary") is not a structural component_id.
                    # So, pass None for the component_id part of the tuple here.
                    if mapped_ids_list:
                        processed_step_results[input_id] = (mapped_ids_list, None) 
                    else:
                        # Client indicated no mapping or an error for this specific ID in its structure
                        processed_step_results[input_id] = (None, None)

                # Ensure all original input_values passed to the step have an entry in the output
                # This handles cases where an input_id might not even be in client_results_from_map_identifiers' keys
                for val in input_values:
                    if val not in processed_step_results:
                        processed_step_results[val] = (None, None)
                self.logger.debug(f"TIMING: _execute_mapping_step completed in {time.time() - step_start:.3f}s")
                return processed_step_results
            else:
                # Reverse execution - try specialized reverse method first
                if hasattr(client_instance, "reverse_map_identifiers"):
                    self.logger.debug(
                        f"Using specialized reverse_map_identifiers method for {step.mapping_resource.name}"
                    )
                    client_results_dict = await client_instance.reverse_map_identifiers(
                        input_values
                    )
                    # client_results_dict is in the rich format:
                    # {'primary_ids': [...], 'input_to_primary': {in_id: out_id}, 'errors': [{'input_id': ...}]}
                    
                    # Expected output format for _execute_mapping_step is:
                    # Dict[str, Tuple[Optional[List[str]], Optional[str]]]
                    # i.e., Dict[original_input_id, ([mapped_ids_for_this_input], successful_component_if_any)]
                    
                    processed_step_results: Dict[str, Tuple[Optional[List[str]], Optional[str]]] = {}
                    
                    successful_mappings = client_results_dict.get('input_to_primary', {})
                    for input_id, mapped_primary_id in successful_mappings.items():
                        # The format is ([mapped_id], None) where None is for component_id (not applicable here)
                        processed_step_results[input_id] = ([mapped_primary_id], None) 
                    
                    errors_list = client_results_dict.get('errors', [])
                    for error_detail in errors_list:
                        error_input_id = error_detail.get('input_id')
                        if error_input_id:
                            processed_step_results[error_input_id] = (None, None)
                            
                    # Ensure all original input_values passed to the step have an entry in the output
                    for val in input_values:
                        if val not in processed_step_results:
                            # Default to no mapping if not covered by success or error from client
                            processed_step_results[val] = (None, None) 
                    self.logger.debug(f"TIMING: _execute_mapping_step (reverse) completed in {time.time() - step_start:.3f}s")
                    return processed_step_results

                # Fall back to inverting the results of forward mapping
                # NOTE: Conceptual issue here if map_identifiers expects source-type IDs
                # and input_values are target-type IDs.
                self.logger.info(
                    f"Executing reverse mapping for {step.mapping_resource.name} by inverting forward results"
                )
                # client_instance.map_identifiers is expected to return the rich structure.
                forward_results_dict = await client_instance.map_identifiers(input_values)

                # Now invert the mapping (target_id → [source_id])
                # The output of _execute_mapping_step should be Dict[str, Tuple[Optional[List[str]], Optional[str]]]
                # where the key is the *original input_id to this step* (which are target_ids in this context)
                inverted_results: Dict[str, Tuple[Optional[List[str]], Optional[str]]] = {}
                
                # Iterate through successful forward mappings from the client's perspective:
                # {source_id_of_client_map: target_id_of_client_map}
                for client_source_id, client_target_id in forward_results_dict.get('input_to_primary', {}).items():
                    # We are interested if this client_target_id is one of the IDs we are trying to map from (i.e., in input_values)
                    if client_target_id in input_values:
                        if client_target_id not in inverted_results:
                            inverted_results[client_target_id] = ([], None)
                        # Ensure the list is not None before appending
                        if inverted_results[client_target_id][0] is not None:
                             inverted_results[client_target_id][0].append(client_source_id)
                        else: # Should not happen if initialized with ([], None)
                             inverted_results[client_target_id] = ([client_source_id], None)
            
                # Add empty results (None, None) for step's input_values that didn't appear as a target in the forward map
                for original_step_input_id in input_values:
                    if original_step_input_id not in inverted_results:
                        inverted_results[original_step_input_id] = (None, None)
                
                return inverted_results

        except ClientError as ce:  # Catch specific client errors if raised by client
            self.logger.error(
                f"ClientError during execution step for {step.mapping_resource.name}: {ce}",
                exc_info=False, # Only log the exception message unless debug is high
            )

            # Ensure details is always a dictionary
            details_dict = (
                ce.details
                if isinstance(ce.details, dict)
                else {"error_message": str(ce.details)}
            )

            raise ClientExecutionError(
                f"Client error during step execution: {ce.message}",
                client_name=step.mapping_resource.name,
                details=details_dict,
                error_code=ErrorCode.CLIENT_EXECUTION_ERROR,
            ) from ce
        except (
            Exception
        ) as e:  # Fallback for other unexpected errors during client execution
            error_details = {"original_exception": str(e)}
            self.logger.error(
                f"Unexpected error during execution step for {step.mapping_resource.name}: {e}",
                exc_info=True,
            )
            raise ClientExecutionError(
                f"Unexpected error during step execution",
                client_name=step.mapping_resource.name,
                details=error_details,
            ) from e




    async def execute_mapping(
        self,
        source_endpoint_name: str,
        target_endpoint_name: str,
        input_identifiers: List[str] = None,
        input_data: List[str] = None, # Preferred input parameter
        source_property_name: str = "PrimaryIdentifier",
        target_property_name: str = "PrimaryIdentifier",
        source_ontology_type: str = None,  # Optional: provide source ontology directly
        target_ontology_type: str = None,  # Optional: provide target ontology directly
        use_cache: bool = True,
        max_cache_age_days: Optional[int] = None,
        mapping_direction: str = "forward", # Primarily for initial path finding bias
        try_reverse_mapping: bool = False, # Allows using reversed path if no forward found
        validate_bidirectional: bool = False, # Validates forward mappings by testing reverse mapping
        progress_callback: Optional[callable] = None, # Callback function for reporting progress
        batch_size: int = 250,  # Number of identifiers to process in each batch
        max_concurrent_batches: Optional[int] = None,  # Maximum number of batches to process concurrently
        max_hop_count: Optional[int] = None,  # Maximum number of hops to allow in paths
        min_confidence: float = 0.0,  # Minimum confidence score to accept
        enable_metrics: Optional[bool] = None,  # Whether to enable metrics tracking
    ) -> Dict[str, Any]:
        """
        Execute a mapping process based on endpoint configurations, using an iterative strategy.

        Steps:
        1. Attempt direct mapping using the primary shared ontology.
        2. Identify unmapped entities.
        3. For unmapped entities, attempt to convert secondary identifiers to the primary shared ontology based on priority. (To be implemented next)
        4. Re-attempt direct mapping using derived primary identifiers. (To be implemented next)
        5. Aggregate results.

        :param source_endpoint_name: Source endpoint name
        :param target_endpoint_name: Target endpoint name
        :param input_identifiers: List of identifiers to map (deprecated, use input_data instead)
        :param input_data: List of identifiers to map (preferred parameter)
        :param source_property_name: Property name defining the primary ontology type for the source endpoint
        :param target_property_name: Property name defining the primary ontology type for the target endpoint
        :param use_cache: Whether to check the cache before executing mapping steps
        :param max_cache_age_days: Maximum age of cached results to use (None = no limit)
        :param mapping_direction: The preferred direction ('forward' or 'reverse') - influences path selection but strategy remains the same.
        :param try_reverse_mapping: Allows using a reversed path if no forward path found in direct/indirect steps.
        :param validate_bidirectional: If True, validates forward mappings by running a reverse mapping and checking if target IDs map back to their source.
        :param progress_callback: Optional callback function for reporting progress (signature: callback(current: int, total: int, status: str))
        :return: Dictionary with mapping results, including provenance and validation status when bidirectional validation is enabled.
        """
        # --- Input Handling ---
        if input_data is not None and input_identifiers is None:
            input_identifiers = input_data
        elif input_identifiers is None and input_data is None:
            self.logger.warning("No input identifiers provided for mapping.")
            return {} # Return empty if no input
        # Ensure it's a list even if None was passed initially
        input_identifiers = input_identifiers if input_identifiers is not None else []

        # Use a set for efficient lookup and to handle potential duplicates in input
        original_input_ids_set = set(input_identifiers)
        successful_mappings = {}  # Store successfully mapped {input_id: result_details}
        processed_ids = set() # Track IDs processed in any successful step (cache hit or execution)
        final_results = {} # Initialize final results
        
        # Initialize progress tracking variables
        total_ids = len(original_input_ids_set)
        current_progress = 0
        
        # Report initial progress if callback provided
        if progress_callback:
            progress_callback(current_progress, total_ids, "Starting mapping process")

        # Set default parameter values from class attributes if not provided
        if max_concurrent_batches is None:
            max_concurrent_batches = getattr(self, "max_concurrent_batches", 5)
        
        if enable_metrics is None:
            enable_metrics = getattr(self, "enable_metrics", True)
            
        # Start overall execution performance tracking
        overall_start_time = time.time()
        self.logger.info(f"TIMING: execute_mapping started for {len(original_input_ids_set)} identifiers")
        
        # --- 0. Initial Setup --- Create a mapping session for logging ---
        setup_start = time.time()
        mapping_session_id = await self._create_mapping_session_log(
            source_endpoint_name, target_endpoint_name, source_property_name,
            target_property_name, use_cache, try_reverse_mapping, len(original_input_ids_set),
            max_cache_age_days=max_cache_age_days
        )
        self.logger.info(f"TIMING: mapping session setup took {time.time() - setup_start:.3f}s")

        try:
            # --- 1. Get Endpoint Config and Primary Ontologies ---
            config_start = time.time()
            async with self.async_metamapper_session() as meta_session:
                self.logger.info(
                    f"Executing mapping: {source_endpoint_name}.{source_property_name} -> {target_endpoint_name}.{target_property_name}"
                )
                
                # --- Check for composite identifiers and handle if needed ---
                # Skip composite handling for this optimization test
                self._composite_initialized = True
                # if not self._composite_initialized:
                #     await self._initialize_composite_handler(meta_session)
                
                # Get the primary source ontology type (needed to check for composite patterns)
                primary_source_ontology = await self._get_ontology_type(
                    meta_session, source_endpoint_name, source_property_name
                )
                
                # Check if composite identifier handling is needed for this ontology type
                if self._composite_handler.has_patterns_for_ontology(primary_source_ontology):
                    self.logger.info(f"Detected potential composite identifiers for ontology type '{primary_source_ontology}'")
                    
                    # Check if we should use composite handling
                    use_composite_handling = True
                    for input_id in input_identifiers:
                        if self._composite_handler.is_composite(input_id, primary_source_ontology):
                            self.logger.info(f"Found composite identifier pattern in '{input_id}'. Using composite identifier handling.")
                            break
                    else:
                        # No composite identifiers found in input
                        use_composite_handling = False
                    
                    if use_composite_handling:
                        # Use the specialized method that handles composite identifiers
                        return await self.execute_mapping_with_composite_handling(
                            meta_session,
                            input_identifiers,
                            source_endpoint_name,
                            target_endpoint_name,
                            primary_source_ontology,
                            # We don't have target_ontology yet, so get it now
                            await self._get_ontology_type(meta_session, target_endpoint_name, target_property_name),
                            mapping_session_id=mapping_session_id,
                            source_property_name=source_property_name,
                            target_property_name=target_property_name,
                            use_cache=use_cache,
                            max_cache_age_days=max_cache_age_days,
                            mapping_direction=mapping_direction,
                            try_reverse_mapping=try_reverse_mapping
                        )

                # Fetch endpoints and primary ontology types
                source_endpoint = await self._get_endpoint(meta_session, source_endpoint_name)
                target_endpoint = await self._get_endpoint(meta_session, target_endpoint_name)
                # We already have primary_source_ontology from the composite identifier check
                primary_target_ontology = await self._get_ontology_type(
                    meta_session, target_endpoint_name, target_property_name
                )

                # --- Debug Logging ---
                src_prop_name = getattr(source_endpoint, 'primary_property_name', 'NOT_FOUND') if source_endpoint else 'ENDPOINT_NONE'
                tgt_prop_name = getattr(target_endpoint, 'primary_property_name', 'NOT_FOUND') if target_endpoint else 'ENDPOINT_NONE'
                self.logger.info(f"DEBUG: SrcEP PrimaryProp: {src_prop_name}")
                self.logger.info(f"DEBUG: TgtEP PrimaryProp: {tgt_prop_name}")
                # --- End Debug Logging ---

                # Validate configuration
                if not all([source_endpoint, target_endpoint, primary_source_ontology, primary_target_ontology]):
                    error_message = "Configuration Error: Could not determine endpoints or primary ontologies."
                    # Log specific missing items if needed
                    self.logger.error(f"{error_message} SourceEndpoint: {source_endpoint}, TargetEndpoint: {target_endpoint}, SourceOntology: {primary_source_ontology}, TargetOntology: {primary_target_ontology}")
                    raise ConfigurationError(error_message) # Use ConfigurationError directly

                self.logger.info(f"Primary mapping ontologies: {primary_source_ontology} -> {primary_target_ontology}")
                self.logger.info(f"TIMING: endpoint configuration took {time.time() - config_start:.3f}s")

                # --- 2. Attempt Direct Primary Mapping (Source Ontology -> Target Ontology) ---
                self.logger.info("--- Step 2: Attempting Direct Primary Mapping ---")
                path_find_start = time.time()
                primary_path = await self._find_best_path(
                    meta_session,
                    primary_source_ontology,
                    primary_target_ontology,
                    preferred_direction=mapping_direction,
                    allow_reverse=try_reverse_mapping,
                    source_endpoint=source_endpoint,
                    target_endpoint=target_endpoint,
                )
                self.logger.info(f"TIMING: _find_best_path took {time.time() - path_find_start:.3f}s")

                if not primary_path:
                    self.logger.warning(
                        f"No direct primary mapping path found from {primary_source_ontology} to {primary_target_ontology}."
                    )
                else:
                    self.logger.info(f"Found direct primary path: {primary_path.name} (ID: {primary_path.id})")
                    # Determine which IDs need processing (not found in cache)
                    ids_to_process_step2 = list(original_input_ids_set - processed_ids)
                    if not ids_to_process_step2:
                         self.logger.info("All relevant identifiers already processed via cache. Skipping Step 2 execution.")
                    else:
                        self.logger.info(f"Executing direct primary path for {len(ids_to_process_step2)} identifiers.")
                        path_exec_start = time.time()
                        primary_results_details = await self._execute_path(
                            meta_session,
                            primary_path,
                            ids_to_process_step2, # Process only those not found in cache yet
                            primary_source_ontology,
                            primary_target_ontology,
                            mapping_session_id=mapping_session_id,
                            batch_size=batch_size,
                            max_hop_count=max_hop_count,
                            filter_confidence=min_confidence,
                            max_concurrent_batches=max_concurrent_batches
                        )
                        self.logger.info(f"TIMING: _execute_path took {time.time() - path_exec_start:.3f}s")

                        # Process results from direct path
                        if primary_results_details:
                            num_newly_mapped = 0
                            for source_id, result_data in primary_results_details.items():
                                # Ensure result_data is not None and contains target_identifiers
                                if result_data and result_data.get("target_identifiers") is not None:
                                    if source_id not in successful_mappings:
                                        successful_mappings[source_id] = result_data
                                        processed_ids.add(source_id)
                                        num_newly_mapped += 1
                                    else:
                                        # Handle potential updates or conflicts if needed, though cache should prevent this
                                        self.logger.debug(f"Identifier {source_id} already mapped, skipping update from direct path.")
                            self.logger.info(f"Direct primary path execution mapped {num_newly_mapped} additional identifiers.")
                        else:
                            self.logger.info("Direct primary path execution yielded no new mappings.")

                # --- 3 & 4. Identify Unmapped Entities & Attempt Secondary -> Primary Conversion ---
                self.logger.info("--- Steps 3 & 4: Identifying Unmapped Entities & Attempting Secondary -> Primary Conversion ---")
                secondary_start = time.time()
                unmapped_ids_step3 = list(original_input_ids_set - processed_ids) # IDs not mapped by cache or Step 2
                
                # Initialize tracking for derived primary IDs - needed regardless of whether step 3 & 4 are executed
                derived_primary_ids = {}  # Will store {source_id: {'primary_id': derived_id, 'provenance': details}}

                if not unmapped_ids_step3:
                    self.logger.info("All input identifiers successfully mapped or handled in previous steps. Skipping Steps 3 & 4.")
                else:
                    self.logger.info(f"Found {len(unmapped_ids_step3)} identifiers remaining for Steps 3 & 4: {unmapped_ids_step3[:10]}...")

                    # --- 3a. Find and prioritize available secondary ontology types ---
                    # Get all available secondary properties for the source endpoint
                    all_properties = await self._get_endpoint_properties(meta_session, source_endpoint_name)
                    
                    # Filter to only secondary properties (those with different ontology than primary)
                    secondary_properties = [prop for prop in all_properties 
                                           if prop.property_name != source_property_name 
                                           and prop.ontology_type 
                                           and prop.ontology_type != primary_source_ontology]
                    
                    if not secondary_properties:
                        self.logger.warning(f"No suitable secondary properties/ontologies found for source endpoint '{source_endpoint_name}' (excluding primary '{source_property_name}' / '{primary_source_ontology}'). Skipping Steps 3 & 4.")
                    else:
                        # Get ontology preferences for the source endpoint to prioritize secondary types
                        preferences = await self._get_ontology_preferences(meta_session, source_endpoint_name)
                        
                        # Sort secondary properties by preference priority (or use order by ID if no preference found)
                        if preferences:
                            # Create a mapping of ontology_type to priority from preferences
                            priority_map = {pref.ontology_name: pref.priority for pref in preferences}
                            # Sort secondary properties by priority (lower number = higher priority)
                            secondary_properties.sort(key=lambda prop: priority_map.get(prop.ontology_type, 999))
                            self.logger.info(f"Sorted {len(secondary_properties)} secondary properties by endpoint preference priority.")
                        else:
                            self.logger.info(f"No ontology preferences found for '{source_endpoint_name}'. Using default property order.")
                            
                        # Initialize tracking for derived primary IDs
                        derived_primary_ids = {}  # Will store {source_id: {'primary_id': derived_id, 'provenance': details}}
                        
                        # --- 4. Iterate through secondary types for each unmapped entity ---
                        for secondary_prop in secondary_properties:
                            # Skip processing if all IDs now have derived primaries
                            unmapped_ids_without_derived = [uid for uid in unmapped_ids_step3 if uid not in derived_primary_ids]
                            if not unmapped_ids_without_derived:
                                self.logger.info("All unmapped identifiers now have derived primary IDs. Skipping remaining secondary properties.")
                                break
                                
                            secondary_source_ontology = secondary_prop.ontology_type
                            secondary_source_property_name = secondary_prop.property_name
                            
                            self.logger.info(f"Processing secondary property '{secondary_source_property_name}' with ontology type '{secondary_source_ontology}'")
                            self.logger.info(f"Remaining unmapped entities without derived primaries: {len(unmapped_ids_without_derived)}")
                            
                            # Find a path that converts this secondary ontology to primary source ontology
                            # This is different from before - we're looking for Secondary -> PRIMARY SOURCE (not target)
                            secondary_to_primary_path = await self._find_best_path(
                                meta_session,
                                secondary_source_ontology,  # From secondary source ontology
                                primary_source_ontology,    # To primary SOURCE ontology (not target)
                                preferred_direction=mapping_direction,
                                allow_reverse=try_reverse_mapping,
                            )
                            
                            if not secondary_to_primary_path:
                                self.logger.warning(f"No mapping path found from secondary ontology {secondary_source_ontology} to primary source ontology {primary_source_ontology}. Trying next secondary property.")
                                continue  # Try next secondary property
                                
                            self.logger.info(f"Found secondary-to-primary path: {secondary_to_primary_path.name} (ID: {secondary_to_primary_path.id})")
                            self.logger.info(f"Executing secondary-to-primary conversion for {len(unmapped_ids_without_derived)} identifiers.")
                            
                            # Execute this path to convert secondary -> primary source
                            conversion_results = await self._execute_path(
                                meta_session,
                                secondary_to_primary_path,
                                unmapped_ids_without_derived,
                                secondary_source_ontology,  # Start with secondary
                                primary_source_ontology,    # Convert to primary source
                                mapping_session_id=mapping_session_id,
                                batch_size=batch_size,
                                max_hop_count=max_hop_count,
                                filter_confidence=min_confidence,
                                max_concurrent_batches=max_concurrent_batches
                            )
                            
                            # Process results - for each successfully converted ID, store the derived primary
                            if conversion_results:
                                num_newly_derived = 0
                                for source_id, result_data in conversion_results.items():
                                    if result_data and result_data.get("target_identifiers"):
                                        # Store the derived primary ID(s) for this source ID
                                        derived_primary_ids[source_id] = {
                                            "primary_ids": result_data["target_identifiers"],
                                            "provenance": {
                                                "derived_from": secondary_source_ontology,
                                                "via_path": secondary_to_primary_path.name,
                                                "path_id": secondary_to_primary_path.id,
                                                "confidence": result_data.get("confidence_score", 0.0),
                                            }
                                        }
                                        num_newly_derived += 1
                                        
                                self.logger.info(f"Derived primary IDs for {num_newly_derived} entities using {secondary_source_ontology} -> {primary_source_ontology} conversion.")
                            else:
                                self.logger.info(f"No primary IDs derived from {secondary_source_ontology} -> {primary_source_ontology} conversion.")
                                
                        self.logger.info(f"Secondary-to-primary conversion complete. Derived primary IDs for {len(derived_primary_ids)}/{len(unmapped_ids_step3)} unmapped entities.")

                # --- 5. Re-attempt Direct Primary Mapping using derived primary IDs ---
                self.logger.info("--- Step 5: Re-attempting Direct Primary Mapping using derived primary IDs ---")
                
                # Check if we have any derived primary IDs to process
                if not derived_primary_ids:
                    self.logger.info("No derived primary IDs available. Skipping Step 5.")
                else:
                    self.logger.info(f"Re-attempting primary mapping using derived IDs for {len(derived_primary_ids)} entities.")
                    
                    # Check if we have a primary path to execute
                    if not primary_path:
                        self.logger.warning(f"No direct mapping path from {primary_source_ontology} to {primary_target_ontology} available for Step 5.")
                    else:
                        # Process each derived ID separately as they may have different primary IDs
                        for source_id, derived_data in derived_primary_ids.items():
                            if source_id in processed_ids:
                                # Skip if this ID was already successfully mapped somewhere
                                continue
                                
                            derived_primary_id_list = derived_data["primary_ids"]
                            provenance_info = derived_data["provenance"]
                            
                            # For each derived primary ID, attempt the mapping to target
                            for derived_primary_id in derived_primary_id_list:
                                self.logger.debug(f"Attempting mapping for {source_id} using derived primary ID {derived_primary_id}")
                                
                                # --- CORRECTED CACHE CHECK for the derived_primary_id ---
                                cached_derived_mapping = None
                                if use_cache:
                                    self.logger.debug(f"Checking cache for derived ID: {derived_primary_id} ({primary_source_ontology}) -> {primary_target_ontology}")
                                    # Calculate expiry time if max_cache_age_days is specified
                                    expiry_time = None
                                    if max_cache_age_days is not None:
                                        expiry_time = datetime.now(timezone.utc) - timedelta(days=max_cache_age_days)
                                    
                                    cache_results_for_derived, _ = await self.cache_manager.check_cache(
                                        input_identifiers=[derived_primary_id],
                                        source_ontology=primary_source_ontology,
                                        target_ontology=primary_target_ontology,
                                        expiry_time=expiry_time
                                    )
                                    if cache_results_for_derived and derived_primary_id in cache_results_for_derived:
                                        cached_derived_mapping = cache_results_for_derived[derived_primary_id]
                                        self.logger.info(f"Cache hit for derived ID {derived_primary_id} -> {cached_derived_mapping.get('target_identifiers')}")

                                # Initialize derived_mapping_results_for_current_id
                                derived_mapping_results_for_current_id = None

                                if cached_derived_mapping:
                                    # Use the cached result directly
                                    derived_mapping_results_for_current_id = {derived_primary_id: cached_derived_mapping}
                                elif primary_path: # Only execute path if no cache hit and primary_path exists
                                    self.logger.debug(f"Cache miss or not used for derived ID {derived_primary_id}. Executing primary_path.")
                                    derived_mapping_results_for_current_id = await self._execute_path(
                                        meta_session,
                                        primary_path,
                                        [derived_primary_id],  # Just the single derived ID
                                        primary_source_ontology,
                                        primary_target_ontology,
                                        mapping_session_id=mapping_session_id,
                                        batch_size=batch_size, 
                                        max_hop_count=max_hop_count,
                                        filter_confidence=min_confidence,
                                        max_concurrent_batches=max_concurrent_batches
                                    )
                                else:
                                    self.logger.debug(f"No primary_path available to execute for derived ID {derived_primary_id}. Skipping execution for this ID.")
                                
                                # Process results - connect back to original source ID
                                if derived_mapping_results_for_current_id and derived_primary_id in derived_mapping_results_for_current_id:
                                    result_data = derived_mapping_results_for_current_id[derived_primary_id]
                                    if result_data and result_data.get("target_identifiers"):
                                        source_result = {
                                            "source_identifier": source_id,
                                            "target_identifiers": result_data["target_identifiers"],
                                            "status": PathExecutionStatus.SUCCESS.value,
                                            "message": f"Mapped via derived primary ID {derived_primary_id}" + (" (from cache)" if cached_derived_mapping else ""),
                                            "confidence_score": result_data.get("confidence_score", 0.5) * 0.9,  # Slightly lower confidence for indirect mapping
                                            "hop_count": (result_data.get("hop_count", 0) + 1 if result_data.get("hop_count") is not None else 2), # Add a hop for derivation; ensure hop_count exists
                                            "mapping_direction": result_data.get("mapping_direction", "forward"),
                                            "derived_path": True,
                                            "intermediate_id": derived_primary_id,
                                            "mapping_path_details": result_data.get("mapping_path_details")
                                        }

                                        current_path_details_str = source_result.get("mapping_path_details")
                                        new_path_details = {}
                                        if isinstance(current_path_details_str, str):
                                            try:
                                                new_path_details = json.loads(current_path_details_str)
                                            except json.JSONDecodeError:
                                                self.logger.warning(f"Could not parse path_details JSON from mapping result: {current_path_details_str}")
                                                new_path_details = {"original_mapping_step_details": current_path_details_str}
                                        elif isinstance(current_path_details_str, dict):
                                            new_path_details = current_path_details_str
                                        elif current_path_details_str is None:
                                            new_path_details = {}
                                        else:
                                            self.logger.warning(f"Unexpected type for path_details: {type(current_path_details_str)}. Storing as string.")
                                            new_path_details = {"original_mapping_step_details": str(current_path_details_str)}
                                            
                                        new_path_details["derived_step_provenance"] = provenance_info
                                        source_result["mapping_path_details"] = json.dumps(new_path_details)
                                        
                                        successful_mappings[source_id] = source_result
                                        processed_ids.add(source_id)
                                        self.logger.debug(f"Successfully mapped {source_id} to {source_result['target_identifiers']} via derived ID {derived_primary_id}")
                                        break  # Stop processing additional derived IDs for this source_id once we have a success
                            
                        # Log summary of indirect mapping results
                        newly_mapped = len([sid for sid in derived_primary_ids.keys() if sid in processed_ids])
                        self.logger.info(f"Indirect mapping using derived primary IDs successfully mapped {newly_mapped}/{len(derived_primary_ids)} additional entities.")

                # --- 6. Bidirectional Validation (if requested) ---
                if validate_bidirectional:
                    self.logger.info("--- Step 6: Performing Bidirectional Validation ---")
                    
                    # Skip if no successful mappings to validate
                    if not successful_mappings:
                        self.logger.info("No successful mappings to validate. Skipping bidirectional validation.")
                    else:
                        # Extract all target IDs that need validation
                        target_ids_to_validate = set()
                        for result in successful_mappings.values():
                            if result and result.get("target_identifiers"):
                                target_ids_to_validate.update(result["target_identifiers"])
                        
                        self.logger.info(f"Found {len(target_ids_to_validate)} unique target IDs to validate")
                        
                        # Find a reverse mapping path from target back to source
                        primary_source_ontology = await self._get_ontology_type(
                            meta_session, source_endpoint_name, source_property_name
                        )
                        primary_target_ontology = await self._get_ontology_type(
                            meta_session, target_endpoint_name, target_property_name
                        )
                        
                        self.logger.info(f"Step 1: Finding reverse mapping path from {primary_target_ontology} back to {primary_source_ontology}...")
                        reverse_path = await self._find_best_path(
                            meta_session,
                            primary_target_ontology,  # Using target as source
                            primary_source_ontology,  # Using source as target
                            preferred_direction="forward",  # We want a direct T->S path
                            allow_reverse=True,  # Allow using S->T paths in reverse if needed
                            source_endpoint=target_endpoint,  # Note: swapped for reverse
                            target_endpoint=source_endpoint,  # Note: swapped for reverse
                        )
                        
                        if not reverse_path:
                            self.logger.warning(f"No reverse mapping path found from {primary_target_ontology} to {primary_source_ontology}. Validation incomplete.")
                        else:
                            self.logger.info(f"Step 2: Found reverse path: {reverse_path.name} (id={reverse_path.id})")
                            
                            # Execute reverse mapping
                            self.logger.info(f"Step 3: Reverse mapping from target to source...")
                            reverse_results = await self._execute_path(
                                meta_session,
                                reverse_path,
                                list(target_ids_to_validate),
                                primary_target_ontology,
                                primary_source_ontology,
                                mapping_session_id=mapping_session_id,
                                batch_size=batch_size,
                                max_concurrent_batches=max_concurrent_batches,
                                filter_confidence=min_confidence
                            )
                            
                            # Now enrich successful_mappings with validation status
                            self.logger.info(f"Step 4: Reconciling bidirectional mappings...")
                            successful_mappings = await self._reconcile_bidirectional_mappings(
                                successful_mappings,
                                reverse_results
                            )

                # --- 7. Aggregate Results & Finalize ---
                self.logger.info("--- Step 7: Aggregating final results ---")
                final_results = successful_mappings
                
                # Add nulls for any original inputs that were never successfully processed
                unmapped_count = 0
                for input_id in original_input_ids_set:
                    if input_id not in processed_ids:
                        # Use a consistent structure for not found/mapped
                        final_results[input_id] = {
                            "source_identifier": input_id,
                            "target_identifiers": None,
                            "status": PathExecutionStatus.NO_MAPPING_FOUND.value,
                            "message": "No successful mapping found via direct or secondary paths.",
                            "confidence_score": 0.0,
                            "mapping_path_details": None,
                            "hop_count": None,
                            "mapping_direction": None,
                        }
                        unmapped_count += 1
                
                self.logger.info(f"Mapping finished. Successfully processed {len(processed_ids)}/{len(original_input_ids_set)} inputs. ({unmapped_count} unmapped)")
                return final_results
                
        except BiomapperError as e:
            # Logged within specific steps or helpers typically
            self.logger.error(f"Biomapper Error during mapping execution: {e}", exc_info=True)
            # Return partial results + indicate error
            final_results = {**successful_mappings}
            error_count = 0
            for input_id in original_input_ids_set:
                if input_id not in processed_ids:
                    final_results[input_id] = {
                        "source_identifier": input_id,
                        "target_identifiers": None,
                        "status": PathExecutionStatus.ERROR.value,
                        "message": f"Mapping failed due to error: {e}",
                        # Add error details if possible/safe
                        "confidence_score": 0.0,
                        "mapping_direction": None,
                    }
                    error_count += 1
            self.logger.warning(f"Returning partial results due to error. {error_count} inputs potentially affected.")
            return final_results
            
        except Exception as e:
            self.logger.exception("Unhandled exception during mapping execution.")
            # Re-raise as a generic mapping error? Or return error structure?
            # For now, return error structure for all non-processed IDs
            final_results = {**successful_mappings}
            error_count = 0
            for input_id in original_input_ids_set:
                if input_id not in processed_ids:
                    final_results[input_id] = {
                        "source_identifier": input_id,
                        "target_identifiers": None,
                        "status": PathExecutionStatus.ERROR.value,
                        "message": f"Unexpected error during mapping: {e}",
                        "confidence_score": 0.0,
                        "mapping_direction": None,
                    }
                    error_count += 1
            self.logger.error(f"Unhandled exception affected {error_count} inputs.")
            return final_results
            
        finally:
            # Update session log upon completion (success, partial, or handled failure)
            if 'mapping_session_id' in locals() and mapping_session_id:
                status = PathExecutionStatus.SUCCESS
                if 'final_results' in locals():
                    # Check for error status - use string literals since we need to compare with string values
                    # PathExecutionStatus.FAILURE.value is the proper way to check error status
                    if any(r.get("status") == "failure" for r in final_results.values()):
                        status = PathExecutionStatus.PARTIAL_SUCCESS
                elif 'e' in locals():
                    status = PathExecutionStatus.FAILURE
                    
                # Calculate overall execution metrics
                overall_end_time = time.time()
                total_execution_time = overall_end_time - overall_start_time
                
                # Count results
                results_count = len([r for r in final_results.values() if r.get("target_identifiers")])
                
                # Calculate unmapped count here to ensure it's always defined
                unmapped_count = 0
                if 'original_input_ids_set' in locals() and 'processed_ids' in locals():
                    # If both variables are defined, calculate unmapped count properly
                    unmapped_count = len(original_input_ids_set) - len(processed_ids)
                elif 'original_input_ids_set' in locals() and 'final_results' in locals():
                    # Alternative calculation if processed_ids is not available but final_results is
                    unmapped_count = len(original_input_ids_set) - results_count
                
                execution_metrics = {
                    "source_endpoint": source_endpoint_name,
                    "target_endpoint": target_endpoint_name,
                    "input_count": len(original_input_ids_set) if 'original_input_ids_set' in locals() else 0,
                    "result_count": results_count,
                    "unmapped_count": unmapped_count,
                    "success_rate": (results_count / len(original_input_ids_set) * 100) if 'original_input_ids_set' in locals() and original_input_ids_set else 0,
                    "total_execution_time": total_execution_time,
                    "batch_size": batch_size,
                    "max_concurrent_batches": max_concurrent_batches,
                    "try_reverse_mapping": try_reverse_mapping,
                    "mapping_direction": mapping_direction,
                    "start_time": overall_start_time,
                    "end_time": overall_end_time
                }
                
                # Log overall execution metrics
                self.logger.info(
                    f"Mapping execution completed in {total_execution_time:.3f}s: "
                    f"{results_count}/{execution_metrics['input_count']} successful "
                    f"({execution_metrics['success_rate']:.1f}%), "
                    f"{execution_metrics['unmapped_count']} unmapped"
                )
                
                # Track performance metrics if enabled
                if enable_metrics:
                    try:
                        await self.track_mapping_metrics("mapping_execution", execution_metrics)
                        
                        # Also save performance metrics to database
                        if mapping_session_id:
                            await self._save_metrics_to_database(mapping_session_id, "mapping_execution", execution_metrics)
                    except Exception as e:
                        self.logger.warning(f"Error tracking metrics: {str(e)}")
                
                await self._update_mapping_session_log(
                    mapping_session_id, 
                    status=status,
                    end_time=get_current_utc_time(),
                    results_count=results_count,
                    error_message=str(e) if 'e' in locals() else None
                )
            else:
                self.logger.error("mapping_session_id not defined, cannot update session log.")

    async def _execute_path(
        self,
        session: AsyncSession, # Pass meta session
        path: Union[MappingPath, "ReversiblePath"],
        input_identifiers: List[str],
        source_ontology: str,
        target_ontology: str,
        mapping_session_id: Optional[int] = None,
        batch_size: int = 250,
        max_hop_count: Optional[int] = None,
        filter_confidence: float = 0.0,
        max_concurrent_batches: int = 5
    ) -> Dict[str, Optional[Dict[str, Any]]]:
        """
        Execute a mapping path or its reverse, with optimized batched processing.
        
        This method now delegates to PathExecutionManager for the actual execution logic.
        
        Args:
            session: Database session
            path: The path to execute
            input_identifiers: List of identifiers to map
            source_ontology: Source ontology type
            target_ontology: Target ontology type
            mapping_session_id: Optional ID for the mapping session
            batch_size: Size of batches for processing large input sets
            max_hop_count: Maximum number of hops to allow (skip longer paths)
            filter_confidence: Minimum confidence threshold for results
            max_concurrent_batches: Maximum number of batches to process concurrently
            
        Returns:
            Dictionary mapping input identifiers to their results
        """
<<<<<<< HEAD
        # Skip execution if max_hop_count is specified and this path exceeds it
        path_hop_count = len(path.steps) if hasattr(path, "steps") and path.steps else 1
        if max_hop_count is not None and path_hop_count > max_hop_count:
            self.logger.info(f"Skipping path {path.id} with {path_hop_count} hops (exceeds max_hop_count of {max_hop_count})")
            return {input_id: {
                "source_identifier": input_id,
                "target_identifiers": None,
                "mapped_value": None,  # No mapping due to skip
                "status": PathExecutionStatus.SKIPPED.value,
                "message": f"Path skipped (hop count {path_hop_count} exceeds max_hop_count {max_hop_count})",
                "path_id": path.id,
                "path_name": path.name,
                "is_reverse": getattr(path, "is_reverse", False),
                "hop_count": path_hop_count,
                "mapping_direction": "reverse" if getattr(path, "is_reverse", False) else "forward",
                "confidence_score": 0.0
            } for input_id in input_identifiers}
            
        # Add performance tracking
        execution_start_time = time.time()
        metrics = {
            "path_id": path.id,
            "input_count": len(input_identifiers),
            "batch_size": batch_size,
            "max_concurrent_batches": max_concurrent_batches,
            "is_reverse": getattr(path, "is_reverse", False),
            "start_time": execution_start_time,
            "processing_times": {},
            "success_count": 0,
            "error_count": 0,
            "filtered_count": 0
        }
        
        self.logger.debug(f"Executing path {path.id} for {len(input_identifiers)} IDs with batch_size={batch_size}")
        
        # Convert input to a list (needed for batching)
        input_ids_list = list(set(input_identifiers))  # Deduplicate while preserving order
        
        # Create batches for processing
        batches = [input_ids_list[i:i+batch_size] for i in range(0, len(input_ids_list), batch_size)]
        self.logger.debug(f"Split {len(input_ids_list)} identifiers into {len(batches)} batches")
        
        # Initialize results dictionary to store combined results
        combined_results = {}
        
        # Create a semaphore to limit concurrent batch processing
        semaphore = asyncio.Semaphore(max_concurrent_batches)
        
        # Define batch processing function with performance tracking
        async def process_batch(batch_index: int, batch_ids: List[str]):
            async with semaphore:
                batch_start_time = time.time()
                batch_metrics = {
                    "start_time": batch_start_time,
                    "batch_size": len(batch_ids),
                    "success_count": 0,
                    "error_count": 0,
                    "filtered_count": 0
                }
                
                self.logger.debug(f"Processing batch {batch_index+1}/{len(batches)} with {len(batch_ids)} identifiers")
                batch_set = set(batch_ids)
                
                try:
                    # Start timing the path execution
                    path_execution_start = get_current_utc_time()
                    
                    # Execute path steps directly for this batch
                    is_reverse_execution = getattr(path, 'is_reverse', False)
                    self.logger.debug(f"Executing {'reverse' if is_reverse_execution else 'forward'} path {path.id}")
                    
                    # Start with the initial input identifiers
                    current_input_ids = batch_set
                    self.logger.info(f"EXEC_PATH_DEBUG ({path.name}): Batch {batch_index+1} current_input_ids: {current_input_ids}")
                    # Dict to track execution progress: input_id -> {final_ids: List[str], provenance: List[Dict]}
                    execution_progress = {input_id: {
                        'final_ids': [],
                        'provenance': [{
                            'path_id': path.id,
                            'path_name': getattr(path, 'name', f"Path-{path.id}"),
                            'steps_details': []
                        }]
                    } for input_id in batch_ids}
                    
                    # Get the steps to execute (in correct order based on direction)
                    steps_to_execute = path.steps
                    if is_reverse_execution and hasattr(path, 'steps') and path.steps:
                        # For reverse paths, execute steps in reverse order
                        steps_to_execute = list(reversed(path.steps))
                    
                    # Track unique identifiers at each step to avoid duplicates
                    step_input_ids = set(current_input_ids)
                    
                    # Execute each step in the path
                    for step_index, step in enumerate(steps_to_execute):
                        step_start_time = time.time()
                        step_id = step.id if hasattr(step, 'id') else f"step_{step_index}"
                        step_name = step.name if hasattr(step, 'name') else f"Step {step_index}"
                        self.logger.debug(f"Executing step {step_id} ({step_name}) with {len(step_input_ids)} input IDs")
                        
                        if not step_input_ids:
                            self.logger.debug(f"No input IDs for step {step_id} - skipping")
                            break
                        
                        try:
                            # Execute the mapping step with the current set of input IDs
                            input_values_for_step = list(step_input_ids)
                            self.logger.info(f"EXEC_PATH_DEBUG ({path.name}): Step '{step.id}', inputs: {input_values_for_step}")
                            
                            step_results = await self._execute_mapping_step(
                                step=step,
                                input_values=input_values_for_step,
                                is_reverse=is_reverse_execution
                            )
                            
                            self.logger.info(f"EXEC_PATH_DEBUG ({path.name}): Step '{step.id}', step_results: {step_results}")
                            
                            # Track which original inputs connect to which outputs through this step
                            # and update provenance information
                            next_step_input_ids = set()
                            
                            # Go through all original input IDs still in the execution path
                            for original_input_id, progress_data in execution_progress.items():
                                current_progress = progress_data.copy()
                                
                                # For the first step, the input ID will be one of our original batch IDs
                                # For subsequent steps, we need to trace through previous mappings
                                if step_index == 0:
                                    if original_input_id in step_results:
                                        # Direct result for this original input ID
                                        mapped_ids, source_component = step_results[original_input_id]
                                        
                                        if mapped_ids:  # If mapping was successful
                                            # Add the mapped IDs to the next step's inputs
                                            next_step_input_ids.update(mapped_ids)
                                            
                                            # If this is the last step, these are our final results for this input
                                            if len(steps_to_execute) == 1:
                                                current_progress['final_ids'] = mapped_ids
                                            
                                            # Add step details to provenance
                                            step_detail = {
                                                'step_id': step_id,
                                                'step_name': step_name,
                                                'resource_id': step.mapping_resource.id, # Changed to .id
                                                'client_name': getattr(step, 'client_name', 'Unknown'),
                                                'input_ids': [original_input_id],
                                                'output_ids': mapped_ids,
                                                'resolved_historical': False,  # This would need to be set based on actual resolution
                                                'execution_time': time.time() - step_start_time
                                            }
                                            current_progress['provenance'][0]['steps_details'].append(step_detail)
                                            execution_progress[original_input_id] = current_progress
                                else:
                                    # For subsequent steps, we need to check if any of our previous output IDs
                                    # are inputs to the current step
                                    if 'provenance' in current_progress and current_progress['provenance']:
                                        previous_step_detail = current_progress['provenance'][0]['steps_details'][-1] if current_progress['provenance'][0]['steps_details'] else None
                                        
                                        if previous_step_detail and 'output_ids' in previous_step_detail:
                                            previous_output_ids = previous_step_detail['output_ids']
                                            
                                            # Check if any of our previous outputs were mapped in this step
                                            all_mapped_ids = []
                                            input_ids_for_step = []
                                            
                                            for prev_output_id in previous_output_ids:
                                                if prev_output_id in step_results:
                                                    # This previous output was mapped in this step
                                                    mapped_ids, source_component = step_results[prev_output_id]
                                                    
                                                    if mapped_ids:  # If mapping was successful
                                                        # Add to our running list for this original input
                                                        all_mapped_ids.extend(mapped_ids)
                                                        next_step_input_ids.update(mapped_ids)
                                                        input_ids_for_step.append(prev_output_id)
                                            
                                            # If we got any mappings for this original input in this step
                                            if all_mapped_ids:
                                                # If this is the last step, these are our final results
                                                if step_index == len(steps_to_execute) - 1:
                                                    current_progress['final_ids'] = all_mapped_ids
                                                
                                                # Add step details to provenance
                                                step_detail = {
                                                    'step_id': step_id,
                                                    'step_name': step_name,
                                                    'resource_id': step.mapping_resource.id, # Changed to .id
                                                    'client_name': getattr(step, 'client_name', 'Unknown'),
                                                    'input_ids': input_ids_for_step,
                                                    'output_ids': all_mapped_ids, 
                                                    'resolved_historical': False,  # Would need to be set based on actual resolution
                                                    'execution_time': time.time() - step_start_time
                                                }
                                                current_progress['provenance'][0]['steps_details'].append(step_detail)
                                                execution_progress[original_input_id] = current_progress
                            
                            # Update the input IDs for the next step
                            step_input_ids = next_step_input_ids
                            
                            self.logger.debug(f"Step {step_id} completed with {len(next_step_input_ids)} output IDs")
                            
                        except Exception as e:
                            self.logger.error(f"Error executing step {step_id}: {str(e)}", exc_info=True)
                            # We continue with the next step to see if partial results can be obtained
                    
                    # Now execution_progress contains our raw results
                    raw_results = execution_progress
                    
                    self.logger.info(f"EXEC_PATH_DEBUG ({path.name}): Batch {batch_index+1} final execution_progress: {execution_progress}")
                    
                    # Transform the results
                    batch_results = {}
                    for original_id, result_data in raw_results.items():
                        if not result_data or not result_data.get('final_ids'):
                            # No mapping found for this ID
                            continue
                        
                        # Extract the final mapped IDs
                        final_ids = result_data.get('final_ids', [])
                        
                        # Get provenance data (first entry if multiple exist)
                        provenance = result_data.get('provenance', [{}])[0]
                        
                        # Extract path details from provenance
                        path_id = provenance.get('path_id')
                        path_name = provenance.get('path_name')
                        steps_details = provenance.get('steps_details', [])
                        
                        # Check if any step involved historical ID resolution
                        resolved_historical = any(
                            step.get('resolved_historical', False) 
                            for step in steps_details
                        )
                        
                        # Calculate hop count (number of steps)
                        hop_count = len(steps_details)
                        
                        # Determine mapping direction
                        mapping_direction = "reverse" if getattr(path, 'is_reverse', False) else "forward"
                        
                        # Get detailed path step information for confidence calculation
                        path_step_details = {}
                        for i, step in enumerate(steps_details):
                            path_step_details[str(i)] = {
                                "resource_id": step.get("resource_id"),
                                "resource_name": step.get("client_name", ""),
                                "resolved_historical": step.get("resolved_historical", False)
                            }
                        
                        # Calculate confidence score
                        confidence_score = self.cache_manager.calculate_confidence_score(
                            {}, 
                            hop_count, 
                            getattr(path, 'is_reverse', False),
                            path_step_details
                        )
                        
                        self.logger.debug(f"Source: {original_id}, Hops: {hop_count}, Reversed: {getattr(path, 'is_reverse', False)}, Confidence: {confidence_score}")
                        
                        # Create mapping path details
                        mapping_path_details = self.cache_manager.create_mapping_path_details(
                            path_id=path_id,
                            path_name=path_name,
                            hop_count=hop_count,
                            mapping_direction=mapping_direction,
                            path_step_details=path_step_details,
                            additional_metadata={
                                "resolved_historical": resolved_historical,
                                "confidence_score": confidence_score,
                                "source_ontology": source_ontology,
                                "target_ontology": target_ontology
                            }
                        )
                        
                        # Build the result structure
                        batch_results[original_id] = {
                            "source_identifier": original_id,
                            "target_identifiers": final_ids,
                            "mapped_value": final_ids[0] if final_ids else None,  # First target ID is the primary mapped value
                            "status": PathExecutionStatus.SUCCESS.value,
                            "message": f"Successfully mapped via path: {path_name}",
                            "confidence_score": confidence_score,
                            "mapping_path_details": mapping_path_details,
                            "hop_count": hop_count,
                            "mapping_direction": mapping_direction,
                            "mapping_source": self.cache_manager.determine_mapping_source(path_step_details)
                        }
                    
                    return batch_results
                    
                except Exception as e:
                    # Record batch error in metrics
                    batch_metrics["error_count"] = len(batch_ids)
                    metrics["error_count"] += len(batch_ids)
                    batch_metrics["error"] = str(e)
                    batch_metrics["error_type"] = type(e).__name__
                    
                    error_time = time.time()
                    batch_metrics["total_time"] = error_time - batch_start_time
                    metrics["processing_times"][f"batch_{batch_index}"] = batch_metrics
                    
                    self.logger.error(f"Error executing batch {batch_index+1} of path {path.id}: {str(e)}", exc_info=True)
                    # Return failed results for each ID in this batch
                    return {input_id: {
                        "source_identifier": input_id,
                        "target_identifiers": None,
                        "mapped_value": None,  # No mapping due to error
                        "status": PathExecutionStatus.EXECUTION_ERROR.value,
                        "message": f"Error during path execution: {str(e)}",
                        "confidence_score": 0.0,
                        "mapping_direction": "reverse" if getattr(path, "is_reverse", False) else "forward",
                        "error_details": {
                            "error_type": type(e).__name__,
                            "error_message": str(e)
                        }
                    } for input_id in batch_ids}
                
                finally:
                    # Record batch completion metrics regardless of success/failure
                    batch_end_time = time.time()
                    batch_metrics["total_time"] = batch_end_time - batch_start_time
                    metrics["processing_times"][f"batch_{batch_index}"] = batch_metrics
        
        # Process batches concurrently
        batch_tasks = [process_batch(i, batch) for i, batch in enumerate(batches)]
        batch_results_list = await asyncio.gather(*batch_tasks)
        
        # Combine all batch results
        for batch_result in batch_results_list:
            if batch_result:
                combined_results.update(batch_result)
        
        # Add error entries for any IDs not found in results
        missing_ids = 0
        for input_id in input_identifiers:
            if input_id not in combined_results:
                missing_ids += 1
                combined_results[input_id] = {
                    "source_identifier": input_id,
                    "target_identifiers": None,
                    "mapped_value": None,  # No mapping found
                    "status": PathExecutionStatus.NO_MAPPING_FOUND.value,
                    "message": f"No mapping found via path: {path.name}",
                    "confidence_score": 0.0,
                    "mapping_direction": "reverse" if getattr(path, 'is_reverse', False) else "forward",
                    "path_id": path.id,
                    "path_name": path.name
                }
        
        # Record final execution metrics
        execution_end_time = time.time()
        total_execution_time = execution_end_time - execution_start_time
        
        metrics["end_time"] = execution_end_time
        metrics["total_execution_time"] = total_execution_time
        metrics["missing_ids"] = missing_ids
        metrics["result_count"] = len(combined_results)
        
        # Log performance metrics
        success_rate = (metrics["success_count"] / len(input_identifiers) * 100) if input_identifiers else 0
        self.logger.info(
            f"Path {path.id} execution completed in {total_execution_time:.3f}s: "
            f"{metrics['success_count']}/{len(input_identifiers)} successful ({success_rate:.1f}%), "
            f"{metrics['error_count']} errors, {metrics['filtered_count']} filtered"
        )
        
        # If configured, send metrics to monitoring system
        if hasattr(self, "metrics_tracker") and callable(getattr(self, "track_mapping_metrics", None)):
            try:
                await self.track_mapping_metrics("path_execution", metrics)
            except Exception as e:
                self.logger.warning(f"Failed to track metrics: {str(e)}")

        # After processing all batches, store successful results in the cache
        if combined_results:
            try:
                self.logger.info(f"Caching {len(combined_results)} results for path {path.id}")
                await self.cache_manager.store_mapping_results(
                    results_to_cache=combined_results,
                    path=path,
                    source_ontology=source_ontology,
                    target_ontology=target_ontology,
                    mapping_session_id=mapping_session_id
                )
            except Exception as e:
                self.logger.error(f"Failed to cache results for path {path.id}: {e}", exc_info=True)
        
        return combined_results
=======
        # Delegate to PathExecutionManager
        return await self.path_execution_manager.execute_path(
            path=path,
            input_identifiers=input_identifiers,
            source_ontology=source_ontology,
            target_ontology=target_ontology,
            mapping_session_id=mapping_session_id,
            execution_context=None,  # Can be enhanced later
            resource_clients=self._client_cache,  # Pass the client cache
            session=session,  # For backward compatibility
            batch_size=batch_size,
            max_hop_count=max_hop_count,
            filter_confidence=filter_confidence,
            max_concurrent_batches=max_concurrent_batches
        )
>>>>>>> a952c128

    async def _reconcile_bidirectional_mappings(
        self,
        forward_mappings: Dict[str, Dict[str, Any]],
        reverse_results: Dict[str, Dict[str, Any]]
    ) -> Dict[str, Dict[str, Any]]:
        """
        Enrich forward mappings with bidirectional validation status.
        
        Instead of filtering, this adds validation status information to each mapping
        that succeeded in the primary S->T direction.
        
        Args:
            forward_mappings: Dictionary of source_id -> mapping_result from forward mapping
            reverse_results: Dictionary of target_id -> reverse_mapping_result from reverse mapping
            
        Returns:
            Dictionary of enriched source_id -> mapping_result with validation status added
        """
        validated_count = 0
        unidirectional_count = 0
        
        target_to_sources = {} # Stores target_id -> set of all source_ids it can reverse map to
        for target_id, rev_res_item in reverse_results.items():
            if rev_res_item and rev_res_item.get("target_identifiers"):
                all_reverse_mapped_to_source_ids = set(rev_res_item["target_identifiers"])
                
                # Handle Arivale ID components in reverse mapped IDs
                # If client returns "INF_P12345", ensure "P12345" is also considered.
                current_set_copy = set(all_reverse_mapped_to_source_ids) # Iterate over a copy
                for rs_id in current_set_copy:
                    if any(rs_id.startswith(p) for p in ('INF_', 'CAM_', 'CVD_', 'CVD2_', 'DEV_')):
                        parts = rs_id.split('_', 1)
                        if len(parts) > 1:
                            all_reverse_mapped_to_source_ids.add(parts[1]) # Add the UniProt part
            
                target_to_sources[target_id] = all_reverse_mapped_to_source_ids
    
        enriched_mappings = {}
        for source_id, fwd_res_item in forward_mappings.items():
            enriched_result = fwd_res_item.copy()
            
            if not fwd_res_item or not fwd_res_item.get("target_identifiers"):
                enriched_result["validation_status"] = "Successful (NoFwdTarget)"
                unidirectional_count += 1
            else:
                forward_mapped_target_ids = fwd_res_item["target_identifiers"]
                current_status_for_source = None

                for target_id_from_fwd_map in forward_mapped_target_ids:
                    if target_id_from_fwd_map in target_to_sources: # This forward target has reverse mapping data
                        all_possible_reverse_sources_for_target = target_to_sources[target_id_from_fwd_map]
                        
                        if source_id in all_possible_reverse_sources_for_target: # Original source_id is among them
                            primary_reverse_mapped_id = reverse_results.get(target_id_from_fwd_map, {}).get("mapped_value")
                            
                            # Normalize primary_reverse_mapped_id if it's an Arivale ID
                            normalized_primary_reverse_id = primary_reverse_mapped_id
                            if primary_reverse_mapped_id and any(primary_reverse_mapped_id.startswith(p) for p in ('INF_', 'CAM_', 'CVD_', 'CVD2_', 'DEV_')):
                                parts = primary_reverse_mapped_id.split('_', 1)
                                if len(parts) > 1:
                                    normalized_primary_reverse_id = parts[1]

                            if normalized_primary_reverse_id == source_id:
                                current_status_for_source = "Validated"
                            else:
                                current_status_for_source = "Validated (Ambiguous)"
                            break # Found validation status for this source_id
            
                if current_status_for_source:
                    enriched_result["validation_status"] = current_status_for_source
                    validated_count += 1
                else: # No validation path found to the original source_id
                    any_fwd_target_had_reverse_data = any(tid in target_to_sources for tid in forward_mapped_target_ids)
                    if any_fwd_target_had_reverse_data:
                        enriched_result["validation_status"] = "Successful"
                    else:
                        enriched_result["validation_status"] = "Successful (NoReversePath)"
                    unidirectional_count += 1
            
            # Add this entry to the enriched_mappings dictionary
            enriched_mappings[source_id] = enriched_result
    
        self.logger.info(
            f"Validation status: {validated_count} validated (bidirectional), "
            f"{unidirectional_count} successful (one-directional only)"
        )
        return enriched_mappings

    async def execute_strategy(
        self,
        strategy_name: str,
        initial_identifiers: List[str],
        source_ontology_type: Optional[str] = None,
        target_ontology_type: Optional[str] = None,
        entity_type: Optional[str] = None,
    ) -> MappingResultBundle:
        """
        Execute a named mapping strategy from the database (legacy method).
        
        **LEGACY METHOD**: This method is maintained for backward compatibility with 
        older database-stored strategies that use the action handler approach. It loads 
        a strategy and its steps from the metamapper database and attempts to execute 
        them using legacy `_handle_*` methods.
        
        **IMPORTANT**: The handler methods (`_handle_convert_identifiers_local`, 
        `_handle_execute_mapping_path`, `_handle_filter_identifiers_by_target_presence`) 
        referenced by this method are currently **not implemented** in this class. 
        They exist as references in the action_handlers dictionary but will raise 
        "Handler not found" errors when called.
        
        **Current Status**: This method is incomplete and will fail for strategies 
        that require the missing handler implementations. For functional strategy 
        execution, use `execute_yaml_strategy()` which uses the newer strategy action 
        classes in `biomapper.core.strategy_actions`.
        
        **Usage Notes**: 
        - Use `execute_yaml_strategy()` for YAML-defined strategies (recommended)
        - This method should only be used if the missing handlers are implemented
        - The newer strategy action architecture provides better modularity and testing
        
        Args:
            strategy_name: Name of the strategy to execute
            initial_identifiers: List of identifiers to start with
            source_ontology_type: Optional override for source ontology type
            target_ontology_type: Optional override for target ontology type
            entity_type: Optional entity type if not implicitly available
            
        Returns:
            MappingResultBundle containing comprehensive results and provenance
            
        Raises:
            StrategyNotFoundError: If the strategy is not found in the database
            InactiveStrategyError: If the strategy is not active
            MappingExecutionError: If an error occurs during execution or if required
                handlers are not implemented
        """
        self.logger.info(f"Starting execution of strategy '{strategy_name}' with {len(initial_identifiers)} identifiers")
        
        # Initialize result bundle
        result_bundle = MappingResultBundle(
            strategy_name=strategy_name,
            initial_identifiers=initial_identifiers,
            source_ontology_type=source_ontology_type,
            target_ontology_type=target_ontology_type
        )
        
        try:
            # Load the strategy from database
            async with self.async_metamapper_session() as session:
                # Query for the strategy
                stmt = select(MappingStrategy).where(MappingStrategy.name == strategy_name)
                result = await session.execute(stmt)
                strategy = result.scalar_one_or_none()
                
                if not strategy:
                    raise StrategyNotFoundError(
                        f"Mapping strategy '{strategy_name}' not found in database",
                        details={"strategy_name": strategy_name}
                    )
                
                if not strategy.is_active:
                    raise InactiveStrategyError(
                        f"Mapping strategy '{strategy_name}' is not active",
                        details={"strategy_name": strategy_name, "is_active": strategy.is_active}
                    )
                
                # Load strategy steps eagerly
                stmt = (
                    select(MappingStrategyStep)
                    .where(MappingStrategyStep.strategy_id == strategy.id)
                    .order_by(MappingStrategyStep.step_order)
                )
                step_result = await session.execute(stmt)
                steps = step_result.scalars().all()
                
                if not steps:
                    raise ConfigurationError(
                        f"Mapping strategy '{strategy_name}' has no steps defined",
                        details={"strategy_name": strategy_name, "strategy_id": strategy.id}
                    )
                
                # Set total steps in result bundle
                result_bundle.total_steps = len(steps)
                
                # Determine effective source and target ontology types
                effective_source_type = source_ontology_type or strategy.default_source_ontology_type
                effective_target_type = target_ontology_type or strategy.default_target_ontology_type
                
                if not effective_source_type:
                    self.logger.warning(f"No source ontology type specified for strategy '{strategy_name}'")
                if not effective_target_type:
                    self.logger.warning(f"No target ontology type specified for strategy '{strategy_name}'")
                
                # Update result bundle with effective types
                result_bundle.source_ontology_type = effective_source_type
                result_bundle.target_ontology_type = effective_target_type
                result_bundle.current_ontology_type = effective_source_type
            
            # Initialize execution state
            current_identifiers = list(initial_identifiers)
            current_source_ontology_type = effective_source_type
            
            # Action handlers mapping
            action_handlers = {
                "CONVERT_IDENTIFIERS_LOCAL": self._handle_convert_identifiers_local,
                "EXECUTE_MAPPING_PATH": self._handle_execute_mapping_path,
                "FILTER_IDENTIFIERS_BY_TARGET_PRESENCE": self._handle_filter_identifiers_by_target_presence,
                # Add other action types as they are defined
            }
            
            # Execute each step
            for step in steps:
                self.logger.info(f"Executing step {step.step_order}: {step.step_id} - {step.description}")
                
                try:
                    # Get the action handler
                    action_type = step.action_type
                    handler = action_handlers.get(action_type)
                    
                    if not handler:
                        error_msg = f"No handler found for action type: {action_type}"
                        self.logger.error(error_msg)
                        
                        # Record the failed step
                        result_bundle.add_step_result(
                            step_id=step.step_id,
                            step_description=step.description or "",
                            action_type=action_type,
                            input_identifiers=current_identifiers,
                            output_identifiers=current_identifiers,  # No change on error
                            status="failed",
                            details={"error": "Handler not found"},
                            error=error_msg
                        )
                        
                        # Decide whether to continue or halt based on is_required flag
                        if step.is_required:
                            raise MappingExecutionError(
                                f"Required step '{step.step_id}' failed: {error_msg}",
                                details={"step_id": step.step_id, "action_type": action_type}
                            )
                        else:
                            self.logger.warning(f"Optional step '{step.step_id}' failed, continuing with next step")
                            continue
                    
                    # Execute the handler
                    handler_result = await handler(
                        current_identifiers=current_identifiers,
                        action_parameters=step.action_parameters or {},
                        current_source_ontology_type=current_source_ontology_type,
                        target_ontology_type=effective_target_type,
                        step_id=step.step_id,
                        step_description=step.description
                    )
                    
                    # Check if handler indicates failure
                    handler_status = handler_result.get("status", "success")
                    
                    # Update state from handler result
                    output_identifiers = handler_result.get("output_identifiers", current_identifiers)
                    output_ontology_type = handler_result.get("output_ontology_type", current_source_ontology_type)
                    
                    # Record step result
                    result_bundle.add_step_result(
                        step_id=step.step_id,
                        step_description=step.description or "",
                        action_type=action_type,
                        input_identifiers=current_identifiers,
                        output_identifiers=output_identifiers,
                        status=handler_status,
                        details=handler_result.get("details", {}),
                        output_ontology_type=output_ontology_type
                    )
                    
                    # Check if step failed and handle based on is_required
                    if handler_status == "failed":
                        error_msg = handler_result.get("error", "Step execution failed")
                        if step.is_required:
                            result_bundle.finalize(status="failed", error=error_msg)
                            raise MappingExecutionError(
                                f"Required step '{step.step_id}' failed",
                                details={"step_id": step.step_id, "status": handler_status}
                            )
                        else:
                            self.logger.warning(f"Optional step '{step.step_id}' failed, continuing with next step")
                            continue
                    
                    # Update current state for next step only if step succeeded
                    current_identifiers = output_identifiers
                    current_source_ontology_type = output_ontology_type
                    
                except Exception as e:
                    error_msg = f"Error executing step '{step.step_id}': {str(e)}"
                    self.logger.error(error_msg, exc_info=True)
                    
                    # Record the failed step
                    result_bundle.add_step_result(
                        step_id=step.step_id,
                        step_description=step.description or "",
                        action_type=step.action_type,
                        input_identifiers=current_identifiers,
                        output_identifiers=current_identifiers,  # No change on error
                        status="failed",
                        details={"exception": str(type(e).__name__)},
                        error=error_msg
                    )
                    
                    # Decide whether to continue or halt based on is_required flag
                    if step.is_required:
                        result_bundle.finalize(status="failed", error=error_msg)
                        raise MappingExecutionError(
                            f"Required step '{step.step_id}' failed",
                            details={"step_id": step.step_id, "error": str(e)}
                        ) from e
                    else:
                        self.logger.warning(f"Optional step '{step.step_id}' failed with error: {error_msg}")
                        self.logger.warning("Continuing with next step since this step is optional")
                        # Don't update current_identifiers or current_source_ontology_type
                        continue
            
            # Finalize the result bundle
            result_bundle.finalize(status="completed")
            self.logger.info(
                f"Strategy '{strategy_name}' completed successfully. "
                f"Final identifier count: {len(result_bundle.current_identifiers)}"
            )
            
        except (StrategyNotFoundError, InactiveStrategyError, ConfigurationError) as e:
            # These are expected errors, re-raise them
            result_bundle.finalize(status="failed", error=str(e))
            raise
        except Exception as e:
            # Unexpected error
            error_msg = f"Unexpected error executing strategy '{strategy_name}': {str(e)}"
            self.logger.error(error_msg, exc_info=True)
            result_bundle.finalize(status="failed", error=error_msg)
            raise MappingExecutionError(error_msg, details={"strategy_name": strategy_name}) from e
        
        return result_bundle
    async def execute_yaml_strategy(
        self,
        strategy_name: str,
        source_endpoint_name: str,
        target_endpoint_name: str,
        input_identifiers: List[str],
        source_ontology_type: Optional[str] = None,
        target_ontology_type: Optional[str] = None,
        use_cache: bool = True,
        max_cache_age_days: Optional[int] = None,
        progress_callback: Optional[callable] = None,
        batch_size: int = 250,
        min_confidence: float = 0.0,
    ) -> Dict[str, Any]:
        """
        Execute a YAML-defined mapping strategy using dedicated strategy action classes.
        
        This method executes a multi-step mapping strategy defined in YAML configuration.
        Each step in the strategy is executed sequentially using dedicated action classes
        (ConvertIdentifiersLocalAction, ExecuteMappingPathAction, FilterByTargetPresenceAction),
        with the output of one step becoming the input for the next. The `is_required` field 
        on each step controls whether step failures halt execution or allow it to continue.
        
        Args:
            strategy_name: Name of the strategy defined in YAML configuration
            source_endpoint_name: Name of the source endpoint
            target_endpoint_name: Name of the target endpoint
            input_identifiers: List of identifiers to map
            source_ontology_type: Optional override for source ontology type
            target_ontology_type: Optional override for target ontology type
            use_cache: Whether to use caching (default: True)
            max_cache_age_days: Maximum cache age in days
            progress_callback: Optional callback function(current_step, total_steps, status)
            batch_size: Size of batches for processing (default: 250)
            min_confidence: Minimum confidence threshold (default: 0.0)
            
        Returns:
            Dict[str, Any]: A MappingResultBundle-structured dictionary containing:
                - 'results': Dict[str, Dict] mapping source IDs to their mapped values
                - 'metadata': Dict with execution metadata including step-by-step provenance
                - 'step_results': List[Dict] with detailed results from each step
                - 'statistics': Dict with mapping statistics
                - 'final_identifiers': List of identifiers after all steps
                - 'final_ontology_type': Final ontology type after all conversions
                
        Raises:
            ConfigurationError: If the strategy doesn't exist, is inactive, has no steps,
                               or if source/target endpoints are not found
            MappingExecutionError: If a required step fails during execution
            
        Example:
            >>> executor = MappingExecutor()
            >>> result = await executor.execute_yaml_strategy(
            ...     strategy_name="ukbb_to_hpa_protein",
            ...     source_endpoint_name="UKBB",
            ...     target_endpoint_name="HPA",
            ...     input_identifiers=["ADAMTS13", "ALB"],
            ...     use_cache=True
            ... )
            >>> print(f"Final identifiers: {result['final_identifiers']}")
            >>> print(f"Step results: {len(result['step_results'])}")
        """
        # Delegate to StrategyOrchestrator
        return await self.strategy_orchestrator.execute_strategy(
            strategy_name=strategy_name,
            input_identifiers=input_identifiers,
            source_endpoint_name=source_endpoint_name,
            target_endpoint_name=target_endpoint_name,
            source_ontology_type=source_ontology_type,
            target_ontology_type=target_ontology_type,
            use_cache=use_cache,
            max_cache_age_days=max_cache_age_days,
            progress_callback=progress_callback,
            batch_size=batch_size,
            min_confidence=min_confidence,
        )
    async def _get_endpoint_by_name(self, session: AsyncSession, endpoint_name: str) -> Optional[Endpoint]:
        """
        Retrieve an endpoint configuration by name from the metamapper database.
        
        Args:
            session: Active database session
            endpoint_name: Name of the endpoint to retrieve
            
        Returns:
            Endpoint object if found, None otherwise
        """
        stmt = select(Endpoint).where(Endpoint.name == endpoint_name)
        result = await session.execute(stmt)
        return result.scalar_one_or_none()

    async def async_dispose(self):
        """Asynchronously dispose of underlying database engines."""
        self.logger.info("Disposing of MappingExecutor engines...")
        
        # Dispose metamapper engine
        if hasattr(self, 'async_metamapper_engine') and self.async_metamapper_engine:
            await self.async_metamapper_engine.dispose()
            self.logger.info("Metamapper engine disposed.")
            
        # Dispose cache engine  
        if hasattr(self, 'async_cache_engine') and self.async_cache_engine:
            await self.async_cache_engine.dispose()
            self.logger.info("Cache engine disposed.")
            
        # Clear client cache
        if hasattr(self, '_client_cache'):
            self._client_cache.clear()
            
        self.logger.info("MappingExecutor engines disposed.")

    async def track_mapping_metrics(self, event_type: str, metrics: Dict[str, Any]) -> None:
        """
        Track mapping metrics for performance monitoring.
        
        This method integrates with external monitoring systems like Langfuse, Prometheus, etc.
        It can be overridden in subclasses to provide different implementations.
        
        Args:
            event_type: The type of event being tracked (e.g., path_execution, batch_processing)
            metrics: A dictionary containing metrics to track
        """
        # If Langfuse tracking is enabled, send metrics there
        if hasattr(self, "_langfuse_tracker") and self._langfuse_tracker:
            try:
                # If this is a path execution event, create a trace
                if event_type == "path_execution":
                    trace_id = f"path_{metrics['path_id']}_{int(metrics['start_time'])}"
                    
                    # Create a trace for the entire path execution
                    trace = self._langfuse_tracker.trace(
                        name="path_execution",
                        id=trace_id,
                        metadata={
                            "path_id": metrics.get("path_id"),
                            "is_reverse": metrics.get("is_reverse", False),
                            "input_count": metrics.get("input_count", 0),
                            "batch_size": metrics.get("batch_size", 0),
                            "max_concurrent_batches": metrics.get("max_concurrent_batches", 1)
                        }
                    )
                    
                    # Add spans for each batch
                    for batch_key, batch_metrics in metrics.get("processing_times", {}).items():
                        batch_span = trace.span(
                            name=f"batch_{batch_key}",
                            start_time=datetime.fromtimestamp(batch_metrics.get("start_time", 0)),
                            end_time=datetime.fromtimestamp(batch_metrics.get("start_time", 0) + batch_metrics.get("total_time", 0)),
                            metadata={
                                "batch_size": batch_metrics.get("batch_size", 0),
                                "success_count": batch_metrics.get("success_count", 0),
                                "error_count": batch_metrics.get("error_count", 0),
                                "filtered_count": batch_metrics.get("filtered_count", 0)
                            }
                        )
                        
                        if "error" in batch_metrics:
                            batch_span.add_observation(
                                name="error",
                                value=batch_metrics["error"],
                                metadata={"error_type": batch_metrics.get("error_type", "unknown")}
                            )
                            
                    # Add summary metrics
                    trace.update(
                        metadata={
                            "total_execution_time": metrics.get("total_execution_time", 0),
                            "success_count": metrics.get("success_count", 0),
                            "error_count": metrics.get("error_count", 0),
                            "filtered_count": metrics.get("filtered_count", 0),
                            "missing_ids": metrics.get("missing_ids", 0),
                            "result_count": metrics.get("result_count", 0)
                        }
                    )
                    
                self.logger.debug(f"Sent '{event_type}' metrics to monitoring system")
            except Exception as e:
                self.logger.warning(f"Failed to send metrics to monitoring system: {str(e)}")
                
        # Additional monitoring systems could be integrated here
        
    async def _save_metrics_to_database(self, session_id: int, metric_type: str, metrics: Dict[str, Any]) -> None:
        """
        Save performance metrics to the database for analysis and reporting.
        
        Args:
            session_id: ID of the MappingSession
            metric_type: Type of metrics being saved
            metrics: Dictionary of metrics to save
        """
        try:
            async with self.async_cache_session() as session:
                # Update session-level metrics if appropriate
                if metric_type == "mapping_execution":
                    mapping_session = await session.get(MappingSession, session_id)
                    if mapping_session:
                        mapping_session.batch_size = metrics.get("batch_size")
                        mapping_session.max_concurrent_batches = metrics.get("max_concurrent_batches")
                        mapping_session.total_execution_time = metrics.get("total_execution_time")
                        mapping_session.success_rate = metrics.get("success_rate")
                
                # Save detailed metrics
                for metric_name, metric_value in metrics.items():
                    # Skip non-numeric metrics or complex objects
                    if isinstance(metric_value, (dict, list)):
                        continue
                        
                    metric_entry = ExecutionMetric(
                        mapping_session_id=session_id,
                        metric_type=metric_type,
                        metric_name=metric_name,
                        timestamp=datetime.utcnow()
                    )
                    
                    # Set the appropriate value field based on type
                    if isinstance(metric_value, (int, float)):
                        metric_entry.metric_value = float(metric_value)
                    elif metric_value is not None:
                        metric_entry.string_value = str(metric_value)
                        
                    session.add(metric_entry)
                    
                await session.commit()
                self.logger.debug(f"Saved {len(metrics)} metrics to database for session {session_id}")
                
        except Exception as e:
            self.logger.warning(f"Failed to save metrics to database: {str(e)}")
            # Don't raise the exception - we don't want to fail the mapping process due to metrics errors

    async def _create_mapping_session_log(
        self,
        source_endpoint_name: str,
        target_endpoint_name: str,
        source_property_name: str,
        target_property_name: str,
        use_cache: bool,
        try_reverse_mapping: bool,
        input_count: int,
        max_cache_age_days: Optional[int] = None,
    ) -> int:
        """Create a new mapping session log entry."""
        try:
            async with self.async_cache_session() as cache_session:
                now = get_current_utc_time()
                
                # Create parameters JSON
                parameters = json.dumps({
                    "source_property_name": source_property_name,
                    "target_property_name": target_property_name,
                    "use_cache": use_cache,
                    "try_reverse_mapping": try_reverse_mapping,
                    "input_count": input_count,
                    "max_cache_age_days": max_cache_age_days,
                })
                
                log_entry = MappingSession(
                    source_endpoint=source_endpoint_name,
                    target_endpoint=target_endpoint_name,
                    parameters=parameters,
                    start_time=now,
                    status="running"
                )
                cache_session.add(log_entry)
                await cache_session.flush()  # Ensure ID is generated
                await cache_session.commit() # Commit to make it visible to other sessions
                return log_entry.id
        except SQLAlchemyError as e:
            self.logger.error(f"[{ErrorCode.CACHE_STORAGE_ERROR.name}] Cache storage error creating mapping session log. (original_exception={type(e).__name__}: {e})", exc_info=True)
            raise CacheStorageError(
                f"[{ErrorCode.CACHE_STORAGE_ERROR.name}] Failed to create mapping session log entry. (original_exception={type(e).__name__}: {e})",
                details={
                    "source_endpoint": source_endpoint_name,
                    "target_endpoint": target_endpoint_name,
                    "input_count": input_count,
                },
            ) from e

    async def _update_mapping_session_log(
        self,
        session_id: int,
        status: PathExecutionStatus,
        end_time: datetime,
        results_count: int = 0,
        error_message: Optional[str] = None,
    ):
        """Update the status and end time of a mapping session log."""
        try:
            async with self.async_cache_session() as cache_session:
                log_entry = await cache_session.get(MappingSession, session_id)
                if log_entry:
                    log_entry.status = status.value if isinstance(status, PathExecutionStatus) else status
                    log_entry.end_time = end_time
                    log_entry.results_count = results_count
                    if error_message:
                        log_entry.error_message = error_message
                    await cache_session.commit()
                    self.logger.info(f"Updated mapping session log ID {session_id} with status {status}")
                else:
                    self.logger.warning(f"Mapping session log ID {session_id} not found for update.")
        except SQLAlchemyError as e:
            self.logger.error(f"[{ErrorCode.CACHE_STORAGE_ERROR.name}] Cache storage error updating mapping session log. (original_exception={type(e).__name__}: {e})", exc_info=True)
            raise CacheStorageError(
                f"[{ErrorCode.CACHE_STORAGE_ERROR.name}] Failed to update mapping session log entry. (original_exception={type(e).__name__}: {e})",
                details={"session_id": session_id},
            ) from e
            
    
    # Legacy Handler Methods (Placeholder Implementations)
    # These methods are referenced by the legacy execute_strategy method but are not implemented.
    # They are maintained for backward compatibility but will raise NotImplementedError when called.
    
    async def _handle_convert_identifiers_local(
        self,
        current_identifiers: List[str],
        action_parameters: Dict[str, Any],
        current_source_ontology_type: str,
        target_ontology_type: str,
        step_id: str,
        step_description: str,
        **kwargs
    ) -> Dict[str, Any]:
        """
        Legacy handler for CONVERT_IDENTIFIERS_LOCAL action type.
        
        This method has been refactored to use the newer ConvertIdentifiersLocalAction
        class while maintaining backward compatibility with the legacy execute_strategy
        method.
        
        Args:
            current_identifiers: List of identifiers to convert
            action_parameters: Action configuration parameters
            current_source_ontology_type: Current ontology type of identifiers
            target_ontology_type: Target ontology type for the overall strategy
            step_id: Step identifier for logging
            step_description: Step description for logging
            **kwargs: Additional parameters from the legacy execution context
            
        Returns:
            Dict[str, Any]: Mapping results with converted identifiers
        """
        try:
            # Extract parameters from action_parameters
            endpoint_context = action_parameters.get('endpoint_context', 'SOURCE')
            output_ontology_type = action_parameters.get('output_ontology_type')
            input_ontology_type = action_parameters.get('input_ontology_type', current_source_ontology_type)
            
            if not output_ontology_type:
                return {
                    "output_identifiers": current_identifiers,
                    "output_ontology_type": current_source_ontology_type,
                    "status": "failed",
                    "error": "output_ontology_type is required in action_parameters",
                    "details": {"action_parameters": action_parameters}
                }
            
            # For legacy compatibility with ConvertIdentifiersLocalAction,
            # we'll provide a basic implementation that performs ontology type
            # conversion without requiring full endpoint database configurations.
            # This maintains backward compatibility while using the StrategyAction framework.
            
            self.logger.info(f"Legacy convert identifiers: {input_ontology_type} -> {output_ontology_type}")
            
            try:
                # Import the StrategyAction class
                from biomapper.core.strategy_actions.convert_identifiers_local import ConvertIdentifiersLocalAction
                
                async with self.async_metamapper_session() as session:
                    # Create the action instance
                    action = ConvertIdentifiersLocalAction(session)
                    
                    # Create minimal mock endpoints
                    from unittest.mock import MagicMock
                    from biomapper.db.models import Endpoint
                    
                    mock_endpoint = MagicMock(spec=Endpoint)
                    mock_endpoint.id = 1
                    mock_endpoint.name = "LEGACY_ENDPOINT"
                    
                    # Create action parameters
                    action_params = {
                        'endpoint_context': endpoint_context,
                        'output_ontology_type': output_ontology_type,
                        'input_ontology_type': input_ontology_type
                    }
                    
                    # Create context
                    context = {
                        "db_session": session,
                        "mapping_executor": self,
                        "legacy_mode": True
                    }
                    
                    # Try to execute the action
                    result = await action.execute(
                        current_identifiers=current_identifiers,
                        current_ontology_type=current_source_ontology_type,
                        action_params=action_params,
                        source_endpoint=mock_endpoint,
                        target_endpoint=mock_endpoint,
                        context=context
                    )
                    
                    # Convert result to legacy format
                    return {
                        "output_identifiers": result.get('output_identifiers', current_identifiers),
                        "output_ontology_type": result.get('output_ontology_type', output_ontology_type),
                        "status": "success",
                        "details": result.get('details', {})
                    }
                    
            except Exception as action_error:
                # If the StrategyAction fails (e.g., due to missing endpoint configurations),
                # fall back to a basic implementation that just changes the ontology type
                self.logger.warning(
                    f"StrategyAction failed in legacy mode, using basic fallback: {str(action_error)}"
                )
                
                # Basic fallback: just update the ontology type without actual conversion
                return {
                    "output_identifiers": current_identifiers,  # Keep same identifiers
                    "output_ontology_type": output_ontology_type,  # Update ontology type
                    "status": "success",
                    "details": {
                        "fallback_mode": True,
                        "conversion_type": "ontology_type_only",
                        "input_ontology_type": input_ontology_type,
                        "output_ontology_type": output_ontology_type,
                        "strategy_action_error": str(action_error)
                    }
                }
                
        except Exception as e:
            self.logger.error(f"Error in _handle_convert_identifiers_local: {str(e)}", exc_info=True)
            return {
                "output_identifiers": current_identifiers,
                "output_ontology_type": current_source_ontology_type,
                "status": "failed",
                "error": f"Action execution failed: {str(e)}",
                "details": {"exception_type": type(e).__name__}
            }
    
    async def _handle_execute_mapping_path(
        self,
        current_identifiers: List[str],
        action_parameters: Dict[str, Any],
        current_source_ontology_type: str,
        target_ontology_type: str,
        step_id: str,
        step_description: str,
        **kwargs
    ) -> Dict[str, Any]:
        """
        Legacy handler for EXECUTE_MAPPING_PATH action type.
        
        This method has been refactored to use the newer ExecuteMappingPathAction
        class while maintaining backward compatibility with the legacy execute_strategy
        method.
        
        Args:
            current_identifiers: List of identifiers to map
            action_parameters: Action configuration parameters
            current_source_ontology_type: Current ontology type of identifiers
            target_ontology_type: Target ontology type for the overall strategy
            step_id: Step identifier for logging
            step_description: Step description for logging
            **kwargs: Additional parameters from the legacy execution context
            
        Returns:
            Dict[str, Any]: Mapping results with mapped identifiers
        """
        try:
            # Extract parameters from action_parameters
            mapping_path_name = action_parameters.get('mapping_path_name')
            resource_name = action_parameters.get('resource_name')
            
            if not mapping_path_name and not resource_name:
                return {
                    "output_identifiers": current_identifiers,
                    "output_ontology_type": current_source_ontology_type,
                    "status": "failed",
                    "error": "Either mapping_path_name or resource_name is required in action_parameters",
                    "details": {"action_parameters": action_parameters}
                }
            
            self.logger.info(f"Legacy execute mapping path: {mapping_path_name or resource_name}")
            
            try:
                # Import the StrategyAction class
                from biomapper.core.strategy_actions.execute_mapping_path import ExecuteMappingPathAction
                
                async with self.async_metamapper_session() as session:
                    # Create the action instance
                    action = ExecuteMappingPathAction(session)
                    
                    # Create minimal mock endpoints
                    from unittest.mock import MagicMock
                    from biomapper.db.models import Endpoint
                    
                    mock_source_endpoint = MagicMock(spec=Endpoint)
                    mock_source_endpoint.id = 1
                    mock_source_endpoint.name = "LEGACY_SOURCE_ENDPOINT"
                    
                    mock_target_endpoint = MagicMock(spec=Endpoint)
                    mock_target_endpoint.id = 2
                    mock_target_endpoint.name = "LEGACY_TARGET_ENDPOINT"
                    
                    # Create context with legacy settings
                    context = {
                        "db_session": session,
                        "cache_settings": {
                            "use_cache": True,
                            "max_cache_age_days": None
                        },
                        "mapping_executor": self,
                        "batch_size": 250,
                        "min_confidence": 0.0,
                        "legacy_mode": True
                    }
                    
                    # Try to execute the action
                    result = await action.execute(
                        current_identifiers=current_identifiers,
                        current_ontology_type=current_source_ontology_type,
                        action_params=action_parameters,
                        source_endpoint=mock_source_endpoint,
                        target_endpoint=mock_target_endpoint,
                        context=context
                    )
                    
                    # Convert result to legacy format
                    return {
                        "output_identifiers": result.get('output_identifiers', current_identifiers),
                        "output_ontology_type": result.get('output_ontology_type', current_source_ontology_type),
                        "status": "success",
                        "details": result.get('details', {})
                    }
                    
            except Exception as action_error:
                # If the StrategyAction fails, provide a basic fallback
                self.logger.warning(
                    f"StrategyAction failed in legacy mode, using basic fallback: {str(action_error)}"
                )
                
                # Basic fallback: return identifiers unchanged
                return {
                    "output_identifiers": current_identifiers,
                    "output_ontology_type": current_source_ontology_type,
                    "status": "success",
                    "details": {
                        "fallback_mode": True,
                        "mapping_type": "no_change",
                        "mapping_path_name": mapping_path_name,
                        "resource_name": resource_name,
                        "strategy_action_error": str(action_error)
                    }
                }
                
        except Exception as e:
            self.logger.error(f"Error in _handle_execute_mapping_path: {str(e)}", exc_info=True)
            return {
                "output_identifiers": current_identifiers,
                "output_ontology_type": current_source_ontology_type,
                "status": "failed",
                "error": f"Action execution failed: {str(e)}",
                "details": {"exception_type": type(e).__name__}
            }
    
    async def _handle_filter_identifiers_by_target_presence(
        self,
        current_identifiers: List[str],
        action_parameters: Dict[str, Any],
        current_source_ontology_type: str,
        target_ontology_type: str,
        step_id: str,
        step_description: str,
        **kwargs
    ) -> Dict[str, Any]:
        """
        Legacy handler for FILTER_IDENTIFIERS_BY_TARGET_PRESENCE action type.
        
        This method has been refactored to use the newer FilterByTargetPresenceAction
        class while maintaining backward compatibility with the legacy execute_strategy
        method.
        
        Args:
            current_identifiers: List of identifiers to filter
            action_parameters: Action configuration parameters
            current_source_ontology_type: Current ontology type of identifiers
            target_ontology_type: Target ontology type for the overall strategy
            step_id: Step identifier for logging
            step_description: Step description for logging
            **kwargs: Additional parameters from the legacy execution context
            
        Returns:
            Dict[str, Any]: Filtered identifiers based on target presence
        """
        try:
            # Extract parameters from action_parameters
            endpoint_context = action_parameters.get('endpoint_context', 'TARGET')
            ontology_type_to_match = action_parameters.get('ontology_type_to_match', current_source_ontology_type)
            
            self.logger.info(f"Legacy filter by target presence: {ontology_type_to_match}")
            
            try:
                # Import the StrategyAction class
                from biomapper.core.strategy_actions.filter_by_target_presence import FilterByTargetPresenceAction
                
                async with self.async_metamapper_session() as session:
                    # Create the action instance
                    action = FilterByTargetPresenceAction(session)
                    
                    # Create minimal mock endpoints
                    from unittest.mock import MagicMock
                    from biomapper.db.models import Endpoint
                    
                    mock_source_endpoint = MagicMock(spec=Endpoint)
                    mock_source_endpoint.id = 1
                    mock_source_endpoint.name = "LEGACY_SOURCE_ENDPOINT"
                    
                    mock_target_endpoint = MagicMock(spec=Endpoint)
                    mock_target_endpoint.id = 2
                    mock_target_endpoint.name = "LEGACY_TARGET_ENDPOINT"
                    
                    # Create action parameters in the format expected by the action class
                    action_params = {
                        'endpoint_context': endpoint_context,
                        'ontology_type_to_match': ontology_type_to_match
                    }
                    action_params.update(action_parameters)  # Include any additional parameters
                    
                    # Create context
                    context = {
                        "db_session": session,
                        "mapping_executor": self,
                        "legacy_mode": True
                    }
                    
                    # Try to execute the action
                    result = await action.execute(
                        current_identifiers=current_identifiers,
                        current_ontology_type=current_source_ontology_type,
                        action_params=action_params,
                        source_endpoint=mock_source_endpoint,
                        target_endpoint=mock_target_endpoint,
                        context=context
                    )
                    
                    # Convert result to legacy format
                    return {
                        "output_identifiers": result.get('output_identifiers', current_identifiers),
                        "output_ontology_type": result.get('output_ontology_type', current_source_ontology_type),
                        "status": "success",
                        "details": result.get('details', {})
                    }
                    
            except Exception as action_error:
                # If the StrategyAction fails, provide a basic fallback
                self.logger.warning(
                    f"StrategyAction failed in legacy mode, using basic fallback: {str(action_error)}"
                )
                
                # Basic fallback: return all identifiers (no filtering)
                return {
                    "output_identifiers": current_identifiers,
                    "output_ontology_type": current_source_ontology_type,
                    "status": "success",
                    "details": {
                        "fallback_mode": True,
                        "filter_type": "no_filtering",
                        "endpoint_context": endpoint_context,
                        "ontology_type_to_match": ontology_type_to_match,
                        "strategy_action_error": str(action_error)
                    }
                }
                
        except Exception as e:
            self.logger.error(f"Error in _handle_filter_identifiers_by_target_presence: {str(e)}", exc_info=True)
            return {
                "output_identifiers": current_identifiers,
                "output_ontology_type": current_source_ontology_type,
                "status": "failed",
                "error": f"Action execution failed: {str(e)}",
                "details": {"exception_type": type(e).__name__}
            }

    
    # ============================================================================
    # UTILITY API METHODS - Refactored from scripts
    # ============================================================================
    
    async def get_strategy(self, strategy_name: str) -> Optional[MappingStrategy]:
        """
        Get a strategy from the metamapper database by name.
        
        This is a convenience method that replaces the check_strategy_exists function
        used in scripts, providing more information about the strategy.
        
        Args:
            strategy_name: Name of the strategy to retrieve
            
        Returns:
            MappingStrategy object if found, None otherwise
            
        Raises:
            DatabaseQueryError: If there's an error querying the database
        """
        try:
            async with self.async_metamapper_session() as session:
                stmt = select(MappingStrategy).where(MappingStrategy.name == strategy_name)
                result = await session.execute(stmt)
                strategy = result.scalar_one_or_none()
                return strategy
        except Exception as e:
            self.logger.error(f"Error retrieving strategy {strategy_name}: {e}")
            raise DatabaseQueryError(f"Failed to retrieve strategy {strategy_name}: {e}")
    
    async def get_ontology_column(self, endpoint_name: str, ontology_type: str) -> str:
        """
        Get the column name for a given ontology type from an endpoint's property configuration.
        
        This method replaces the get_column_for_ontology_type function used in scripts.
        
        Args:
            endpoint_name: Name of the endpoint
            ontology_type: Ontology type to look up (e.g., 'UniProt', 'Gene')
            
        Returns:
            Column name for the ontology type
            
        Raises:
            ConfigurationError: If endpoint, property config, or extraction config not found
            DatabaseQueryError: If there's an error querying the database
        """
        try:
            async with self.async_metamapper_session() as session:
                # Get the endpoint
                stmt = select(Endpoint).where(Endpoint.name == endpoint_name)
                result = await session.execute(stmt)
                endpoint = result.scalar_one_or_none()
                
                if not endpoint:
                    raise ConfigurationError(f"Endpoint '{endpoint_name}' not found in database")
                
                # Get the property config for the ontology type
                stmt = select(EndpointPropertyConfig).where(
                    EndpointPropertyConfig.endpoint_id == endpoint.id,
                    EndpointPropertyConfig.ontology_type == ontology_type
                )
                result = await session.execute(stmt)
                property_config = result.scalar_one_or_none()
                
                if not property_config:
                    raise ConfigurationError(
                        f"No property configuration found for ontology type '{ontology_type}' "
                        f"in endpoint '{endpoint_name}'"
                    )
                
                # Get the extraction config to find the column name
                stmt = select(PropertyExtractionConfig).where(
                    PropertyExtractionConfig.id == property_config.property_extraction_config_id
                )
                result = await session.execute(stmt)
                extraction_config = result.scalar_one_or_none()
                
                if not extraction_config:
                    raise ConfigurationError(
                        f"No extraction configuration found for property config ID "
                        f"{property_config.property_extraction_config_id}"
                    )
                
                # Parse the extraction pattern to get the column name
                pattern_data = json.loads(extraction_config.extraction_pattern)
                column_name = pattern_data.get('column')
                if not column_name:
                    raise ConfigurationError(
                        f"No 'column' field found in extraction pattern: "
                        f"{extraction_config.extraction_pattern}"
                    )
                return column_name
                
        except json.JSONDecodeError as e:
            raise ConfigurationError(f"Invalid JSON in extraction pattern: {e}")
        except ConfigurationError:
            raise  # Re-raise configuration errors as-is
        except Exception as e:
            self.logger.error(f"Error getting ontology column: {e}")
            raise DatabaseQueryError(f"Failed to get ontology column: {e}")
    
    async def load_endpoint_identifiers(
        self, 
        endpoint_name: str, 
        ontology_type: str,
        return_dataframe: bool = False
    ) -> Union[List[str], 'pd.DataFrame']:
        """
        Load identifiers from an endpoint using its configuration in metamapper.db.
        
        This method replaces the load_identifiers_from_endpoint function used in scripts,
        with additional options for returning the full dataframe.
        
        Args:
            endpoint_name: Name of the endpoint to load from
            ontology_type: Ontology type of the identifiers to load
            return_dataframe: If True, return the full dataframe instead of just identifiers
            
        Returns:
            List of unique identifiers (default) or full DataFrame if return_dataframe=True
            
        Raises:
            ConfigurationError: If endpoint not found or file path issues
            FileNotFoundError: If the data file doesn't exist
            KeyError: If the specified column doesn't exist in the data
            DatabaseQueryError: If there's an error querying the database
        """
        try:
            # First get the column name for the ontology type
            column_name = await self.get_ontology_column(endpoint_name, ontology_type)
            self.logger.info(f"Ontology type '{ontology_type}' maps to column '{column_name}'")
            
            # Get endpoint configuration from metamapper.db
            async with self.async_metamapper_session() as session:
                stmt = select(Endpoint).where(Endpoint.name == endpoint_name)
                result = await session.execute(stmt)
                endpoint = result.scalar_one_or_none()
                
                if not endpoint:
                    raise ConfigurationError(f"Endpoint '{endpoint_name}' not found in database")
                
                # Parse connection details (it's a JSON string)
                connection_details = json.loads(endpoint.connection_details)
                file_path = connection_details.get('file_path', '')
                delimiter = connection_details.get('delimiter', ',')
                
                # Handle environment variable substitution
                if '${DATA_DIR}' in file_path:
                    data_dir = os.environ.get('DATA_DIR', settings.data_dir)
                    file_path = file_path.replace('${DATA_DIR}', data_dir)
                
                self.logger.info(f"Loading identifiers from endpoint '{endpoint_name}'")
                self.logger.info(f"File path: {file_path}")
                
                # Check if file exists
                if not os.path.exists(file_path):
                    raise FileNotFoundError(f"Data file not found: {file_path}")
                
                # Lazy import pandas to avoid circular imports
                import pandas as pd
                
                # Load the file
                if endpoint.type == 'file_tsv':
                    df = pd.read_csv(file_path, sep=delimiter)
                elif endpoint.type == 'file_csv':
                    df = pd.read_csv(file_path, sep=delimiter)
                else:
                    raise ConfigurationError(f"Unsupported endpoint type: {endpoint.type}")
                
                self.logger.info(f"Loaded dataframe with shape: {df.shape}")
                
                # Check if column exists
                if column_name not in df.columns:
                    raise KeyError(
                        f"Column '{column_name}' not found in {endpoint_name} data. "
                        f"Available columns: {list(df.columns)}"
                    )
                
                if return_dataframe:
                    return df
                
                # Extract unique identifiers
                identifiers = df[column_name].dropna().unique().tolist()
                self.logger.info(f"Found {len(identifiers)} unique identifiers in column '{column_name}'")
                
                # Log sample of identifiers including any composites
                sample_ids = identifiers[:10]
                composite_count = sum(1 for id in identifiers if '_' in str(id))
                self.logger.info(f"Sample identifiers: {sample_ids}")
                self.logger.info(f"Composite identifiers found: {composite_count} (with '_' delimiter)")
                
                return identifiers
                
        except (ConfigurationError, FileNotFoundError, KeyError):
            raise  # Re-raise these specific errors as-is
        except Exception as e:
            self.logger.error(f"Error loading identifiers from endpoint {endpoint_name}: {e}")
            raise DatabaseQueryError(f"Failed to load endpoint identifiers: {e}")
    
    async def get_strategy_info(self, strategy_name: str) -> Dict[str, Any]:
        """
        Get detailed information about a strategy including its steps and metadata.
        
        Args:
            strategy_name: Name of the strategy
            
        Returns:
            Dictionary containing strategy information including:
            - name: Strategy name
            - description: Strategy description
            - is_active: Whether the strategy is active
            - source_ontology_type: Default source ontology type
            - target_ontology_type: Default target ontology type
            - steps: List of step configurations
            
        Raises:
            StrategyNotFoundError: If strategy doesn't exist
            DatabaseQueryError: If there's an error querying the database
        """
        try:
            async with self.async_metamapper_session() as session:
                # Get strategy with its steps
                stmt = (
                    select(MappingStrategy)
                    .where(MappingStrategy.name == strategy_name)
                    .options(selectinload(MappingStrategy.steps))
                )
                result = await session.execute(stmt)
                strategy = result.scalar_one_or_none()
                
                if not strategy:
                    raise StrategyNotFoundError(f"Strategy '{strategy_name}' not found")
                
                # Build strategy info
                strategy_info = {
                    "name": strategy.name,
                    "description": strategy.description,
                    "is_active": strategy.is_active,
                    "source_ontology_type": strategy.default_source_ontology_type,
                    "target_ontology_type": strategy.default_target_ontology_type,
                    "version": strategy.version,
                    "steps": []
                }
                
                # Add step information
                for step in sorted(strategy.steps, key=lambda s: s.step_order):
                    step_info = {
                        "step_id": step.step_id,
                        "step_order": step.step_order,
                        "action_type": step.action_type,
                        "description": step.description,
                        "parameters": json.loads(step.parameters) if step.parameters else {}
                    }
                    strategy_info["steps"].append(step_info)
                
                return strategy_info
                
        except StrategyNotFoundError:
            raise
        except Exception as e:
            self.logger.error(f"Error getting strategy info for {strategy_name}: {e}")
            raise DatabaseQueryError(f"Failed to get strategy info: {e}")
    
    async def validate_strategy_prerequisites(
        self, 
        strategy_name: str, 
        source_endpoint: str, 
        target_endpoint: str
    ) -> Dict[str, Any]:
        """
        Validate that all prerequisites are met for executing a strategy.
        
        This method performs pre-flight checks to ensure:
        - Strategy exists and is active
        - Source and target endpoints exist
        - Required ontology types are configured
        - Data files are accessible
        
        Args:
            strategy_name: Name of the strategy to validate
            source_endpoint: Name of the source endpoint
            target_endpoint: Name of the target endpoint
            
        Returns:
            Dictionary with validation results:
            - valid: Boolean indicating if all checks passed
            - errors: List of error messages if any
            - warnings: List of warning messages if any
            - strategy_info: Basic strategy information
            
        Raises:
            DatabaseQueryError: If there's an error querying the database
        """
        errors = []
        warnings = []
        strategy_info = None
        
        try:
            # Check strategy exists and get info
            strategy = await self.get_strategy(strategy_name)
            if not strategy:
                errors.append(f"Strategy '{strategy_name}' not found in database")
            elif not strategy.is_active:
                errors.append(f"Strategy '{strategy_name}' is not active")
            else:
                strategy_info = {
                    "name": strategy.name,
                    "source_ontology": strategy.default_source_ontology_type,
                    "target_ontology": strategy.default_target_ontology_type
                }
            
            # Check endpoints exist
            async with self.async_metamapper_session() as session:
                # Check source endpoint
                source = await self._get_endpoint_by_name(session, source_endpoint)
                if not source:
                    errors.append(f"Source endpoint '{source_endpoint}' not found")
                else:
                    # Check if source file exists (for file-based endpoints)
                    if source.type in ['file_csv', 'file_tsv']:
                        conn_details = json.loads(source.connection_details)
                        file_path = conn_details.get('file_path', '')
                        if '${DATA_DIR}' in file_path:
                            file_path = file_path.replace('${DATA_DIR}', 
                                                        os.environ.get('DATA_DIR', settings.data_dir))
                        if not os.path.exists(file_path):
                            errors.append(f"Source data file not found: {file_path}")
                
                # Check target endpoint
                target = await self._get_endpoint_by_name(session, target_endpoint)
                if not target:
                    errors.append(f"Target endpoint '{target_endpoint}' not found")
                else:
                    # Check if target file exists (for file-based endpoints)
                    if target.type in ['file_csv', 'file_tsv']:
                        conn_details = json.loads(target.connection_details)
                        file_path = conn_details.get('file_path', '')
                        if '${DATA_DIR}' in file_path:
                            file_path = file_path.replace('${DATA_DIR}', 
                                                        os.environ.get('DATA_DIR', settings.data_dir))
                        if not os.path.exists(file_path):
                            errors.append(f"Target data file not found: {file_path}")
                
                # Check ontology configurations if we have strategy info
                if strategy_info and source:
                    try:
                        await self.get_ontology_column(source_endpoint, 
                                                     strategy_info['source_ontology'])
                    except ConfigurationError as e:
                        errors.append(f"Source ontology configuration error: {e}")
                
                if strategy_info and target:
                    # Note: Target might use different ontology types, so we check if any exist
                    stmt = select(EndpointPropertyConfig).where(
                        EndpointPropertyConfig.endpoint_id == target.id
                    )
                    result = await session.execute(stmt)
                    configs = result.scalars().all()
                    if not configs:
                        warnings.append(f"No property configurations found for target endpoint")
            
            return {
                "valid": len(errors) == 0,
                "errors": errors,
                "warnings": warnings,
                "strategy_info": strategy_info
            }
            
        except Exception as e:
            self.logger.error(f"Error validating strategy prerequisites: {e}")
            raise DatabaseQueryError(f"Failed to validate prerequisites: {e}")
    
    async def execute_strategy_with_comprehensive_results(
        self,
        strategy_name: str,
        source_endpoint: str,
        target_endpoint: str,
        input_identifiers: List[str],
        use_cache: bool = True,
        progress_callback: Optional[callable] = None,
        **kwargs
    ) -> Dict[str, Any]:
        """
        Execute a strategy with enhanced result processing and comprehensive output.
        
        This is a high-level convenience method that wraps execute_yaml_strategy
        with additional result processing and formatting.
        
        Args:
            strategy_name: Name of the strategy to execute
            source_endpoint: Name of the source endpoint
            target_endpoint: Name of the target endpoint
            input_identifiers: List of input identifiers to map
            use_cache: Whether to use cached mappings (default: True)
            progress_callback: Optional callback for progress updates
            **kwargs: Additional keyword arguments passed to execute_yaml_strategy
            
        Returns:
            Dictionary with comprehensive results including:
            - results: Mapping results by identifier
            - final_identifiers: List of successfully mapped identifiers
            - summary: Execution summary with statistics
            - context: Any context data from bidirectional strategies
            - metrics: Performance metrics
            - provenance: Detailed provenance information
            
        Raises:
            Various exceptions from execute_yaml_strategy
        """
        start_time = time.time()
        
        # Execute the strategy
        result = await self.execute_yaml_strategy(
            strategy_name=strategy_name,
            source_endpoint_name=source_endpoint,
            target_endpoint_name=target_endpoint,
            input_identifiers=input_identifiers,
            use_cache=use_cache,
            progress_callback=progress_callback,
            **kwargs
        )
        
        # Add execution time to metrics
        execution_time = time.time() - start_time
        if 'metrics' not in result:
            result['metrics'] = {}
        result['metrics']['total_execution_time'] = execution_time
        
        # Enhance summary with additional statistics
        if 'summary' in result:
            summary = result['summary']
            
            # Calculate success rate
            total_input = summary.get('total_input', 0)
            successful = summary.get('successful_mappings', 0)
            if total_input > 0:
                summary['success_rate'] = (successful / total_input) * 100
            else:
                summary['success_rate'] = 0
            
            # Add timing information
            summary['execution_time_seconds'] = execution_time
            
            # Categorize results by mapping status
            if 'results' in result:
                status_counts = {}
                for identifier, mapping in result['results'].items():
                    status = mapping.get('status', 'unknown')
                    status_counts[status] = status_counts.get(status, 0) + 1
                summary['status_breakdown'] = status_counts
        
        # Log comprehensive summary
        self.logger.info(f"Strategy execution completed in {execution_time:.2f} seconds")
        if 'summary' in result:
            self.logger.info(f"Success rate: {result['summary']['success_rate']:.1f}%")
            self.logger.info(f"Status breakdown: {result['summary'].get('status_breakdown', {})}")
        
        return result

    # Robust execution methods (integrated from RobustExecutionMixin)
    
    def add_progress_callback(self, callback: Callable[[Dict[str, Any]], None]):
        """
        Add a callback function to be called on progress updates.
        
        Args:
            callback: Function that takes a progress dict as argument
        """
        self._progress_callbacks.append(callback)
    
    def _report_progress(self, progress_data: Dict[str, Any]):
        """
        Report progress to all registered callbacks.
        
        Args:
            progress_data: Dictionary containing progress information
        """
        for callback in self._progress_callbacks:
            try:
                callback(progress_data)
            except Exception as e:
                self.logger.warning(f"Progress callback failed: {e}")
    
    def _get_checkpoint_file(self, execution_id: str) -> Path:
        """
        Get the checkpoint file path for a given execution.
        
        Args:
            execution_id: Unique identifier for the execution
            
        Returns:
            Path to the checkpoint file
        """
        return self.checkpoint_dir / f"{execution_id}.checkpoint"
    
    async def save_checkpoint(self, execution_id: str, state: Dict[str, Any]):
        """
        Save execution state to a checkpoint file.
        
        Args:
            execution_id: Unique identifier for the execution
            state: State dictionary to save
        """
        if not self.checkpoint_enabled:
            return
            
        checkpoint_file = self._get_checkpoint_file(execution_id)
        self._current_checkpoint_file = checkpoint_file
        
        try:
            # Add timestamp to state
            state['checkpoint_time'] = datetime.utcnow().isoformat()
            
            # Save to temporary file first
            temp_file = checkpoint_file.with_suffix('.tmp')
            with open(temp_file, 'wb') as f:
                pickle.dump(state, f, protocol=pickle.HIGHEST_PROTOCOL)
            
            # Atomic rename
            temp_file.replace(checkpoint_file)
            
            self.logger.info(f"Checkpoint saved: {checkpoint_file}")
            
            # Report progress
            self._report_progress({
                'type': 'checkpoint_saved',
                'execution_id': execution_id,
                'checkpoint_file': str(checkpoint_file),
                'state_summary': {
                    'processed_count': state.get('processed_count', 0),
                    'total_count': state.get('total_count', 0)
                }
            })
            
        except Exception as e:
            self.logger.error(f"Failed to save checkpoint: {e}")
            raise BiomapperError(f"Checkpoint save failed: {e}")
    
    async def load_checkpoint(self, execution_id: str) -> Optional[Dict[str, Any]]:
        """
        Load execution state from a checkpoint file.
        
        Args:
            execution_id: Unique identifier for the execution
            
        Returns:
            State dictionary if checkpoint exists, None otherwise
        """
        if not self.checkpoint_enabled:
            return None
            
        checkpoint_file = self._get_checkpoint_file(execution_id)
        
        if not checkpoint_file.exists():
            return None
            
        try:
            with open(checkpoint_file, 'rb') as f:
                state = pickle.load(f)
            
            self.logger.info(f"Checkpoint loaded: {checkpoint_file}")
            self._current_checkpoint_file = checkpoint_file
            
            # Report progress
            self._report_progress({
                'type': 'checkpoint_loaded',
                'execution_id': execution_id,
                'checkpoint_file': str(checkpoint_file),
                'checkpoint_time': state.get('checkpoint_time'),
                'state_summary': {
                    'processed_count': state.get('processed_count', 0),
                    'total_count': state.get('total_count', 0)
                }
            })
            
            return state
            
        except Exception as e:
            self.logger.error(f"Failed to load checkpoint: {e}")
            return None
    
    async def clear_checkpoint(self, execution_id: str):
        """
        Remove checkpoint file after successful completion.
        
        Args:
            execution_id: Unique identifier for the execution
        """
        if not self.checkpoint_enabled:
            return
            
        checkpoint_file = self._get_checkpoint_file(execution_id)
        
        if checkpoint_file.exists():
            try:
                checkpoint_file.unlink()
                self.logger.info(f"Checkpoint cleared: {checkpoint_file}")
            except Exception as e:
                self.logger.warning(f"Failed to clear checkpoint: {e}")
    
    async def execute_with_retry(
        self,
        operation: Callable,
        operation_args: Dict[str, Any],
        operation_name: str,
        retry_exceptions: Tuple[type, ...] = (Exception,)
    ) -> Any:
        """
        Execute an operation with retry logic.
        
        Args:
            operation: Async callable to execute
            operation_args: Arguments to pass to the operation
            operation_name: Name for logging purposes
            retry_exceptions: Tuple of exception types to retry on
            
        Returns:
            Result of the operation
        """
        last_error = None
        
        for attempt in range(self.max_retries):
            try:
                # Report attempt
                self._report_progress({
                    'type': 'retry_attempt',
                    'operation': operation_name,
                    'attempt': attempt + 1,
                    'max_attempts': self.max_retries
                })
                
                # Execute operation
                result = await operation(**operation_args)
                
                # Success - report and return
                if attempt > 0:
                    self.logger.info(f"{operation_name} succeeded on attempt {attempt + 1}")
                    
                return result
                
            except retry_exceptions as e:
                last_error = e
                self.logger.warning(
                    f"{operation_name} failed on attempt {attempt + 1}/{self.max_retries}: {e}"
                )
                
                if attempt < self.max_retries - 1:
                    # Wait before retry
                    await asyncio.sleep(self.retry_delay)
                    
        # All retries exhausted
        error_msg = f"{operation_name} failed after {self.max_retries} attempts"
        self.logger.error(f"{error_msg}: {last_error}")
        
        # Report failure
        self._report_progress({
            'type': 'retry_exhausted',
            'operation': operation_name,
            'attempts': self.max_retries,
            'last_error': str(last_error)
        })
        
        raise MappingExecutionError(
            error_msg,
            details={
                'operation': operation_name,
                'attempts': self.max_retries,
                'last_error': str(last_error)
            }
        )
    
    async def process_in_batches(
        self,
        items: List[Any],
        processor: Callable,
        processor_name: str,
        checkpoint_key: str,
        execution_id: str,
        checkpoint_state: Optional[Dict[str, Any]] = None
    ) -> List[Any]:
        """
        Process items in batches with checkpointing.
        
        Args:
            items: List of items to process
            processor: Async callable that processes a batch
            processor_name: Name for logging purposes
            checkpoint_key: Key to store results in checkpoint
            execution_id: Unique identifier for checkpointing
            checkpoint_state: Existing checkpoint state to resume from
            
        Returns:
            List of all results
        """
        # Initialize or restore state
        if checkpoint_state and checkpoint_key in checkpoint_state:
            results = checkpoint_state[checkpoint_key]
            processed_count = checkpoint_state.get('processed_count', 0)
            remaining_items = items[processed_count:]
            self.logger.info(
                f"Resuming {processor_name} from checkpoint: "
                f"{processed_count}/{len(items)} already processed"
            )
        else:
            results = []
            processed_count = 0
            remaining_items = items
            
        total_count = len(items)
        
        # Process in batches
        for i in range(0, len(remaining_items), self.batch_size):
            batch = remaining_items[i:i + self.batch_size]
            batch_num = (processed_count + i) // self.batch_size + 1
            total_batches = (total_count + self.batch_size - 1) // self.batch_size
            
            self.logger.info(
                f"Processing batch {batch_num}/{total_batches} "
                f"({len(batch)} items) for {processor_name}"
            )
            
            # Report batch start
            self._report_progress({
                'type': 'batch_start',
                'processor': processor_name,
                'batch_num': batch_num,
                'total_batches': total_batches,
                'batch_size': len(batch),
                'total_processed': processed_count + i,
                'total_count': total_count
            })
            
            try:
                # Process batch with retry
                batch_results = await self.execute_with_retry(
                    operation=processor,
                    operation_args={'batch': batch},
                    operation_name=f"{processor_name}_batch_{batch_num}",
                    retry_exceptions=(asyncio.TimeoutError, Exception)
                )
                
                # Append results
                results.extend(batch_results)
                
                # Update processed count
                current_processed = processed_count + i + len(batch)
                
                # Save checkpoint
                if self.checkpoint_enabled:
                    checkpoint_data = {
                        checkpoint_key: results,
                        'processed_count': current_processed,
                        'total_count': total_count,
                        'processor': processor_name
                    }
                    
                    # Preserve other checkpoint data
                    if checkpoint_state:
                        for key, value in checkpoint_state.items():
                            if key not in checkpoint_data:
                                checkpoint_data[key] = value
                                
                    await self.save_checkpoint(execution_id, checkpoint_data)
                
                # Report batch completion
                self._report_progress({
                    'type': 'batch_complete',
                    'processor': processor_name,
                    'batch_num': batch_num,
                    'total_batches': total_batches,
                    'batch_results': len(batch_results),
                    'total_processed': current_processed,
                    'total_count': total_count,
                    'progress_percent': (current_processed / total_count * 100)
                })
                
            except Exception as e:
                self.logger.error(
                    f"Batch {batch_num} failed for {processor_name}: {e}"
                )
                
                # Report batch failure
                self._report_progress({
                    'type': 'batch_failed',
                    'processor': processor_name,
                    'batch_num': batch_num,
                    'total_batches': total_batches,
                    'error': str(e)
                })
                
                # Re-raise to trigger retry or abort
                raise
                
        return results
    
    async def execute_yaml_strategy_robust(
        self,
        strategy_name: str,
        input_identifiers: List[str],
        source_endpoint_name: Optional[str] = None,
        target_endpoint_name: Optional[str] = None,
        execution_id: Optional[str] = None,
        resume_from_checkpoint: bool = True,
        **kwargs
    ) -> Dict[str, Any]:
        """
        Execute a YAML strategy with robust error handling and checkpointing.
        
        This wraps the standard execute_yaml_strategy method with additional
        robustness features.
        
        Args:
            strategy_name: Name of the strategy to execute
            input_identifiers: List of input identifiers
            source_endpoint_name: Source endpoint name (optional, can be auto-detected)
            target_endpoint_name: Target endpoint name (optional, can be auto-detected)
            execution_id: Unique ID for this execution (for checkpointing)
            resume_from_checkpoint: Whether to resume from checkpoint if available
            **kwargs: Additional arguments to pass to execute_yaml_strategy
            
        Returns:
            Strategy execution results with additional robustness metadata
        """
        # Generate execution ID if not provided
        if not execution_id:
            execution_id = f"{strategy_name}_{datetime.utcnow().strftime('%Y%m%d_%H%M%S')}"
            
        # Try to load checkpoint
        checkpoint_state = None
        if resume_from_checkpoint:
            checkpoint_state = await self.load_checkpoint(execution_id)
            
        start_time = datetime.utcnow()
        
        try:
            # If we have a checkpoint, extract the current state
            if checkpoint_state:
                # This would need to be implemented based on how strategies track state
                # For now, we'll just pass through to the standard method
                self.logger.info(f"Checkpoint found but strategy resumption not yet implemented")
            
            # Build arguments for the strategy execution
            strategy_args = {
                'strategy_name': strategy_name,
                'input_identifiers': input_identifiers,
                **kwargs
            }
            
            # Add endpoint names if provided
            if source_endpoint_name:
                strategy_args['source_endpoint_name'] = source_endpoint_name
            if target_endpoint_name:
                strategy_args['target_endpoint_name'] = target_endpoint_name
            
            # Execute the strategy
            # This assumes the parent class has execute_yaml_strategy method
            result = await self.execute_yaml_strategy(**strategy_args)
            
            # Add robustness metadata
            result['robust_execution'] = {
                'execution_id': execution_id,
                'checkpointing_enabled': self.checkpoint_enabled,
                'checkpoint_used': checkpoint_state is not None,
                'execution_time': (datetime.utcnow() - start_time).total_seconds(),
                'retries_configured': self.max_retries,
                'batch_size': self.batch_size
            }
            
            # Clear checkpoint on success
            if self.checkpoint_enabled:
                await self.clear_checkpoint(execution_id)
                
            return result
            
        except Exception as e:
            # Report execution failure
            self._report_progress({
                'type': 'execution_failed',
                'execution_id': execution_id,
                'strategy': strategy_name,
                'error': str(e),
                'checkpoint_available': self._current_checkpoint_file is not None
            })
            
            # Re-raise with additional context
            raise MappingExecutionError(
                f"Strategy execution failed: {strategy_name}",
                details={
                    'execution_id': execution_id,
                    'checkpoint_available': self._current_checkpoint_file is not None,
                    'error': str(e)
                }
            )<|MERGE_RESOLUTION|>--- conflicted
+++ resolved
@@ -39,12 +39,9 @@
 from biomapper.core.engine_components.strategy_handler import StrategyHandler
 from biomapper.core.engine_components.path_finder import PathFinder
 from biomapper.core.engine_components.reversible_path import ReversiblePath
-<<<<<<< HEAD
+from biomapper.core.engine_components.path_execution_manager import PathExecutionManager
 from biomapper.core.engine_components.cache_manager import CacheManager
 from biomapper.core.engine_components.strategy_orchestrator import StrategyOrchestrator
-=======
-from biomapper.core.engine_components.path_execution_manager import PathExecutionManager
->>>>>>> a952c128
 
 # Import models for metamapper DB
 from ..db.models import (
@@ -404,7 +401,9 @@
         # Define an async session property for easier access
         self.async_cache_session = self.CacheSessionFactory
         
-<<<<<<< HEAD
+        # Update the path execution manager with the session factory
+        self.path_execution_manager.metamapper_session_factory = self.MetamapperSessionFactory
+        
         # Initialize CacheManager
         self.cache_manager = CacheManager(
             cache_sessionmaker=self.CacheSessionFactory,
@@ -419,10 +418,6 @@
             mapping_executor=self,  # Pass self for backwards compatibility
             logger=self.logger
         )
-=======
-        # Update the path execution manager with the session factory
-        self.path_execution_manager.metamapper_session_factory = self.MetamapperSessionFactory
->>>>>>> a952c128
 
     async def _init_db_tables(self, engine, base_metadata):
         """Initialize database tables if they don't exist.
@@ -1705,7 +1700,21 @@
         Returns:
             Dictionary mapping input identifiers to their results
         """
-<<<<<<< HEAD
+        # Delegate to PathExecutionManager
+        return await self.path_execution_manager.execute_path(
+            path=path,
+            input_identifiers=input_identifiers,
+            source_ontology=source_ontology,
+            target_ontology=target_ontology,
+            mapping_session_id=mapping_session_id,
+            execution_context=None,  # Can be enhanced later
+            resource_clients=self._client_cache,  # Pass the client cache
+            session=session,  # For backward compatibility
+            batch_size=batch_size,
+            max_hop_count=max_hop_count,
+            filter_confidence=filter_confidence,
+            max_concurrent_batches=max_concurrent_batches
+        )
         # Skip execution if max_hop_count is specified and this path exceeds it
         path_hop_count = len(path.steps) if hasattr(path, "steps") and path.steps else 1
         if max_hop_count is not None and path_hop_count > max_hop_count:
@@ -2095,23 +2104,6 @@
                 self.logger.error(f"Failed to cache results for path {path.id}: {e}", exc_info=True)
         
         return combined_results
-=======
-        # Delegate to PathExecutionManager
-        return await self.path_execution_manager.execute_path(
-            path=path,
-            input_identifiers=input_identifiers,
-            source_ontology=source_ontology,
-            target_ontology=target_ontology,
-            mapping_session_id=mapping_session_id,
-            execution_context=None,  # Can be enhanced later
-            resource_clients=self._client_cache,  # Pass the client cache
-            session=session,  # For backward compatibility
-            batch_size=batch_size,
-            max_hop_count=max_hop_count,
-            filter_confidence=filter_confidence,
-            max_concurrent_batches=max_concurrent_batches
-        )
->>>>>>> a952c128
 
     async def _reconcile_bidirectional_mappings(
         self,
