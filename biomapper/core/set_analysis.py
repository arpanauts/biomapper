"""Module for performing set analysis on omic datasets."""

import logging
from pathlib import Path
<<<<<<< HEAD
from typing import Any, TypedDict, Union
=======
from typing import Any, TypedDict, Union, Optional, List, Dict
>>>>>>> aa818acc
import matplotlib.pyplot as plt
import pandas as pd
import venn  # type: ignore
from upsetplot import plot as upsetplot  # type: ignore

logger = logging.getLogger(__name__)


class DatasetInfo(TypedDict):
    """Type definition for dataset information."""

    size: int
    sample_ids: List[str]


class IntersectionInfo(TypedDict):
    """Type definition for intersection information."""

    sets: List[str]
    size: int
    sample_ids: List[str]


class AnalysisResults(TypedDict):
    """Type definition for analysis results."""

    datasets: Dict[str, DatasetInfo]
    intersections: List[IntersectionInfo]
    unique: Dict[str, DatasetInfo]


class SetAnalyzer:
    """Analyzer for performing set comparisons across omic datasets."""

    def __init__(self, id_columns: dict[str, str]) -> None:
        """Initialize the analyzer.

        Args:
            id_columns: Mapping of dataset names to their ID column names

        Raises:
            ValueError: If id_columns is empty
        """
        if not id_columns:
            raise ValueError("id_columns mapping cannot be empty")

        self.id_columns = {}  # Initialize empty dict
        self.datasets: Dict[str, pd.DataFrame] = {}
        self.id_delimiters: Dict[str, List[str]] = {}
        # Use property setter for validation
        for name, col in id_columns.items():
            self.set_id_column(name, col)

    def set_id_column(self, dataset: str, column: str) -> None:
        """Set ID column for a dataset with validation."""
        if dataset in self.datasets:
            if column not in self.datasets[dataset].columns:
                raise ValueError(
                    f"Column '{column}' not found in dataset '{dataset}'. "
                    f"Available columns: {', '.join(self.datasets[dataset].columns)}"
                )
        self.id_columns[dataset] = column

    @property
    def id_columns(self) -> Dict[str, str]:
        return self._id_columns

    @id_columns.setter
    def id_columns(self, value: Dict[str, str]) -> None:
        self._id_columns = value

    def __setitem__(self, key: str, value: str) -> None:
        """Set ID column for a dataset."""
        if key not in self.datasets:
            raise ValueError(f"Dataset '{key}' not found")

        if value not in self.datasets[key].columns:
            raise ValueError(f"Column '{value}' not found in dataset '{key}'")

        self._id_columns[key] = value

    def load_dataset(
<<<<<<< HEAD
        self, name: str, path: Union[Path, str], id_delimiters: Union[list[str], None] = None
=======
        self, name: str, path: Union[Path, str], id_delimiters: Union[List[str], None] = None
>>>>>>> aa818acc
    ) -> None:
        """Load a dataset from file.

        Args:
            name: Name identifier for the dataset
            path: Path to the data file (CSV/TSV)
            id_delimiters: Optional list of delimiters to split IDs

        Raises:
            ValueError: If dataset name not found in id_columns mapping
            ValueError: If specified ID column not found in dataset
            ValueError: If file format not supported
        """
        name = str(name)
        if name not in self.id_columns:
            raise ValueError(
                f"No ID column mapping provided for dataset '{name}'. "
                f"Available mappings: {', '.join(self.id_columns.keys())}"
            )

        path_str = str(path)
        if not (path_str.endswith(".csv") or path_str.endswith(".tsv")):
            raise ValueError("File must be .csv or .tsv format")

        sep = "\t" if path_str.endswith(".tsv") else ","

        try:
            df = pd.read_csv(path, sep=sep)
        except Exception as e:
            raise ValueError(f"Failed to load dataset: {str(e)}")

        df.columns = df.columns.astype(str)

        id_col = self.id_columns[name]
        if id_col not in df.columns:
            raise ValueError(
                f"ID column '{id_col}' not found in dataset '{name}'. "
                f"Available columns: {', '.join(df.columns)}"
            )

        self.datasets[name] = df

        if id_delimiters:
            self.id_delimiters[name] = id_delimiters

    def _split_identifier(self, identifier: str, delimiters: List[str]) -> set[str]:
        """Split an identifier using multiple delimiters.

        Args:
            identifier: String to split
            delimiters: List of delimiter strings

        Returns:
            Set of split values
        """
        if not delimiters:
            return {identifier.strip()}

        # Start with initial split on first delimiter
        result = {v.strip() for v in identifier.split(delimiters[0])}

        # Apply remaining delimiters
        for delimiter in delimiters[1:]:
            new_values: set[str] = set()
            for value in result:
                new_values.update(v.strip() for v in value.split(delimiter))
            result.update(new_values)

        # Remove any empty strings that might have been created
        result.discard("")

        return result

    def get_sets(self) -> Dict[str, set[str]]:
        """Get sets of IDs from each dataset.

        Returns:
            Dictionary mapping dataset names to their sets of unique IDs

        Raises:
            ValueError: If no datasets have been loaded
        """
        if not self.datasets:
            raise ValueError("No datasets have been loaded")

        sets: Dict[str, set[str]] = {}

        for name, df in self.datasets.items():
            id_col = self.id_columns[name]
            # Convert to strings and handle NaN values
            valid_ids = df[id_col].dropna().astype(str).unique()

            # Apply splitting if delimiters specified
            if name in self.id_delimiters:
                split_values = set()
                for value in valid_ids:
                    split_values.update(
                        self._split_identifier(value, self.id_delimiters[name])
                    )
                sets[name] = split_values
            else:
                sets[name] = set(valid_ids)

        return sets

    def analyze(self) -> Dict[str, Any]:
        """Perform set analysis across all datasets."""
        sets = self.get_sets()

        if not sets:
            return {}

        set_names = list(sets.keys())
        n_sets = len(set_names)

        results: Dict[str, Any] = {
            "datasets": {
                name: {"size": len(s), "sample_ids": list(sorted(s))[:5]}
                for name, s in sets.items()
            },
            "intersections": [],
            "unique": {},
        }

        # Calculate unique elements and intersections
        for i in range(n_sets):
            set_i = sets[set_names[i]]

            others = set().union(*[s for n, s in sets.items() if n != set_names[i]])
            unique = set_i - others
            results["unique"][set_names[i]] = {
                "size": len(unique),
                "sample_ids": list(sorted(unique))[:5],
            }

            for j in range(i + 1, n_sets):
                set_j = sets[set_names[j]]
                intersection = set_i & set_j

                if intersection:
                    results["intersections"].append(
                        {
                            "sets": [set_names[i], set_names[j]],
                            "size": len(intersection),
                            "sample_ids": list(sorted(intersection))[:5],
                        }
                    )

        if n_sets > 2:
            total_intersection = set.intersection(*sets.values())
            if total_intersection:
                results["intersections"].append(
                    {
                        "sets": list(sets.keys()),
                        "size": len(total_intersection),
                        "sample_ids": list(sorted(total_intersection))[:5],
                    }
                )

        return results

    def plot_venn(self, output_path: Optional[str] = None) -> None:
        """Generate a Venn diagram visualization.

        Args:
            output_path: Optional path to save the plot. If None, displays plot.

        Raises:
            ValueError: If number of datasets is not 2 or 3.
        """
        if len(self.datasets) not in {2, 3}:
            raise ValueError("Venn diagrams are only supported for 2 or 3 sets")

        # Get sets and labels
        sets = self.get_sets()
        non_empty_sets = {k: v for k, v in sets.items() if v}

        # Convert to list of sets for venn
        data = non_empty_sets

        plt.figure(figsize=(10, 10))
        venn.venn(data)

        if output_path:
            plt.savefig(output_path)
            plt.close()

    def plot_upset(self, output_path: Optional[str] = None) -> None:
        """Generate UpSet plot visualization."""
        from upsetplot import from_contents

        sets = self.get_sets()
        data = from_contents(sets)

        plt.figure(figsize=(12, 6))
        upsetplot(data)

        if output_path:
            plt.savefig(output_path)
        else:
            plt.show()

    def generate_text_report(self, output_path: Optional[str] = None) -> str:
        """Generate detailed text report of set analysis results.

        Args:
            output_path: Optional path to save report to file

        Returns:
            Formatted text report
        """
        results = self.analyze()
        sets = self.get_sets()

        # Build report sections
        lines = ["Set Analysis Report", "=" * 50, ""]

        # Dataset sizes
        lines.extend(["Dataset Sizes:", "-" * 15])
        for name, items in sets.items():
            lines.append(f"{name}: {len(items):,} unique identifiers")
        lines.append("")

        # Pairwise overlaps
        lines.extend(["Pairwise Overlaps:", "-" * 20])
        for i, (name1, set1) in enumerate(sets.items()):
            for name2, set2 in list(sets.items())[i + 1 :]:
                overlap = len(set1 & set2)
                pct1 = (overlap / len(set1)) * 100
                pct2 = (overlap / len(set2)) * 100
                lines.append(f"{name1} ∩ {name2}:")
                lines.append(f"  {overlap:,} identifiers")
                lines.append(f"  {pct1:.1f}% of {name1}")
                lines.append(f"  {pct2:.1f}% of {name2}")
                lines.append("")

        # Unique elements
        lines.extend(["Unique Elements:", "-" * 20])
        for name, result in results["unique"].items():
            lines.append(f"{name}: {result['size']:,} unique identifiers")
            if result["sample_ids"]:
                lines.append("Examples:")
                for id in result["sample_ids"][:5]:
                    lines.append(f"  - {id}")
            lines.append("")

        # Total intersection if more than 2 sets
        if len(sets) > 2:
            common = set.intersection(*sets.values())
            lines.extend(["Common to All Sets:", "-" * 20])
            lines.append(f"Total: {len(common):,} identifiers")
            if common:
                lines.append("Examples:")
                for id in sorted(common)[:5]:
                    lines.append(f"  - {id}")

        report = "\n".join(lines)

        if output_path:
            with open(output_path, "w", encoding="utf-8") as f:
                f.write(report)

        return report

    def get_merged_dataframe(self, delimiter: str = "|") -> pd.DataFrame:
        """Create DataFrame of merged set data.

        Args:
            delimiter: Delimiter for source dataset names

        Returns:
            DataFrame with identifier and sources columns
        """
        sets = self.get_sets()

        # Create merged data structure
        merged_data: List[Dict[str, str]] = []

        # Process each unique identifier
        all_ids = set().union(*sets.values())
        for identifier in sorted(all_ids):
            # Find which sets contain this identifier
            sources = [name for name, items in sets.items() if identifier in items]
            merged_data.append(
                {"identifier": identifier, "sources": delimiter.join(sorted(sources))}
            )

        return pd.DataFrame(merged_data)

    def export_merged_sets(
        self, output_path: str, delimiter: str = "|"
    ) -> pd.DataFrame:
        """Export merged set data to CSV file and return as DataFrame.

        Args:
            output_path: Path to save merged CSV
            delimiter: Delimiter for source dataset names

        Returns:
            DataFrame containing the merged data
        """
        df = self.get_merged_dataframe(delimiter)
        df.to_csv(output_path, index=False)
        return df

    def generate_report(self, output_prefix: str) -> None:
        """Generate a comprehensive analysis report.

        Args:
            output_prefix: Prefix for output files
        """
        # Generate plots
        self.plot_venn(f"{output_prefix}_venn.png")
        self.plot_upset(f"{output_prefix}_upset.png")

        # Generate text report
        self.generate_text_report(f"{output_prefix}_report.txt")

        # Export merged sets
        self.export_merged_sets(f"{output_prefix}_merged.csv")

    def _clean_identifier(self, identifier: Any) -> set[str]:
        """Clean and validate an identifier."""
        if pd.isna(identifier):
            return set()
        # Convert to string and strip whitespace
        return {str(identifier).strip()}<|MERGE_RESOLUTION|>--- conflicted
+++ resolved
@@ -2,11 +2,8 @@
 
 import logging
 from pathlib import Path
-<<<<<<< HEAD
+from typing import Any, TypedDict, Union, Optional, List, Dict
 from typing import Any, TypedDict, Union
-=======
-from typing import Any, TypedDict, Union, Optional, List, Dict
->>>>>>> aa818acc
 import matplotlib.pyplot as plt
 import pandas as pd
 import venn  # type: ignore
@@ -89,11 +86,8 @@
         self._id_columns[key] = value
 
     def load_dataset(
-<<<<<<< HEAD
+        self, name: str, path: Union[Path, str], id_delimiters: Union[List[str], None] = None
         self, name: str, path: Union[Path, str], id_delimiters: Union[list[str], None] = None
-=======
-        self, name: str, path: Union[Path, str], id_delimiters: Union[List[str], None] = None
->>>>>>> aa818acc
     ) -> None:
         """Load a dataset from file.
 
