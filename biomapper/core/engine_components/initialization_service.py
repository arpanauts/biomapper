--- conflicted
+++ resolved
@@ -860,9 +860,6 @@
             metadata_query_service=metadata_query_service,
             session_metrics_service=session_metrics_service,
             logger=self.logger
-<<<<<<< HEAD
-            session_metrics_service=session_metrics_service
-=======
         )
         
 
@@ -882,7 +879,8 @@
             metadata_query_service=components['metadata_query_service'],
             session_metrics_service=components['session_metrics_service'],
             logger=self.logger,
->>>>>>> 9b1b2ccf
+            logger=self.logger
+            session_metrics_service=session_metrics_service
         )
     
     def _create_db_strategy_execution_service(
