"""
InitializationService to encapsulate component setup for MappingExecutor.

This module contains the InitializationService class which is responsible for:
- Initializing all services and components required by MappingExecutor
- Handling both legacy (config-based) and component-based initialization modes
- Managing the complex setup of services in the correct dependency order
- Returning a dictionary of initialized components for use by MappingExecutor
"""

import logging
import os
from typing import Dict, Any, Optional

# Import composite identifier handling
from biomapper.core.mapping_executor_composite import CompositeIdentifierMixin

# Import exceptions
from biomapper.core.exceptions import (
    BiomapperError,
    ConfigurationError,
    ErrorCode,
)

# Import services
from biomapper.core.services import IterativeMappingService
from biomapper.core.services.metadata_query_service import MetadataQueryService
from biomapper.core.services.mapping_path_execution_service import MappingPathExecutionService
from biomapper.core.services.mapping_step_execution_service import MappingStepExecutionService
from biomapper.core.services.strategy_execution_service import StrategyExecutionService
from biomapper.core.services.result_aggregation_service import ResultAggregationService
from biomapper.core.services.bidirectional_validation_service import BidirectionalValidationService
from biomapper.core.services.direct_mapping_service import DirectMappingService
from biomapper.core.services.execution_lifecycle_service import ExecutionLifecycleService
from biomapper.core.services.execution_services import (
    IterativeExecutionService,
    DbStrategyExecutionService,
    YamlStrategyExecutionService,
)
from biomapper.core.services.mapping_handler_service import MappingHandlerService
from biomapper.core.services.session_metrics_service import SessionMetricsService

# Import engine components
from biomapper.core.engine_components.mapping_executor_initializer import MappingExecutorInitializer
from biomapper.core.engine_components.robust_execution_coordinator import RobustExecutionCoordinator

# Import models
from biomapper.core.models.result_bundle import MappingResultBundle

# Import centralized configuration settings
from biomapper.config import settings


class InitializationService:
    """Service responsible for initializing all components required by MappingExecutor.
    
    This service encapsulates the complex initialization logic that was previously
    in MappingExecutor.__init__, providing a clean separation of initialization
    concerns from the core execution logic.
    """
    
    def __init__(self):
        """Initialize the InitializationService."""
        self.logger = logging.getLogger(__name__)
    
    def initialize_components(
        self,
        mapping_executor,
        # Support both old-style (config params) and new-style (pre-initialized components)
        metamapper_db_url: Optional[str] = None,
        mapping_cache_db_url: Optional[str] = None,
        echo_sql: bool = False,
        path_cache_size: int = 100,
        path_cache_expiry_seconds: int = 300,
        max_concurrent_batches: int = 5,
        enable_metrics: bool = True,
        checkpoint_enabled: bool = False,
        checkpoint_dir: Optional[str] = None,
        batch_size: int = 100,
        max_retries: int = 3,
        retry_delay: int = 5,
        # Pre-initialized components (new style)
        session_manager=None,
        client_manager=None,
        config_loader=None,
        strategy_handler=None,
        path_finder=None,
        path_execution_manager=None,
        cache_manager=None,
        identifier_loader=None,
        strategy_orchestrator=None,
        checkpoint_manager=None,
        progress_reporter=None,
        langfuse_tracker=None,
    ) -> Dict[str, Any]:
        """Initialize all components required by MappingExecutor.
        
        This method handles both legacy (configuration-based) and component-based
        initialization modes. It returns a dictionary containing all initialized
        services and components.
        
        Args:
            mapping_executor: The MappingExecutor instance being initialized
            metamapper_db_url: URL for the metamapper database (legacy mode)
            mapping_cache_db_url: URL for the mapping cache database (legacy mode)
            echo_sql: Boolean flag to enable SQL echoing (legacy mode)
            path_cache_size: Maximum number of paths to cache (legacy mode)
            path_cache_expiry_seconds: Cache expiry time in seconds (legacy mode)
            max_concurrent_batches: Maximum number of batches to process concurrently
            enable_metrics: Whether to enable metrics tracking
            checkpoint_enabled: Enable checkpointing for resumable execution
            checkpoint_dir: Directory for checkpoint files
            batch_size: Number of items to process per batch
            max_retries: Maximum retry attempts for failed operations
            retry_delay: Delay in seconds between retry attempts
            session_manager: Pre-initialized SessionManager instance (component mode)
            client_manager: Pre-initialized ClientManager instance (component mode)
            config_loader: Pre-initialized ConfigLoader instance (component mode)
            strategy_handler: Pre-initialized StrategyHandler instance (component mode)
            path_finder: Pre-initialized PathFinder instance (component mode)
            path_execution_manager: Pre-initialized PathExecutionManager instance (component mode)
            cache_manager: Pre-initialized CacheManager instance (component mode)
            identifier_loader: Pre-initialized IdentifierLoader instance (component mode)
            strategy_orchestrator: Pre-initialized StrategyOrchestrator instance (component mode)
            checkpoint_manager: Pre-initialized CheckpointManager instance (component mode)
            progress_reporter: Pre-initialized ProgressReporter instance (component mode)
            langfuse_tracker: Pre-initialized Langfuse tracker instance (component mode)
            
        Returns:
            Dictionary containing all initialized components
        """
        components = {}
        
        # Check if we're in legacy mode (configuration parameters) or component mode
        if session_manager is None:
            # Legacy mode: use MappingExecutorInitializer to create components
            self.logger.debug("Initializing components in legacy mode")
            
            # Store configuration parameters in mapping_executor
            mapping_executor.batch_size = batch_size
            mapping_executor.max_retries = max_retries
            mapping_executor.retry_delay = retry_delay
            mapping_executor.checkpoint_enabled = checkpoint_enabled
            mapping_executor.max_concurrent_batches = max_concurrent_batches
            mapping_executor.enable_metrics = enable_metrics
            mapping_executor._metrics_tracker = None
            
            # Initialize all components using the MappingExecutorInitializer
            initializer = MappingExecutorInitializer(
                metamapper_db_url=metamapper_db_url,
                mapping_cache_db_url=mapping_cache_db_url,
                echo_sql=echo_sql,
                path_cache_size=path_cache_size,
                path_cache_expiry_seconds=path_cache_expiry_seconds,
                max_concurrent_batches=max_concurrent_batches,
                enable_metrics=enable_metrics,
                checkpoint_enabled=checkpoint_enabled,
                checkpoint_dir=checkpoint_dir,
                batch_size=batch_size,
                max_retries=max_retries,
                retry_delay=retry_delay
            )
            
            # Initialize all components
            initialized_components = initializer.initialize_components(mapping_executor)
            
            # Extract components from initializer
            components['session_manager'] = initialized_components['session_manager']
            components['client_manager'] = initialized_components['client_manager']
            components['config_loader'] = initialized_components['config_loader']
            components['strategy_handler'] = initialized_components['strategy_handler']
            components['path_finder'] = initialized_components['path_finder']
            components['path_execution_manager'] = initialized_components['path_execution_manager']
            components['cache_manager'] = initialized_components['cache_manager']
            components['identifier_loader'] = initialized_components['identifier_loader']
            components['strategy_orchestrator'] = initialized_components['strategy_orchestrator']
            components['checkpoint_manager'] = initialized_components['checkpoint_manager']
            components['progress_reporter'] = initialized_components['progress_reporter']
            components['langfuse_tracker'] = initialized_components['langfuse_tracker']
            
            # Get convenience references for backward compatibility
            convenience_refs = initializer.get_convenience_references()
            components['async_metamapper_engine'] = convenience_refs['async_metamapper_engine']
            components['MetamapperSessionFactory'] = convenience_refs['MetamapperSessionFactory']
            components['async_metamapper_session'] = convenience_refs['async_metamapper_session']
            components['async_cache_engine'] = convenience_refs['async_cache_engine']
            components['CacheSessionFactory'] = convenience_refs['CacheSessionFactory']
            components['async_cache_session'] = convenience_refs['async_cache_session']
            
            # Set function references after MappingExecutor is fully initialized
            initializer.set_executor_function_references(mapping_executor)
            
            # Store DB URLs for backward compatibility
            components['metamapper_db_url'] = metamapper_db_url if metamapper_db_url else settings.metamapper_db_url
            components['mapping_cache_db_url'] = mapping_cache_db_url if mapping_cache_db_url else settings.cache_db_url
            components['echo_sql'] = echo_sql
            
        else:
            # Component mode: use pre-initialized components
            self.logger.debug("Initializing components in component mode")
            
            # Store configuration parameters in mapping_executor
            mapping_executor.batch_size = batch_size
            mapping_executor.max_retries = max_retries
            mapping_executor.retry_delay = retry_delay
            mapping_executor.checkpoint_enabled = checkpoint_enabled
            mapping_executor.max_concurrent_batches = max_concurrent_batches
            mapping_executor.enable_metrics = enable_metrics
            
            # Store pre-initialized components
            components['session_manager'] = session_manager
            components['client_manager'] = client_manager
            components['config_loader'] = config_loader
            components['strategy_handler'] = strategy_handler
            components['path_finder'] = path_finder
            components['path_execution_manager'] = path_execution_manager
            components['cache_manager'] = cache_manager
            components['identifier_loader'] = identifier_loader
            components['strategy_orchestrator'] = strategy_orchestrator
            components['checkpoint_manager'] = checkpoint_manager
            components['progress_reporter'] = progress_reporter
            components['langfuse_tracker'] = langfuse_tracker
            components['_metrics_tracker'] = None
            
            # Create convenience references for backward compatibility
            components['async_metamapper_engine'] = session_manager.async_metamapper_engine
            components['MetamapperSessionFactory'] = session_manager.MetamapperSessionFactory
            components['async_metamapper_session'] = session_manager.async_metamapper_session
            components['async_cache_engine'] = session_manager.async_cache_engine
            components['CacheSessionFactory'] = session_manager.CacheSessionFactory
            components['async_cache_session'] = session_manager.async_cache_session
            
            # Store DB URLs for backward compatibility (extract from session_manager)
            components['metamapper_db_url'] = str(session_manager.async_metamapper_engine.url)
            components['mapping_cache_db_url'] = str(session_manager.async_cache_engine.url)
            components['echo_sql'] = session_manager.async_metamapper_engine.echo
        
        # Initialize services that depend on the core components
        components['metadata_query_service'] = MetadataQueryService(components['session_manager'])
        
        # Initialize SessionMetricsService
        components['session_metrics_service'] = SessionMetricsService()
        
        # Initialize MappingHandlerService
        components['mapping_handler_service'] = MappingHandlerService(
            logger=self.logger,
            client_manager=components['client_manager'],
            path_finder=components['path_finder'],
            async_metamapper_session=components['async_metamapper_session'],
            metadata_query_service=components['metadata_query_service'],
        )
        
        # Initialize BidirectionalValidationService
        components['bidirectional_validation_service'] = BidirectionalValidationService()
        
        # Initialize DirectMappingService
        components['direct_mapping_service'] = DirectMappingService(logger=self.logger)
        
        # Initialize MappingStepExecutionService
        components['step_execution_service'] = MappingStepExecutionService(
            client_manager=components['client_manager'],
            cache_manager=components['cache_manager'],
            logger=self.logger
        )
        
        # Initialize IterativeMappingService
        components['iterative_mapping_service'] = IterativeMappingService(logger=self.logger)
        
        # Initialize MappingPathExecutionService with all required arguments
        components['path_execution_service'] = MappingPathExecutionService(
            session_manager=components['session_manager'],
            client_manager=components['client_manager'],
            cache_manager=components['cache_manager'],
            path_finder=components['path_finder'],
            path_execution_manager=components['path_execution_manager'],
            composite_handler=mapping_executor,  # MappingExecutor implements composite handling
            step_execution_service=components['step_execution_service'],
            logger=self.logger
        )
        
        # Set executor reference for delegation
        components['path_execution_service'].set_executor(mapping_executor)
        
        # Initialize ExecutionLifecycleService
        components['lifecycle_service'] = ExecutionLifecycleService(
            checkpoint_manager=components['checkpoint_manager'],
            progress_reporter=components['progress_reporter'],
            metrics_manager=components['langfuse_tracker']
        )
        
        # Initialize RobustExecutionCoordinator
        components['robust_execution_coordinator'] = RobustExecutionCoordinator(
            strategy_orchestrator=components['strategy_orchestrator'],
            checkpoint_manager=components['checkpoint_manager'],
            progress_reporter=components['progress_reporter'],
            batch_size=batch_size,
            max_retries=max_retries,
            retry_delay=retry_delay,
            checkpoint_enabled=checkpoint_enabled,
            logger=self.logger
        )
        
        # Initialize metrics tracker if needed
        if enable_metrics:
            try:
                from biomapper.monitoring.metrics import MetricsTracker
                components['_metrics_tracker'] = MetricsTracker(
                    langfuse=components['langfuse_tracker']
                )
            except ImportError:
                self.logger.warning("MetricsTracker not available - langfuse module not installed")
                components['_metrics_tracker'] = None
        else:
            components['_metrics_tracker'] = None
        
        # Initialize MappingResultBundle (extracted module)
        components['MappingResultBundle'] = MappingResultBundle
        
        # Initialize StrategyExecutionService
        components['strategy_execution_service'] = StrategyExecutionService(
            strategy_orchestrator=components['strategy_orchestrator'],
            robust_execution_coordinator=components['robust_execution_coordinator'],
            logger=self.logger
        )
        
        # Initialize ResultAggregationService
        components['result_aggregation_service'] = ResultAggregationService(logger=self.logger)
<<<<<<< HEAD

        # Initialize SessionMetricsService
        components['session_metrics_service'] = SessionMetricsService()
=======
>>>>>>> 5ad351d6
        
        # Initialize the new execution services
        components['iterative_execution_service'] = IterativeExecutionService(
            direct_mapping_service=components['direct_mapping_service'],
            iterative_mapping_service=components['iterative_mapping_service'],
            bidirectional_validation_service=components['bidirectional_validation_service'],
            result_aggregation_service=components['result_aggregation_service'],
            path_finder=components['path_finder'],
            composite_handler=mapping_executor,
            async_metamapper_session=components['async_metamapper_session'],
            async_cache_session=components['async_cache_session'],
            metadata_query_service=components['metadata_query_service'],
            session_metrics_service=components['session_metrics_service'],
            logger=self.logger,
        )
        # Set the executor reference
        components['iterative_execution_service'].set_executor(mapping_executor)
        
        components['db_strategy_execution_service'] = DbStrategyExecutionService(
            strategy_execution_service=components['strategy_execution_service'],
            logger=self.logger,
        )
        
        components['yaml_strategy_execution_service'] = YamlStrategyExecutionService(
            strategy_orchestrator=components['strategy_orchestrator'],
            logger=self.logger,
        )
        
        self.logger.info("All components initialized successfully")
        
        return components<|MERGE_RESOLUTION|>--- conflicted
+++ resolved
@@ -325,12 +325,10 @@
         
         # Initialize ResultAggregationService
         components['result_aggregation_service'] = ResultAggregationService(logger=self.logger)
-<<<<<<< HEAD
+        
 
         # Initialize SessionMetricsService
         components['session_metrics_service'] = SessionMetricsService()
-=======
->>>>>>> 5ad351d6
         
         # Initialize the new execution services
         components['iterative_execution_service'] = IterativeExecutionService(
