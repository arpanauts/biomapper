--- conflicted
+++ resolved
@@ -832,28 +832,6 @@
             robust_execution_coordinator=robust_execution_coordinator,
             logger=self.logger
         )
-<<<<<<< HEAD
-        
-        # Initialize ResultAggregationService
-        components['result_aggregation_service'] = ResultAggregationService(logger=self.logger)
-        
-
-        # Initialize SessionMetricsService
-        components['session_metrics_service'] = SessionMetricsService()
-        
-        # Initialize the new execution services
-        components['iterative_execution_service'] = IterativeExecutionService(
-            direct_mapping_service=components['direct_mapping_service'],
-            iterative_mapping_service=components['iterative_mapping_service'],
-            bidirectional_validation_service=components['bidirectional_validation_service'],
-            result_aggregation_service=components['result_aggregation_service'],
-            path_finder=components['path_finder'],
-            composite_handler=mapping_executor,
-            async_metamapper_session=components['async_metamapper_session'],
-            async_cache_session=components['async_cache_session'],
-            metadata_query_service=components['metadata_query_service'],
-            session_metrics_service=components['session_metrics_service'],
-=======
     
     def _create_iterative_execution_service(
         self,
@@ -881,7 +859,26 @@
             async_cache_session=async_cache_session,
             metadata_query_service=metadata_query_service,
             session_metrics_service=session_metrics_service,
->>>>>>> 67e0123e
+        
+        # Initialize ResultAggregationService
+        components['result_aggregation_service'] = ResultAggregationService(logger=self.logger)
+        
+
+        # Initialize SessionMetricsService
+        components['session_metrics_service'] = SessionMetricsService()
+        
+        # Initialize the new execution services
+        components['iterative_execution_service'] = IterativeExecutionService(
+            direct_mapping_service=components['direct_mapping_service'],
+            iterative_mapping_service=components['iterative_mapping_service'],
+            bidirectional_validation_service=components['bidirectional_validation_service'],
+            result_aggregation_service=components['result_aggregation_service'],
+            path_finder=components['path_finder'],
+            composite_handler=mapping_executor,
+            async_metamapper_session=components['async_metamapper_session'],
+            async_cache_session=components['async_cache_session'],
+            metadata_query_service=components['metadata_query_service'],
+            session_metrics_service=components['session_metrics_service'],
             logger=self.logger,
         )
     
