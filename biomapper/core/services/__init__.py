--- conflicted
+++ resolved
@@ -1,6 +1,15 @@
 """Services package for centralized business logic."""
 
-<<<<<<< HEAD
+from .mapping_path_execution_service import MappingPathExecutionService
+from .metadata_query_service import MetadataQueryService
+from .execution_trace_logger import ExecutionTraceLogger
+
+__all__ = [
+    "MappingPathExecutionService",
+    "MetadataQueryService", 
+    "ExecutionTraceLogger"
+]
+
 from .strategy_execution_service import StrategyExecutionService
 from .metadata_query_service import MetadataQueryService
 
@@ -9,8 +18,6 @@
     "MetadataQueryService",
 ]
 
-=======
->>>>>>> ca4e8730
 from .mapping_path_execution_service import MappingPathExecutionService
 from .metadata_query_service import MetadataQueryService
 from .execution_trace_logger import ExecutionTraceLogger
